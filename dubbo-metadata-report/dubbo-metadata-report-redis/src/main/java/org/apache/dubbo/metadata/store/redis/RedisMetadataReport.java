/*
 * Licensed to the Apache Software Foundation (ASF) under one or more
 * contributor license agreements.  See the NOTICE file distributed with
 * this work for additional information regarding copyright ownership.
 * The ASF licenses this file to You under the Apache License, Version 2.0
 * (the "License"); you may not use this file except in compliance with
 * the License.  You may obtain a copy of the License at
 *
 *     http://www.apache.org/licenses/LICENSE-2.0
 *
 * Unless required by applicable law or agreed to in writing, software
 * distributed under the License is distributed on an "AS IS" BASIS,
 * WITHOUT WARRANTIES OR CONDITIONS OF ANY KIND, either express or implied.
 * See the License for the specific language governing permissions and
 * limitations under the License.
 */
package org.apache.dubbo.metadata.store.redis;

import org.apache.dubbo.common.Constants;
import org.apache.dubbo.common.URL;
import org.apache.dubbo.common.logger.Logger;
import org.apache.dubbo.common.logger.LoggerFactory;
import org.apache.dubbo.metadata.identifier.MetadataIdentifier;
import org.apache.dubbo.metadata.support.AbstractMetadataReport;
import org.apache.dubbo.rpc.RpcException;

import redis.clients.jedis.HostAndPort;
import redis.clients.jedis.Jedis;
import redis.clients.jedis.JedisCluster;
import redis.clients.jedis.JedisPool;
import redis.clients.jedis.JedisPoolConfig;

<<<<<<< HEAD
import java.util.HashSet;
import java.util.List;
import java.util.Set;
=======
import static org.apache.dubbo.common.constants.CommonConstants.DEFAULT_TIMEOUT;
import static org.apache.dubbo.common.constants.CommonConstants.TIMEOUT_KEY;
>>>>>>> 85e595e2

/**
 * RedisMetadataReport
 */
public class RedisMetadataReport extends AbstractMetadataReport {

    private final static Logger logger = LoggerFactory.getLogger(RedisMetadataReport.class);

    JedisPool pool;
    Set<HostAndPort> jedisClusterNodes;


    public RedisMetadataReport(URL url) {
        super(url);
<<<<<<< HEAD
        if (url.getParameter(Constants.CLUSTER_KEY, false)) {
            jedisClusterNodes = new HashSet<HostAndPort>();
            List<URL> urls = url.getBackupUrls();
            for (URL tmpUrl : urls) {
                jedisClusterNodes.add(new HostAndPort(tmpUrl.getHost(), tmpUrl.getPort()));
            }
        } else {
            pool = new JedisPool(new JedisPoolConfig(), url.getHost(), url.getPort());
        }
=======
        int timeout = url.getParameter(TIMEOUT_KEY, DEFAULT_TIMEOUT);
        pool = new JedisPool(new JedisPoolConfig(), url.getHost(), url.getPort(), timeout, url.getPassword());
>>>>>>> 85e595e2
    }

    @Override
    protected void doStoreProviderMetadata(MetadataIdentifier providerMetadataIdentifier, String serviceDefinitions) {
        this.storeMetadata(providerMetadataIdentifier, serviceDefinitions);
    }

    @Override
    protected void doStoreConsumerMetadata(MetadataIdentifier consumerMetadataIdentifier, String value) {
        this.storeMetadata(consumerMetadataIdentifier, value);
    }

    private void storeMetadata(MetadataIdentifier metadataIdentifier, String v) {
        if (pool != null) {
            storeMetadataStandalone(metadataIdentifier, v);
        } else {
            storeMetadataInCluster(metadataIdentifier, v);
        }
    }

    private void storeMetadataInCluster(MetadataIdentifier metadataIdentifier, String v) {
        try (JedisCluster jedisCluster = new JedisCluster(jedisClusterNodes)) {
            jedisCluster.set(metadataIdentifier.getIdentifierKey() + META_DATA_STORE_TAG, v);
        } catch (Throwable e) {
            logger.error("Failed to put " + metadataIdentifier + " to redis cluster " + v + ", cause: " + e.getMessage(), e);
            throw new RpcException("Failed to put " + metadataIdentifier + " to redis cluster " + v + ", cause: " + e.getMessage(), e);
        }
    }

    private void storeMetadataStandalone(MetadataIdentifier metadataIdentifier, String v) {
        try (Jedis jedis = pool.getResource()) {
            jedis.set(metadataIdentifier.getUniqueKey(MetadataIdentifier.KeyTypeEnum.UNIQUE_KEY), v);
        } catch (Throwable e) {
            logger.error("Failed to put " + metadataIdentifier + " to redis " + v + ", cause: " + e.getMessage(), e);
            throw new RpcException("Failed to put " + metadataIdentifier + " to redis " + v + ", cause: " + e.getMessage(), e);
        }
    }

}<|MERGE_RESOLUTION|>--- conflicted
+++ resolved
@@ -16,7 +16,6 @@
  */
 package org.apache.dubbo.metadata.store.redis;
 
-import org.apache.dubbo.common.Constants;
 import org.apache.dubbo.common.URL;
 import org.apache.dubbo.common.logger.Logger;
 import org.apache.dubbo.common.logger.LoggerFactory;
@@ -24,20 +23,21 @@
 import org.apache.dubbo.metadata.support.AbstractMetadataReport;
 import org.apache.dubbo.rpc.RpcException;
 
+import org.apache.commons.pool2.impl.GenericObjectPoolConfig;
 import redis.clients.jedis.HostAndPort;
 import redis.clients.jedis.Jedis;
 import redis.clients.jedis.JedisCluster;
 import redis.clients.jedis.JedisPool;
 import redis.clients.jedis.JedisPoolConfig;
 
-<<<<<<< HEAD
 import java.util.HashSet;
 import java.util.List;
 import java.util.Set;
-=======
+
 import static org.apache.dubbo.common.constants.CommonConstants.DEFAULT_TIMEOUT;
 import static org.apache.dubbo.common.constants.CommonConstants.TIMEOUT_KEY;
->>>>>>> 85e595e2
+import static org.apache.dubbo.common.constants.ConfigConstants.CLUSTER_KEY;
+import static org.apache.dubbo.metadata.identifier.MetadataIdentifier.META_DATA_STORE_TAG;
 
 /**
  * RedisMetadataReport
@@ -48,24 +48,22 @@
 
     JedisPool pool;
     Set<HostAndPort> jedisClusterNodes;
+    private int timeout;
+    private String password;
 
 
     public RedisMetadataReport(URL url) {
         super(url);
-<<<<<<< HEAD
-        if (url.getParameter(Constants.CLUSTER_KEY, false)) {
+        timeout = url.getParameter(TIMEOUT_KEY, DEFAULT_TIMEOUT);
+        if (url.getParameter(CLUSTER_KEY, false)) {
             jedisClusterNodes = new HashSet<HostAndPort>();
             List<URL> urls = url.getBackupUrls();
             for (URL tmpUrl : urls) {
                 jedisClusterNodes.add(new HostAndPort(tmpUrl.getHost(), tmpUrl.getPort()));
             }
         } else {
-            pool = new JedisPool(new JedisPoolConfig(), url.getHost(), url.getPort());
+            pool = new JedisPool(new JedisPoolConfig(), url.getHost(), url.getPort(), timeout, url.getPassword());
         }
-=======
-        int timeout = url.getParameter(TIMEOUT_KEY, DEFAULT_TIMEOUT);
-        pool = new JedisPool(new JedisPoolConfig(), url.getHost(), url.getPort(), timeout, url.getPassword());
->>>>>>> 85e595e2
     }
 
     @Override
@@ -87,7 +85,7 @@
     }
 
     private void storeMetadataInCluster(MetadataIdentifier metadataIdentifier, String v) {
-        try (JedisCluster jedisCluster = new JedisCluster(jedisClusterNodes)) {
+        try (JedisCluster jedisCluster = new JedisCluster(jedisClusterNodes, timeout, timeout, 2, password, new GenericObjectPoolConfig())) {
             jedisCluster.set(metadataIdentifier.getIdentifierKey() + META_DATA_STORE_TAG, v);
         } catch (Throwable e) {
             logger.error("Failed to put " + metadataIdentifier + " to redis cluster " + v + ", cause: " + e.getMessage(), e);
