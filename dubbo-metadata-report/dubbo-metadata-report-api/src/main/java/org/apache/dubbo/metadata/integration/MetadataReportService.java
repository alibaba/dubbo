--- conflicted
+++ resolved
@@ -89,11 +89,7 @@
     public void publishProvider(URL providerUrl) throws RpcException {
         //first add into the list
         // remove the individul param
-<<<<<<< HEAD
-        providerUrl = providerUrl.removeParameters(Constants.PID_KEY, Constants.TIMESTAMP_KEY, RemotingConstants.BIND_IP_KEY, RemotingConstants.BIND_PORT_KEY, Constants.TIMESTAMP_KEY);
-=======
-        providerUrl = providerUrl.removeParameters(PID_KEY, TIMESTAMP_KEY, Constants.BIND_IP_KEY, Constants.BIND_PORT_KEY, TIMESTAMP_KEY);
->>>>>>> e493cfa4
+        providerUrl = providerUrl.removeParameters(PID_KEY, TIMESTAMP_KEY, RemotingConstants.BIND_IP_KEY, RemotingConstants.BIND_PORT_KEY, TIMESTAMP_KEY);
 
         try {
             String interfaceName = providerUrl.getParameter(INTERFACE_KEY);
@@ -113,11 +109,7 @@
     }
 
     public void publishConsumer(URL consumerURL) throws RpcException {
-<<<<<<< HEAD
-        consumerURL = consumerURL.removeParameters(Constants.PID_KEY, Constants.TIMESTAMP_KEY, RemotingConstants.BIND_IP_KEY, RemotingConstants.BIND_PORT_KEY, Constants.TIMESTAMP_KEY);
-=======
-        consumerURL = consumerURL.removeParameters(PID_KEY, TIMESTAMP_KEY, Constants.BIND_IP_KEY, Constants.BIND_PORT_KEY, TIMESTAMP_KEY);
->>>>>>> e493cfa4
+        consumerURL = consumerURL.removeParameters(PID_KEY, TIMESTAMP_KEY, RemotingConstants.BIND_IP_KEY, RemotingConstants.BIND_PORT_KEY, TIMESTAMP_KEY);
         metadataReport.storeConsumerMetadata(new MetadataIdentifier(consumerURL.getServiceInterface(),
                 consumerURL.getParameter(VERSION_KEY), consumerURL.getParameter(GROUP_KEY), CONSUMER_SIDE,
                 consumerURL.getParameter(APPLICATION_KEY)), consumerURL.getParameters());
