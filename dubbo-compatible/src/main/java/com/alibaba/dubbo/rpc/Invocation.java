/*
 * Licensed to the Apache Software Foundation (ASF) under one or more
 * contributor license agreements.  See the NOTICE file distributed with
 * this work for additional information regarding copyright ownership.
 * The ASF licenses this file to You under the Apache License, Version 2.0
 * (the "License"); you may not use this file except in compliance with
 * the License.  You may obtain a copy of the License at
 *
 *     http://www.apache.org/licenses/LICENSE-2.0
 *
 * Unless required by applicable law or agreed to in writing, software
 * distributed under the License is distributed on an "AS IS" BASIS,
 * WITHOUT WARRANTIES OR CONDITIONS OF ANY KIND, either express or implied.
 * See the License for the specific language governing permissions and
 * limitations under the License.
 */

package com.alibaba.dubbo.rpc;

import java.util.Map;

@Deprecated
public interface Invocation extends org.apache.dubbo.rpc.Invocation {

    @Override
    Invoker<?> getInvoker();

    default org.apache.dubbo.rpc.Invocation getOriginal() {
        return null;
    }

<<<<<<< HEAD
    @Override
    default void setAttachmentIfAbsent(String key, String value) {
    }

    @Override
    default void setAttachment(String key, String value) {

    }

    class CompatibleInvocation implements Invocation {
=======
    class CompatibleInvocation implements Invocation, org.apache.dubbo.rpc.Invocation {
>>>>>>> bfb60773

        private org.apache.dubbo.rpc.Invocation delegate;

        public CompatibleInvocation(org.apache.dubbo.rpc.Invocation invocation) {
            this.delegate = invocation;
        }

        @Override
        public String getMethodName() {
            return delegate.getMethodName();
        }

        @Override
        public Class<?>[] getParameterTypes() {
            return delegate.getParameterTypes();
        }

        @Override
        public Object[] getArguments() {
            return delegate.getArguments();
        }

        @Override
        public Map<String, String> getAttachments() {
            return delegate.getAttachments();
        }

        @Override
        public String getAttachment(String key) {
            return delegate.getAttachment(key);
        }

        @Override
        public String getAttachment(String key, String defaultValue) {
            return delegate.getAttachment(key, defaultValue);
        }

        @Override
        public Invoker<?> getInvoker() {
            return new Invoker.CompatibleInvoker(delegate.getInvoker());
        }

        @Override
        public org.apache.dubbo.rpc.Invocation getOriginal() {
            return delegate;
        }
    }
}<|MERGE_RESOLUTION|>--- conflicted
+++ resolved
@@ -29,7 +29,6 @@
         return null;
     }
 
-<<<<<<< HEAD
     @Override
     default void setAttachmentIfAbsent(String key, String value) {
     }
@@ -39,10 +38,7 @@
 
     }
 
-    class CompatibleInvocation implements Invocation {
-=======
     class CompatibleInvocation implements Invocation, org.apache.dubbo.rpc.Invocation {
->>>>>>> bfb60773
 
         private org.apache.dubbo.rpc.Invocation delegate;
 
