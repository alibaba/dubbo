/*
 * Licensed to the Apache Software Foundation (ASF) under one or more
 * contributor license agreements.  See the NOTICE file distributed with
 * this work for additional information regarding copyright ownership.
 * The ASF licenses this file to You under the Apache License, Version 2.0
 * (the "License"); you may not use this file except in compliance with
 * the License.  You may obtain a copy of the License at
 *
 *     http://www.apache.org/licenses/LICENSE-2.0
 *
 * Unless required by applicable law or agreed to in writing, software
 * distributed under the License is distributed on an "AS IS" BASIS,
 * WITHOUT WARRANTIES OR CONDITIONS OF ANY KIND, either express or implied.
 * See the License for the specific language governing permissions and
 * limitations under the License.
 */
package com.alibaba.dubbo.rpc.cluster.loadbalance;

import java.util.ArrayList;
import java.util.List;
import java.util.Map;
import java.util.concurrent.ConcurrentHashMap;
import java.util.concurrent.atomic.AtomicLong;

import org.easymock.EasyMock;
import org.junit.Assert;
import org.junit.Before;
import org.junit.BeforeClass;
import org.junit.Test;

import com.alibaba.dubbo.common.Constants;
import com.alibaba.dubbo.common.URL;
import com.alibaba.dubbo.common.extension.ExtensionLoader;
import com.alibaba.dubbo.rpc.Invocation;
import com.alibaba.dubbo.rpc.Invoker;
import com.alibaba.dubbo.rpc.RpcResult;
import com.alibaba.dubbo.rpc.RpcStatus;
import com.alibaba.dubbo.rpc.cluster.LoadBalance;

<<<<<<< HEAD
=======
import junit.framework.Assert;
import org.junit.Before;
import org.junit.BeforeClass;
import org.junit.Test;

import java.util.ArrayList;
import java.util.List;
import java.util.Map;
import java.util.concurrent.ConcurrentHashMap;
import java.util.concurrent.atomic.AtomicLong;

import static org.mockito.BDDMockito.given;
import static org.mockito.Mockito.mock;

>>>>>>> db03f8c4
/**
 * RoundRobinLoadBalanceTest
 *
 */
@SuppressWarnings({"unchecked", "rawtypes"})
public class LoadBalanceTest {
    Invocation invocation;
    List<Invoker<LoadBalanceTest>> invokers = new ArrayList<Invoker<LoadBalanceTest>>();
    Invoker<LoadBalanceTest> invoker1;
    Invoker<LoadBalanceTest> invoker2;
    Invoker<LoadBalanceTest> invoker3;
    Invoker<LoadBalanceTest> invoker4;
    Invoker<LoadBalanceTest> invoker5;

    /**
     * @throws java.lang.Exception
     */
    @BeforeClass
    public static void setUpBeforeClass() throws Exception {
    }

    /**
     * @throws java.lang.Exception
     */
    @Before
    public void setUp() throws Exception {

        invocation = mock(Invocation.class);
        given(invocation.getMethodName()).willReturn("method1");

        invoker1 = mock(Invoker.class);
        invoker2 = mock(Invoker.class);
        invoker3 = mock(Invoker.class);
        invoker4 = mock(Invoker.class);
        invoker5 = mock(Invoker.class);

        URL url1 = URL.valueOf("test://127.0.0.1:1/DemoService");
        URL url2 = URL.valueOf("test://127.0.0.1:2/DemoService");
        URL url3 = URL.valueOf("test://127.0.0.1:3/DemoService");
        URL url4 = URL.valueOf("test://127.0.0.1:4/DemoService");
        URL url5 = URL.valueOf("test://127.0.0.1:5/DemoService");

        given(invoker1.isAvailable()).willReturn(true);
        given(invoker1.getInterface()).willReturn(LoadBalanceTest.class);
        given(invoker1.getUrl()).willReturn(url1);

        given(invoker2.isAvailable()).willReturn(true);
        given(invoker2.getInterface()).willReturn(LoadBalanceTest.class);
        given(invoker2.getUrl()).willReturn(url2);

        given(invoker3.isAvailable()).willReturn(true);
        given(invoker3.getInterface()).willReturn(LoadBalanceTest.class);
        given(invoker3.getUrl()).willReturn(url3);

        given(invoker4.isAvailable()).willReturn(true);
        given(invoker4.getInterface()).willReturn(LoadBalanceTest.class);
        given(invoker4.getUrl()).willReturn(url4);

        given(invoker5.isAvailable()).willReturn(true);
        given(invoker5.getInterface()).willReturn(LoadBalanceTest.class);
        given(invoker5.getUrl()).willReturn(url5);

        invokers.add(invoker1);
        invokers.add(invoker2);
        invokers.add(invoker3);
        invokers.add(invoker4);
        invokers.add(invoker5);
    }

    @Test
    public void testRoundRobinLoadBalance_select() {
        int runs = 10000;
        Map<Invoker, AtomicLong> counter = getInvokeCounter(runs, RoundRobinLoadBalance.NAME);
        for (Invoker minvoker : counter.keySet()) {
            Long count = counter.get(minvoker).get();
            Assert.assertTrue("abs diff shoud < 1", Math.abs(count - runs / (0f + invokers.size())) < 1f);
        }
    }

    @Test
    public void testRandomLoadBalance_select() {
        int runs = 1000;
        Map<Invoker, AtomicLong> counter = getInvokeCounter(runs, RandomLoadBalance.NAME);
        for (Invoker minvoker : counter.keySet()) {
            Long count = counter.get(minvoker).get();
            // System.out.println(count);
            Assert.assertTrue("abs diff shoud < avg",
                Math.abs(count - runs / (0f + invokers.size())) < runs / (0f + invokers.size()));
        }

        for (int i = 0; i < 5; i++) {
            for (int j = 0; j <= i; j++) {
                RpcStatus.beginCount(invokers.get(i).getUrl(), invocation.getMethodName());
            }
        }
        counter = getInvokeCounter(runs, LeastActiveLoadBalance.NAME);
        Assert.assertEquals(runs, counter.get(invoker1).intValue());
        Assert.assertEquals(0, counter.get(invoker2).intValue());
        Assert.assertEquals(0, counter.get(invoker3).intValue());
        Assert.assertEquals(0, counter.get(invoker4).intValue());
        Assert.assertEquals(0, counter.get(invoker5).intValue());
    }

    @Test
    public void testLeastActiveLoadBalance_select() {
        int runs = 10000;
        Map<Invoker, AtomicLong> counter = getInvokeCounter(runs, LeastActiveLoadBalance.NAME);
        for (Invoker minvoker : counter.keySet()) {
            Long count = counter.get(minvoker).get();
            //            System.out.println(count);
            Assert.assertTrue("abs diff shoud < avg",
                Math.abs(count - runs / (0f + invokers.size())) < runs / (0f + invokers.size()));
        }
    }

    public Map<Invoker, AtomicLong> getInvokeCounter(int runs, String loadbalanceName) {
        Map<Invoker, AtomicLong> counter = new ConcurrentHashMap<Invoker, AtomicLong>();
        LoadBalance lb = ExtensionLoader.getExtensionLoader(LoadBalance.class).getExtension(loadbalanceName);
        for (Invoker invoker : invokers) {
            counter.put(invoker, new AtomicLong(0));
        }
        for (int i = 0; i < runs; i++) {
            Invoker sinvoker = lb.select(invokers, invokers.get(0).getUrl(), invocation);
            counter.get(sinvoker).incrementAndGet();
        }
        return counter;
    }
    
    

    @Test
    public void testLoadBalanceWarmup() {
        Assert.assertEquals(1,
            AbstractLoadBalance.calculateWarmupWeight(0, Constants.DEFAULT_WARMUP, Constants.DEFAULT_WEIGHT));
        Assert.assertEquals(1,
            AbstractLoadBalance.calculateWarmupWeight(13, Constants.DEFAULT_WARMUP, Constants.DEFAULT_WEIGHT));
        Assert.assertEquals(1,
            AbstractLoadBalance.calculateWarmupWeight(6 * 1000, Constants.DEFAULT_WARMUP, Constants.DEFAULT_WEIGHT));
        Assert.assertEquals(2,
            AbstractLoadBalance.calculateWarmupWeight(12 * 1000, Constants.DEFAULT_WARMUP, Constants.DEFAULT_WEIGHT));
        Assert.assertEquals(10,
            AbstractLoadBalance.calculateWarmupWeight(60 * 1000, Constants.DEFAULT_WARMUP, Constants.DEFAULT_WEIGHT));
        Assert.assertEquals(50, AbstractLoadBalance
            .calculateWarmupWeight(5 * 60 * 1000, Constants.DEFAULT_WARMUP, Constants.DEFAULT_WEIGHT));
        Assert.assertEquals(50, AbstractLoadBalance
            .calculateWarmupWeight(5 * 60 * 1000 + 23, Constants.DEFAULT_WARMUP, Constants.DEFAULT_WEIGHT));
        Assert.assertEquals(50, AbstractLoadBalance
            .calculateWarmupWeight(5 * 60 * 1000 + 5999, Constants.DEFAULT_WARMUP, Constants.DEFAULT_WEIGHT));
        Assert.assertEquals(51, AbstractLoadBalance
            .calculateWarmupWeight(5 * 60 * 1000 + 6000, Constants.DEFAULT_WARMUP, Constants.DEFAULT_WEIGHT));
        Assert.assertEquals(90, AbstractLoadBalance
            .calculateWarmupWeight(9 * 60 * 1000, Constants.DEFAULT_WARMUP, Constants.DEFAULT_WEIGHT));
        Assert.assertEquals(98, AbstractLoadBalance
            .calculateWarmupWeight(10 * 60 * 1000 - 12 * 1000, Constants.DEFAULT_WARMUP, Constants.DEFAULT_WEIGHT));
        Assert.assertEquals(99, AbstractLoadBalance
            .calculateWarmupWeight(10 * 60 * 1000 - 6 * 1000, Constants.DEFAULT_WARMUP, Constants.DEFAULT_WEIGHT));
        Assert.assertEquals(100, AbstractLoadBalance
            .calculateWarmupWeight(10 * 60 * 1000, Constants.DEFAULT_WARMUP, Constants.DEFAULT_WEIGHT));
        Assert.assertEquals(100, AbstractLoadBalance
            .calculateWarmupWeight(20 * 60 * 1000, Constants.DEFAULT_WARMUP, Constants.DEFAULT_WEIGHT));
    }
    
    public Invocation createInvocation(int i) {
	    	Invocation invocation = EasyMock.createMock(Invocation.class);
	    	EasyMock.expect(invocation.getMethodName()).andReturn("method").anyTimes();
	    	EasyMock.expect(invocation.getParameterTypes()).andReturn(new Class<?>[] { Enum.class }).anyTimes();
	    	EasyMock.expect(invocation.getArguments()).andReturn(new Object[] { "hello"+i }).anyTimes();
	    	EasyMock.expect(invocation.getAttachments()).andReturn(null).anyTimes();
	    	EasyMock.replay(invocation);
	    	Invoker<LoadBalanceTest> invoker = EasyMock.createMock(Invoker.class);
	    	EasyMock.expect(invoker.isAvailable()).andReturn(true).anyTimes();
	    	EasyMock.expect(invoker.getInterface()).andReturn(LoadBalanceTest.class).anyTimes();
	    	RpcResult result = new RpcResult();
	    	result.setValue("High");
	    	EasyMock.expect(invoker.invoke(invocation)).andReturn(result).anyTimes();
	    	URL u = URL.valueOf("test://test+"+i+":11/test?group=dubbo&version=1.1");
	    	EasyMock.expect(invoker.getUrl()).andReturn(u).anyTimes();
	    	EasyMock.replay(invoker);
	    	return invocation;	
    }

    public Invoker createInvoker(int i) {
	    	Invoker invoker = EasyMock.createMock(Invoker.class);
	    	URL url5 = URL.valueOf("test://127.0.0."+i+"/DemoService");
	    	EasyMock.expect(invoker.isAvailable()).andReturn(true).anyTimes();
	    	EasyMock.expect(invoker.getInterface()).andReturn(LoadBalanceTest.class).anyTimes();
	    	EasyMock.expect(invoker.getUrl()).andReturn(url5).anyTimes();
	    	return invoker;
    }

}<|MERGE_RESOLUTION|>--- conflicted
+++ resolved
@@ -16,44 +16,28 @@
  */
 package com.alibaba.dubbo.rpc.cluster.loadbalance;
 
+import com.alibaba.dubbo.common.Constants;
+import com.alibaba.dubbo.common.URL;
+import com.alibaba.dubbo.common.extension.ExtensionLoader;
+import com.alibaba.dubbo.rpc.Invocation;
+import com.alibaba.dubbo.rpc.Invoker;
+import com.alibaba.dubbo.rpc.RpcStatus;
+import com.alibaba.dubbo.rpc.cluster.LoadBalance;
+
+import junit.framework.Assert;
+import org.junit.Before;
+import org.junit.BeforeClass;
+import org.junit.Test;
+
 import java.util.ArrayList;
 import java.util.List;
 import java.util.Map;
 import java.util.concurrent.ConcurrentHashMap;
 import java.util.concurrent.atomic.AtomicLong;
 
-import org.easymock.EasyMock;
-import org.junit.Assert;
-import org.junit.Before;
-import org.junit.BeforeClass;
-import org.junit.Test;
-
-import com.alibaba.dubbo.common.Constants;
-import com.alibaba.dubbo.common.URL;
-import com.alibaba.dubbo.common.extension.ExtensionLoader;
-import com.alibaba.dubbo.rpc.Invocation;
-import com.alibaba.dubbo.rpc.Invoker;
-import com.alibaba.dubbo.rpc.RpcResult;
-import com.alibaba.dubbo.rpc.RpcStatus;
-import com.alibaba.dubbo.rpc.cluster.LoadBalance;
-
-<<<<<<< HEAD
-=======
-import junit.framework.Assert;
-import org.junit.Before;
-import org.junit.BeforeClass;
-import org.junit.Test;
-
-import java.util.ArrayList;
-import java.util.List;
-import java.util.Map;
-import java.util.concurrent.ConcurrentHashMap;
-import java.util.concurrent.atomic.AtomicLong;
-
 import static org.mockito.BDDMockito.given;
 import static org.mockito.Mockito.mock;
 
->>>>>>> db03f8c4
 /**
  * RoundRobinLoadBalanceTest
  *
@@ -150,6 +134,9 @@
             }
         }
         counter = getInvokeCounter(runs, LeastActiveLoadBalance.NAME);
+        for (Invoker minvoker : counter.keySet()) {
+            Long count = counter.get(minvoker).get();
+        }
         Assert.assertEquals(runs, counter.get(invoker1).intValue());
         Assert.assertEquals(0, counter.get(invoker2).intValue());
         Assert.assertEquals(0, counter.get(invoker3).intValue());
@@ -181,8 +168,6 @@
         }
         return counter;
     }
-    
-    
 
     @Test
     public void testLoadBalanceWarmup() {
@@ -215,33 +200,5 @@
         Assert.assertEquals(100, AbstractLoadBalance
             .calculateWarmupWeight(20 * 60 * 1000, Constants.DEFAULT_WARMUP, Constants.DEFAULT_WEIGHT));
     }
-    
-    public Invocation createInvocation(int i) {
-	    	Invocation invocation = EasyMock.createMock(Invocation.class);
-	    	EasyMock.expect(invocation.getMethodName()).andReturn("method").anyTimes();
-	    	EasyMock.expect(invocation.getParameterTypes()).andReturn(new Class<?>[] { Enum.class }).anyTimes();
-	    	EasyMock.expect(invocation.getArguments()).andReturn(new Object[] { "hello"+i }).anyTimes();
-	    	EasyMock.expect(invocation.getAttachments()).andReturn(null).anyTimes();
-	    	EasyMock.replay(invocation);
-	    	Invoker<LoadBalanceTest> invoker = EasyMock.createMock(Invoker.class);
-	    	EasyMock.expect(invoker.isAvailable()).andReturn(true).anyTimes();
-	    	EasyMock.expect(invoker.getInterface()).andReturn(LoadBalanceTest.class).anyTimes();
-	    	RpcResult result = new RpcResult();
-	    	result.setValue("High");
-	    	EasyMock.expect(invoker.invoke(invocation)).andReturn(result).anyTimes();
-	    	URL u = URL.valueOf("test://test+"+i+":11/test?group=dubbo&version=1.1");
-	    	EasyMock.expect(invoker.getUrl()).andReturn(u).anyTimes();
-	    	EasyMock.replay(invoker);
-	    	return invocation;	
-    }
-
-    public Invoker createInvoker(int i) {
-	    	Invoker invoker = EasyMock.createMock(Invoker.class);
-	    	URL url5 = URL.valueOf("test://127.0.0."+i+"/DemoService");
-	    	EasyMock.expect(invoker.isAvailable()).andReturn(true).anyTimes();
-	    	EasyMock.expect(invoker.getInterface()).andReturn(LoadBalanceTest.class).anyTimes();
-	    	EasyMock.expect(invoker.getUrl()).andReturn(url5).anyTimes();
-	    	return invoker;
-    }
 
 }