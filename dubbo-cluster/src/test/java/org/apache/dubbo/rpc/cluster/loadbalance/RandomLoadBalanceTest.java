/*
 * Licensed to the Apache Software Foundation (ASF) under one or more
 * contributor license agreements.  See the NOTICE file distributed with
 * this work for additional information regarding copyright ownership.
 * The ASF licenses this file to You under the Apache License, Version 2.0
 * (the "License")); you may not use this file except in compliance with
 * the License.  You may obtain a copy of the License at
 *
 *     http://www.apache.org/licenses/LICENSE-2.0
 *
 * Unless required by applicable law or agreed to in writing, software
 * distributed under the License is distributed on an "AS IS" BASIS,
 * WITHOUT WARRANTIES OR CONDITIONS OF ANY KIND, either express or implied.
 * See the License for the specific language governing permissions and
 * limitations under the License.
 */
package org.apache.dubbo.rpc.cluster.loadbalance;

import org.apache.dubbo.rpc.Invoker;
import org.apache.dubbo.rpc.RpcStatus;

import org.junit.jupiter.api.Assertions;
import org.junit.jupiter.api.Test;

import java.util.Map;
import java.util.concurrent.ThreadLocalRandom;
import java.util.concurrent.atomic.AtomicLong;

/**
 * RandomLoadBalance Test
 */
public class RandomLoadBalanceTest extends LoadBalanceBaseTest {
    @Test
    public void testRandomLoadBalanceSelect() {
        int runs = 1000;
        Map<Invoker, AtomicLong> counter = getInvokeCounter(runs, RandomLoadBalance.NAME);
        for (Map.Entry<Invoker, AtomicLong> entry : counter.entrySet()) {
            Long count = entry.getValue().get();
            Assertions.assertTrue(Math.abs(count - runs / (0f + invokers.size())) < runs / (0f + invokers.size()), "abs diff should < avg");
        }

        for (int i = 0; i < 5; i++) {
            for (int j = 0; j <= i; j++) {
                RpcStatus.beginCount(invokers.get(i).getUrl(), invocation.getMethodName());
            }
        }
        counter = getInvokeCounter(runs, LeastActiveLoadBalance.NAME);
        for (Map.Entry<Invoker, AtomicLong> entry : counter.entrySet()) {
            Long count = entry.getValue().get();
        }
        Assertions.assertEquals(runs, counter.get(invoker1).intValue());
        Assertions.assertEquals(0, counter.get(invoker2).intValue());
        Assertions.assertEquals(0, counter.get(invoker3).intValue());
        Assertions.assertEquals(0, counter.get(invoker4).intValue());
        Assertions.assertEquals(0, counter.get(invoker5).intValue());
    }

    @Test
    public void testSelectByWeight() {
        int sumInvoker1 = 0;
        int sumInvoker2 = 0;
        int sumInvoker3 = 0;
        int loop = 10000;

        RandomLoadBalance lb = new RandomLoadBalance();
        for (int i = 0; i < loop; i++) {
            Invoker selected = lb.select(weightInvokers, null, weightTestInvocation);

            if (selected.getUrl().getProtocol().equals("test1")) {
                sumInvoker1++;
            }

            if (selected.getUrl().getProtocol().equals("test2")) {
                sumInvoker2++;
            }

            if (selected.getUrl().getProtocol().equals("test3")) {
                sumInvoker3++;
            }
        }

        // 1 : 9 : 6
<<<<<<< HEAD
        System.out.println(sumInvoker1 + " " + sumInvoker2 + " " + sumInvoker3);
        Assert.assertEquals("select failed!", sumInvoker1 + sumInvoker2 + sumInvoker3, loop);
=======
        System.out.println(sumInvoker1);
        System.out.println(sumInvoker2);
        System.out.println(sumInvoker3);
        Assertions.assertEquals(sumInvoker1 + sumInvoker2 + sumInvoker3, loop, "select failed!");
>>>>>>> 5298afdf
    }

    @Test
    public void testNew() {

        for (int i = 1; i < 30; i++) {
            testBinary(i);
        }

      /*old cost11ms	new cost0ms
        old cost17ms	new cost0ms
        old cost10ms	new cost0ms
        old cost6ms	    new cost0ms
        old cost4ms	    new cost0ms
        old cost3ms	    new cost0ms
        old cost15ms	new cost0ms
        old cost40ms	new cost0ms
        old cost20ms	new cost0ms
        old cost2ms	    new cost0ms
        old cost8ms	    new cost0ms
        old cost10ms	new cost0ms
        old cost3ms	    new cost0ms
        old cost9ms	    new cost0ms
        old cost5ms	    new cost0ms
        old cost4ms	    new cost0ms
        old cost7ms	    new cost0ms
        old cost10ms	new cost0ms
        old cost5ms	    new cost0ms
        old cost6ms	    new cost0ms
        old cost5ms	    new cost0ms
        old cost5ms	    new cost0ms
        old cost6ms	    new cost0ms
        old cost7ms	    new cost0ms
        old cost5ms	    new cost0ms
        old cost3ms	    new cost0ms
        old cost8ms	    new cost0ms
        old cost9ms	    new cost0ms
        old cost9ms	    new cost0ms*/

        for (int i = 0; i < 10; i++) {
            testSelectByWeight();
        }
/*      660 5574 3766
        635 5589 3776
        621 5564 3815
        648 5620 3732
        603 5646 3751
        600 5685 3715
        617 5666 3717
        643 5644 3713
        641 5623 3736
        615 5648 3737*/
    }

    private void testBinary(int length) {
        int[] weights = new int[length];
        int[] weightArr = new int[length + 1];
        int totalWeight = 0;
        int loop = 100000;
        weightArr[0] = 0;
        for (int i = 0; i < length; i++) {
            weights[i] = ThreadLocalRandom.current().nextInt(10);
            totalWeight += weights[i];
            weightArr[i + 1] = totalWeight;
        }
        long oldCost = 0L, newCost = 0L;
        for (int i = 0; i < loop; i++) {
            int offset = ThreadLocalRandom.current().nextInt(totalWeight);
            int findOffset = offset;
            int oldResult = -1;
            //use loop
            long start = System.currentTimeMillis();
            for (int j = 0; j < length; j++) {
                offset -= weights[j];
                if (offset < 0) {
                    oldResult = j;
                    break;
                }
            }
            long endFirst = System.currentTimeMillis();
            //use Binary Search
            int newResult = -1;
            int low = 0, high = length, mid;
            while (low <= high) {
                mid = (low + high) / 2;
                if (findOffset == weightArr[mid]) {
                    newResult = mid;
                    while (++mid <= length && weightArr[mid] == findOffset) {
                        newResult = mid;
                    }
                    break;
                }

                if (mid != length && findOffset > weightArr[mid] && findOffset < weightArr[mid + 1]) {
                    newResult = mid;
                    break;
                }

                if (findOffset < weightArr[mid]) {
                    high = mid - 1;
                    continue;
                }
                if (findOffset > weightArr[mid]) {
                    low = mid + 1;
                }
            }
            long endSecond = System.currentTimeMillis();
            //compare two result
            Assert.assertEquals(oldResult, newResult);
            //calc cost time
            oldCost += endFirst - start;
            newCost = endSecond - start;
        }
        System.out.println("old cost" + oldCost + "ms" + "\t" + "new cost" + newCost + "ms");
    }
}<|MERGE_RESOLUTION|>--- conflicted
+++ resolved
@@ -80,15 +80,8 @@
         }
 
         // 1 : 9 : 6
-<<<<<<< HEAD
         System.out.println(sumInvoker1 + " " + sumInvoker2 + " " + sumInvoker3);
         Assert.assertEquals("select failed!", sumInvoker1 + sumInvoker2 + sumInvoker3, loop);
-=======
-        System.out.println(sumInvoker1);
-        System.out.println(sumInvoker2);
-        System.out.println(sumInvoker3);
-        Assertions.assertEquals(sumInvoker1 + sumInvoker2 + sumInvoker3, loop, "select failed!");
->>>>>>> 5298afdf
     }
 
     @Test
