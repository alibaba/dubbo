--- conflicted
+++ resolved
@@ -94,11 +94,7 @@
     public void setUp() throws Exception {
         Map<String, Object> attributes = new HashMap<>();
         attributes.put("application", "abstractClusterInvokerTest");
-<<<<<<< HEAD
-        url = url.setAttribute(REFER_KEY, attributes);
-=======
         url = url.putAttribute(REFER_KEY, attributes);
->>>>>>> 7326a72e
 
         invocation.setMethodName("sayHello");
 
