--- conflicted
+++ resolved
@@ -48,16 +48,14 @@
 import java.util.concurrent.ConcurrentHashMap;
 import java.util.concurrent.atomic.AtomicLong;
 
-<<<<<<< HEAD
-=======
 import static org.apache.dubbo.common.constants.CommonConstants.DUBBO;
 import static org.apache.dubbo.common.constants.CommonConstants.INTERFACE_KEY;
 import static org.apache.dubbo.common.constants.CommonConstants.MONITOR_KEY;
 import static org.apache.dubbo.common.constants.CommonConstants.PATH_KEY;
 import static org.apache.dubbo.common.constants.CommonConstants.PROTOCOL_KEY;
->>>>>>> 9351a415
 import static org.apache.dubbo.rpc.cluster.Constants.CLUSTER_AVAILABLE_CHECK_KEY;
 import static org.apache.dubbo.rpc.cluster.Constants.INVOCATION_NEED_MOCK;
+import static org.apache.dubbo.rpc.cluster.Constants.REFER_KEY;
 import static org.mockito.BDDMockito.given;
 import static org.mockito.Mockito.mock;
 
@@ -73,7 +71,6 @@
     StaticDirectory<IHelloService> dic;
     RpcInvocation invocation = new RpcInvocation();
     URL url = URL.valueOf("registry://localhost:9090/org.apache.dubbo.rpc.cluster.support.AbstractClusterInvokerTest.IHelloService?refer=" + URL.encode("application=abstractClusterInvokerTest"));
-    URL consumerUrl = URL.valueOf("dubbo://localhost:9090?application=abstractClusterInvokerTest");
 
     Invoker<IHelloService> invoker1;
     Invoker<IHelloService> invoker2;
@@ -135,8 +132,7 @@
         given(mockedInvoker1.getUrl()).willReturn(turl.setPort(999).setProtocol("mock"));
 
         invokers.add(invoker1);
-        dic = new StaticDirectory<>(url, invokers, null);
-        dic.setConsumerUrl(consumerUrl);
+        dic = new StaticDirectory<IHelloService>(url, invokers, null);
         cluster = new AbstractClusterInvoker(dic) {
             @Override
             protected Result doInvoke(Invocation invocation, List invokers, LoadBalance loadbalance)
@@ -239,13 +235,9 @@
     @Test
     public void testCloseAvailablecheck() {
         LoadBalance lb = mock(LoadBalance.class);
-<<<<<<< HEAD
-        given(lb.select(invokers, consumerUrl, invocation)).willReturn(invoker1);
-=======
         Map<String, String> queryMap = (Map<String, String> )url.getAttribute(REFER_KEY);
         URL tmpUrl = turnRegistryUrlToConsumerUrl(url, queryMap);
         given(lb.select(invokers, tmpUrl, invocation)).willReturn(invoker1);
->>>>>>> 9351a415
         initlistsize5();
 
         Invoker sinvoker = cluster_nocheck.select(lb, invocation, invokers, selectedInvokers);
