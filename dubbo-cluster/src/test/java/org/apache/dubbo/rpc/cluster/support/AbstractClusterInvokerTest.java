/*
 * Licensed to the Apache Software Foundation (ASF) under one or more
 * contributor license agreements.  See the NOTICE file distributed with
 * this work for additional information regarding copyright ownership.
 * The ASF licenses this file to You under the Apache License, Version 2.0
 * (the "License"); you may not use this file except in compliance with
 * the License.  You may obtain a copy of the License at
 *
 *     http://www.apache.org/licenses/LICENSE-2.0
 *
 * Unless required by applicable law or agreed to in writing, software
 * distributed under the License is distributed on an "AS IS" BASIS,
 * WITHOUT WARRANTIES OR CONDITIONS OF ANY KIND, either express or implied.
 * See the License for the specific language governing permissions and
 * limitations under the License.
 */
package org.apache.dubbo.rpc.cluster.support;

import org.apache.dubbo.common.Constants;
import org.apache.dubbo.common.URL;
import org.apache.dubbo.common.extension.ExtensionLoader;
import org.apache.dubbo.common.utils.NetUtils;
import org.apache.dubbo.rpc.Invocation;
import org.apache.dubbo.rpc.Invoker;
import org.apache.dubbo.rpc.Result;
import org.apache.dubbo.rpc.RpcContext;
import org.apache.dubbo.rpc.RpcException;
import org.apache.dubbo.rpc.RpcInvocation;
import org.apache.dubbo.rpc.cluster.Directory;
import org.apache.dubbo.rpc.cluster.LoadBalance;
import org.apache.dubbo.rpc.cluster.directory.StaticDirectory;
import org.apache.dubbo.rpc.cluster.filter.DemoService;
import org.apache.dubbo.rpc.cluster.loadbalance.LeastActiveLoadBalance;
import org.apache.dubbo.rpc.cluster.loadbalance.RandomLoadBalance;
import org.apache.dubbo.rpc.cluster.loadbalance.RoundRobinLoadBalance;

import org.junit.Assert;
import org.junit.Before;
import org.junit.BeforeClass;
import org.junit.Test;
import org.mockito.Mockito;

import java.util.ArrayList;
import java.util.List;
import java.util.Map;
import java.util.concurrent.ConcurrentHashMap;
import java.util.concurrent.atomic.AtomicLong;

import static org.mockito.BDDMockito.given;
import static org.mockito.Mockito.mock;

/**
 * AbstractClusterInvokerTest
 */
@SuppressWarnings("rawtypes")
public class AbstractClusterInvokerTest {
    List<Invoker<IHelloService>> invokers = new ArrayList<Invoker<IHelloService>>();
    List<Invoker<IHelloService>> selectedInvokers = new ArrayList<Invoker<IHelloService>>();
    AbstractClusterInvoker<IHelloService> cluster;
    AbstractClusterInvoker<IHelloService> cluster_nocheck;
    Directory<IHelloService> dic;
    RpcInvocation invocation = new RpcInvocation();
    URL url = URL.valueOf("registry://localhost:9090");

    Invoker<IHelloService> invoker1;
    Invoker<IHelloService> invoker2;
    Invoker<IHelloService> invoker3;
    Invoker<IHelloService> invoker4;
    Invoker<IHelloService> invoker5;
    Invoker<IHelloService> mockedInvoker1;


    @BeforeClass
    public static void setUpBeforeClass() throws Exception {
    }

    @SuppressWarnings({"unchecked"})
    @Before
    public void setUp() throws Exception {
        invocation.setMethodName("sayHello");

        invoker1 = mock(Invoker.class);
        invoker2 = mock(Invoker.class);
        invoker3 = mock(Invoker.class);
        invoker4 = mock(Invoker.class);
        invoker5 = mock(Invoker.class);
        mockedInvoker1 = mock(Invoker.class);

        URL turl = URL.valueOf("test://test:11/test");

        given(invoker1.isAvailable()).willReturn(false);
        given(invoker1.getInterface()).willReturn(IHelloService.class);
        given(invoker1.getUrl()).willReturn(turl.addParameter("name", "invoker1"));

        given(invoker2.isAvailable()).willReturn(true);
        given(invoker2.getInterface()).willReturn(IHelloService.class);
        given(invoker2.getUrl()).willReturn(turl.addParameter("name", "invoker2"));

        given(invoker3.isAvailable()).willReturn(false);
        given(invoker3.getInterface()).willReturn(IHelloService.class);
        given(invoker3.getUrl()).willReturn(turl.addParameter("name", "invoker3"));

        given(invoker4.isAvailable()).willReturn(true);
        given(invoker4.getInterface()).willReturn(IHelloService.class);
        given(invoker4.getUrl()).willReturn(turl.addParameter("name", "invoker4"));

        given(invoker5.isAvailable()).willReturn(false);
        given(invoker5.getInterface()).willReturn(IHelloService.class);
        given(invoker5.getUrl()).willReturn(turl.addParameter("name", "invoker5"));

        given(mockedInvoker1.isAvailable()).willReturn(false);
        given(mockedInvoker1.getInterface()).willReturn(IHelloService.class);
        given(mockedInvoker1.getUrl()).willReturn(turl.setProtocol("mock"));

        invokers.add(invoker1);
        dic = new StaticDirectory<IHelloService>(url, invokers, null);
        cluster = new AbstractClusterInvoker(dic) {
            @Override
            protected Result doInvoke(Invocation invocation, List invokers, LoadBalance loadbalance)
                    throws RpcException {
                return null;
            }
        };

        cluster_nocheck = new AbstractClusterInvoker(dic, url.addParameterIfAbsent(Constants.CLUSTER_AVAILABLE_CHECK_KEY, Boolean.FALSE.toString())) {
            @Override
            protected Result doInvoke(Invocation invocation, List invokers, LoadBalance loadbalance)
                    throws RpcException {
                return null;
            }

            @Override
            protected boolean needInitLoadBalance() {
                // no need to init LoadBalance
                return false;
            }
<<<<<<< HEAD
        };

    }


    @Test
    public void testBindingAttachment() {
        final String attachKey = "attach";
        final String attachValue = "value";

        // setup attachment
        RpcContext.getContext().setAttachment(attachKey, attachValue);
        Map<String, String> attachments = RpcContext.getContext().getAttachments();
        Assert.assertTrue("set attachment failed!", attachments != null && attachments.size() == 1);

        cluster = new AbstractClusterInvoker(dic) {
            @Override
            protected Result doInvoke(Invocation invocation, List invokers, LoadBalance loadbalance)
                    throws RpcException {
                // attachment will be bind to invocation
                String value = invocation.getAttachment(attachKey);
                Assert.assertTrue("binding attachment failed!", value != null && value.equals(attachValue));
                return null;
            }
=======
>>>>>>> 1c371b70
        };

        // invoke
        cluster.invoke(invocation);
    }

    @Test
    public void testSelect_Invokersize0() throws Exception {
        LoadBalance loadBalance = cluster.initLoadBalance(invokers, invocation);
        {
            Invoker invoker = cluster.select(loadBalance, null, null, null);
            Assert.assertEquals(null, invoker);
        }
        {
            invokers.clear();
            selectedInvokers.clear();
            Invoker invoker = cluster.select(loadBalance, null, invokers, null);
            Assert.assertEquals(null, invoker);
        }
    }

    @Test
    public void testSelect_Invokersize1() throws Exception {
        invokers.clear();
        invokers.add(invoker1);
        LoadBalance loadBalance = cluster.initLoadBalance(invokers, invocation);
        Invoker invoker = cluster.select(loadBalance, null, invokers, null);
        Assert.assertEquals(invoker1, invoker);
    }

    @Test
    public void testSelect_Invokersize2AndselectNotNull() throws Exception {
        invokers.clear();
        invokers.add(invoker2);
        invokers.add(invoker4);
        LoadBalance loadBalance = cluster.initLoadBalance(invokers, invocation);
        {
            selectedInvokers.clear();
            selectedInvokers.add(invoker4);
            Invoker invoker = cluster.select(loadBalance, invocation, invokers, selectedInvokers);
            Assert.assertEquals(invoker2, invoker);
        }
        {
            selectedInvokers.clear();
            selectedInvokers.add(invoker2);
            Invoker invoker = cluster.select(loadBalance, invocation, invokers, selectedInvokers);
            Assert.assertEquals(invoker4, invoker);
        }
    }

    @Test
    public void testSelect_multiInvokers() throws Exception {
        testSelect_multiInvokers(RoundRobinLoadBalance.NAME);
        testSelect_multiInvokers(LeastActiveLoadBalance.NAME);
        testSelect_multiInvokers(RandomLoadBalance.NAME);
    }

    @Test
    public void testCloseAvailablecheck() {
        LoadBalance lb = mock(LoadBalance.class);
        given(lb.select(invokers, url, invocation)).willReturn(invoker1);

        initlistsize5();

        Invoker sinvoker = cluster_nocheck.select(lb, invocation, invokers, selectedInvokers);
        Assert.assertEquals(false, sinvoker.isAvailable());
        Assert.assertEquals(invoker1, sinvoker);

    }

    @Test
    public void testDonotSelectAgainAndNoCheckAvailable() {

        LoadBalance lb = ExtensionLoader.getExtensionLoader(LoadBalance.class).getExtension(RoundRobinLoadBalance.NAME);
        initlistsize5();
        {
            //Boundary condition test .
            selectedInvokers.clear();
            selectedInvokers.add(invoker2);
            selectedInvokers.add(invoker3);
            selectedInvokers.add(invoker4);
            selectedInvokers.add(invoker5);
            Invoker sinvoker = cluster_nocheck.select(lb, invocation, invokers, selectedInvokers);
            Assert.assertSame(invoker1, sinvoker);
        }
        {
            //Boundary condition test .
            selectedInvokers.clear();
            selectedInvokers.add(invoker1);
            selectedInvokers.add(invoker3);
            selectedInvokers.add(invoker4);
            selectedInvokers.add(invoker5);
            Invoker sinvoker = cluster_nocheck.select(lb, invocation, invokers, selectedInvokers);
            Assert.assertSame(invoker2, sinvoker);
        }
        {
            //Boundary condition test .
            selectedInvokers.clear();
            selectedInvokers.add(invoker1);
            selectedInvokers.add(invoker2);
            selectedInvokers.add(invoker4);
            selectedInvokers.add(invoker5);
            Invoker sinvoker = cluster_nocheck.select(lb, invocation, invokers, selectedInvokers);
            Assert.assertSame(invoker3, sinvoker);
        }
        {
            //Boundary condition test .
            selectedInvokers.clear();
            selectedInvokers.add(invoker1);
            selectedInvokers.add(invoker2);
            selectedInvokers.add(invoker3);
            selectedInvokers.add(invoker4);
            Invoker sinvoker = cluster_nocheck.select(lb, invocation, invokers, selectedInvokers);
            Assert.assertSame(invoker5, sinvoker);
        }
        {
            //Boundary condition test .
            selectedInvokers.clear();
            selectedInvokers.add(invoker1);
            selectedInvokers.add(invoker2);
            selectedInvokers.add(invoker3);
            selectedInvokers.add(invoker4);
            selectedInvokers.add(invoker5);
            Invoker sinvoker = cluster_nocheck.select(lb, invocation, invokers, selectedInvokers);
            Assert.assertTrue(invokers.contains(sinvoker));
        }

    }

    @Test
    public void testSelectAgainAndCheckAvailable() {

        LoadBalance lb = ExtensionLoader.getExtensionLoader(LoadBalance.class).getExtension(RoundRobinLoadBalance.NAME);
        initlistsize5();
        {
            //Boundary condition test .
            selectedInvokers.clear();
            selectedInvokers.add(invoker1);
            selectedInvokers.add(invoker2);
            selectedInvokers.add(invoker3);
            selectedInvokers.add(invoker5);
            Invoker sinvoker = cluster.select(lb, invocation, invokers, selectedInvokers);
            Assert.assertTrue(sinvoker == invoker4);
        }
        {
            //Boundary condition test .
            selectedInvokers.clear();
            selectedInvokers.add(invoker2);
            selectedInvokers.add(invoker3);
            selectedInvokers.add(invoker4);
            selectedInvokers.add(invoker5);
            Invoker sinvoker = cluster.select(lb, invocation, invokers, selectedInvokers);
            Assert.assertTrue(sinvoker == invoker2 || sinvoker == invoker4);
        }
        {
            //Boundary condition test .
            for (int i = 0; i < 100; i++) {
                selectedInvokers.clear();
                Invoker sinvoker = cluster.select(lb, invocation, invokers, selectedInvokers);
                Assert.assertTrue(sinvoker == invoker2 || sinvoker == invoker4);
            }
        }
        {
            //Boundary condition test .
            for (int i = 0; i < 100; i++) {
                selectedInvokers.clear();
                selectedInvokers.add(invoker1);
                selectedInvokers.add(invoker3);
                selectedInvokers.add(invoker5);
                Invoker sinvoker = cluster.select(lb, invocation, invokers, selectedInvokers);
                Assert.assertTrue(sinvoker == invoker2 || sinvoker == invoker4);
            }
        }
        {
            //Boundary condition test .
            for (int i = 0; i < 100; i++) {
                selectedInvokers.clear();
                selectedInvokers.add(invoker1);
                selectedInvokers.add(invoker3);
                selectedInvokers.add(invoker2);
                selectedInvokers.add(invoker4);
                selectedInvokers.add(invoker5);
                Invoker sinvoker = cluster.select(lb, invocation, invokers, selectedInvokers);
                Assert.assertTrue(sinvoker == invoker2 || sinvoker == invoker4);
            }
        }
    }


    public void testSelect_multiInvokers(String lbname) throws Exception {

        int min = 1000, max = 5000;
        Double d = (Math.random() * (max - min + 1) + min);
        int runs = d.intValue();
        Assert.assertTrue(runs > min);
        LoadBalance lb = ExtensionLoader.getExtensionLoader(LoadBalance.class).getExtension(lbname);
        initlistsize5();
        for (int i = 0; i < runs; i++) {
            Invoker sinvoker = cluster.select(lb, invocation, invokers, selectedInvokers);
            Assert.assertEquals(true, sinvoker.isAvailable());

            Mockito.clearInvocations(invoker1, invoker2, invoker3, invoker4, invoker5);
        }
        for (int i = 0; i < runs; i++) {
            selectedInvokers.clear();
            selectedInvokers.add(invoker1);
            Invoker sinvoker = cluster.select(lb, invocation, invokers, selectedInvokers);
            Assert.assertEquals(true, sinvoker.isAvailable());

            Mockito.clearInvocations(invoker1, invoker2, invoker3, invoker4, invoker5);
        }
        for (int i = 0; i < runs; i++) {
            selectedInvokers.clear();
            selectedInvokers.add(invoker2);
            Invoker sinvoker = cluster.select(lb, invocation, invokers, selectedInvokers);
            Assert.assertEquals(true, sinvoker.isAvailable());

            Mockito.clearInvocations(invoker1, invoker2, invoker3, invoker4, invoker5);
        }
        for (int i = 0; i < runs; i++) {
            selectedInvokers.clear();
            selectedInvokers.add(invoker2);
            selectedInvokers.add(invoker4);
            Invoker sinvoker = cluster.select(lb, invocation, invokers, selectedInvokers);
            Assert.assertEquals(true, sinvoker.isAvailable());

            Mockito.clearInvocations(invoker1, invoker2, invoker3, invoker4, invoker5);
        }
        for (int i = 0; i < runs; i++) {
            selectedInvokers.clear();
            selectedInvokers.add(invoker1);
            selectedInvokers.add(invoker3);
            selectedInvokers.add(invoker5);
            Invoker sinvoker = cluster.select(lb, invocation, invokers, selectedInvokers);
            Assert.assertEquals(true, sinvoker.isAvailable());

            Mockito.clearInvocations(invoker1, invoker2, invoker3, invoker4, invoker5);
        }
        for (int i = 0; i < runs; i++) {

            selectedInvokers.clear();
            selectedInvokers.add(invoker1);
            selectedInvokers.add(invoker2);
            selectedInvokers.add(invoker3);
            Invoker sinvoker = cluster.select(lb, invocation, invokers, selectedInvokers);
            Assert.assertEquals(true, sinvoker.isAvailable());

            Mockito.clearInvocations(invoker1, invoker2, invoker3, invoker4, invoker5);
        }
    }

    /**
     * Test balance.
     */
    @Test
    public void testSelectBalance() {

        LoadBalance lb = ExtensionLoader.getExtensionLoader(LoadBalance.class).getExtension(RoundRobinLoadBalance.NAME);
        initlistsize5();

        Map<Invoker, AtomicLong> counter = new ConcurrentHashMap<Invoker, AtomicLong>();
        for (Invoker invoker : invokers) {
            counter.put(invoker, new AtomicLong(0));
        }
        int runs = 1000;
        for (int i = 0; i < runs; i++) {
            selectedInvokers.clear();
            Invoker sinvoker = cluster.select(lb, invocation, invokers, selectedInvokers);
            counter.get(sinvoker).incrementAndGet();
        }

        for (Invoker minvoker : counter.keySet()) {
            Long count = counter.get(minvoker).get();
//            System.out.println(count);
            if (minvoker.isAvailable())
                Assert.assertTrue("count should > avg", count > runs / invokers.size());
        }

        Assert.assertEquals(runs, counter.get(invoker2).get() + counter.get(invoker4).get());
        ;

    }

    private void initlistsize5() {
        invokers.clear();
        selectedInvokers.clear();//Clear first, previous test case will make sure that the right invoker2 will be used.
        invokers.add(invoker1);
        invokers.add(invoker2);
        invokers.add(invoker3);
        invokers.add(invoker4);
        invokers.add(invoker5);
    }

    @Test()
    public void testTimeoutExceptionCode() {
        List<Invoker<DemoService>> invokers = new ArrayList<Invoker<DemoService>>();
        invokers.add(new Invoker<DemoService>() {

            @Override
            public Class<DemoService> getInterface() {
                return DemoService.class;
            }

            public URL getUrl() {
                return URL.valueOf("dubbo://" + NetUtils.getLocalHost() + ":20880/" + DemoService.class.getName());
            }

            @Override
            public boolean isAvailable() {
                return false;
            }

            public Result invoke(Invocation invocation) throws RpcException {
                throw new RpcException(RpcException.TIMEOUT_EXCEPTION, "test timeout");
            }

            @Override
            public void destroy() {
            }
        });
        Directory<DemoService> directory = new StaticDirectory<DemoService>(invokers);
        FailoverClusterInvoker<DemoService> failoverClusterInvoker = new FailoverClusterInvoker<DemoService>(directory);
        try {
            failoverClusterInvoker.invoke(new RpcInvocation("sayHello", new Class<?>[0], new Object[0]));
            Assert.fail();
        } catch (RpcException e) {
            Assert.assertEquals(RpcException.TIMEOUT_EXCEPTION, e.getCode());
        }
        ForkingClusterInvoker<DemoService> forkingClusterInvoker = new ForkingClusterInvoker<DemoService>(directory);
        try {
            forkingClusterInvoker.invoke(new RpcInvocation("sayHello", new Class<?>[0], new Object[0]));
            Assert.fail();
        } catch (RpcException e) {
            Assert.assertEquals(RpcException.TIMEOUT_EXCEPTION, e.getCode());
        }
        FailfastClusterInvoker<DemoService> failfastClusterInvoker = new FailfastClusterInvoker<DemoService>(directory);
        try {
            failfastClusterInvoker.invoke(new RpcInvocation("sayHello", new Class<?>[0], new Object[0]));
            Assert.fail();
        } catch (RpcException e) {
            Assert.assertEquals(RpcException.TIMEOUT_EXCEPTION, e.getCode());
        }
    }

    /**
     * Test mock invoker selector works as expected
     */
    @Test
    public void testMockedInvokerSelect() {
        initlistsize5();
        invokers.add(mockedInvoker1);

        RpcInvocation mockedInvocation = new RpcInvocation();
        mockedInvocation.setMethodName("sayHello");
        mockedInvocation.setAttachment(Constants.INVOCATION_NEED_MOCK, "true");
        List<Invoker<IHelloService>> mockedInvokers = dic.list(mockedInvocation);
        Assert.assertEquals(1, mockedInvokers.size());

        List<Invoker<IHelloService>> invokers = dic.list(invocation);
        Assert.assertEquals(5, invokers.size());
    }

    public static interface IHelloService {
    }
}<|MERGE_RESOLUTION|>--- conflicted
+++ resolved
@@ -134,11 +134,8 @@
                 // no need to init LoadBalance
                 return false;
             }
-<<<<<<< HEAD
         };
-
-    }
-
+    }
 
     @Test
     public void testBindingAttachment() {
@@ -159,8 +156,6 @@
                 Assert.assertTrue("binding attachment failed!", value != null && value.equals(attachValue));
                 return null;
             }
-=======
->>>>>>> 1c371b70
         };
 
         // invoke
