/*
 * Licensed to the Apache Software Foundation (ASF) under one or more
 * contributor license agreements.  See the NOTICE file distributed with
 * this work for additional information regarding copyright ownership.
 * The ASF licenses this file to You under the Apache License, Version 2.0
 * (the "License"); you may not use this file except in compliance with
 * the License.  You may obtain a copy of the License at
 *
 *     http://www.apache.org/licenses/LICENSE-2.0
 *
 * Unless required by applicable law or agreed to in writing, software
 * distributed under the License is distributed on an "AS IS" BASIS,
 * WITHOUT WARRANTIES OR CONDITIONS OF ANY KIND, either express or implied.
 * See the License for the specific language governing permissions and
 * limitations under the License.
 */
package org.apache.dubbo.registry;

import org.apache.dubbo.common.URL;
import org.apache.dubbo.common.extension.SPI;
import org.apache.dubbo.rpc.cluster.Directory;

import java.util.List;

@SPI
public interface AddressListener {

    /**
     * processing when receiving the address list
     *
     * @param addresses         provider address list
     * @param consumerUrl
     * @param registryDirectory
     */
    List<URL> notify(List<URL> addresses, URL consumerUrl, Directory registryDirectory);

    default void destroy(URL consumerUrl, Directory registryDirectory) {
<<<<<<< HEAD

=======
>>>>>>> 55dd749d
    }

}<|MERGE_RESOLUTION|>--- conflicted
+++ resolved
@@ -35,10 +35,7 @@
     List<URL> notify(List<URL> addresses, URL consumerUrl, Directory registryDirectory);
 
     default void destroy(URL consumerUrl, Directory registryDirectory) {
-<<<<<<< HEAD
 
-=======
->>>>>>> 55dd749d
     }
 
 }