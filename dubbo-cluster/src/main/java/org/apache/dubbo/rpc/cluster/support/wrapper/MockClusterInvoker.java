/*
 * Licensed to the Apache Software Foundation (ASF) under one or more
 * contributor license agreements.  See the NOTICE file distributed with
 * this work for additional information regarding copyright ownership.
 * The ASF licenses this file to You under the Apache License, Version 2.0
 * (the "License"); you may not use this file except in compliance with
 * the License.  You may obtain a copy of the License at
 *
 *     http://www.apache.org/licenses/LICENSE-2.0
 *
 * Unless required by applicable law or agreed to in writing, software
 * distributed under the License is distributed on an "AS IS" BASIS,
 * WITHOUT WARRANTIES OR CONDITIONS OF ANY KIND, either express or implied.
 * See the License for the specific language governing permissions and
 * limitations under the License.
 */
package org.apache.dubbo.rpc.cluster.support.wrapper;

import org.apache.dubbo.common.URL;
import org.apache.dubbo.common.logger.Logger;
import org.apache.dubbo.common.logger.LoggerFactory;
import org.apache.dubbo.common.utils.CollectionUtils;
import org.apache.dubbo.common.utils.StringUtils;
import org.apache.dubbo.rpc.AsyncRpcResult;
import org.apache.dubbo.rpc.Invocation;
import org.apache.dubbo.rpc.Invoker;
import org.apache.dubbo.rpc.Result;
import org.apache.dubbo.rpc.RpcException;
import org.apache.dubbo.rpc.RpcInvocation;
import org.apache.dubbo.rpc.cluster.Directory;
import org.apache.dubbo.rpc.support.MockInvoker;

import java.util.List;

import static org.apache.dubbo.rpc.Constants.MOCK_KEY;
import static org.apache.dubbo.rpc.cluster.Constants.INVOCATION_NEED_MOCK;

public class MockClusterInvoker<T> implements Invoker<T> {

    private static final Logger logger = LoggerFactory.getLogger(MockClusterInvoker.class);

    private final Directory<T> directory;

    private final Invoker<T> invoker;

    public MockClusterInvoker(Directory<T> directory, Invoker<T> invoker) {
        this.directory = directory;
        this.invoker = invoker;
    }

    @Override
    public URL getUrl() {
        return directory.getConsumerUrl();
    }

    public URL getRegistryUrl() {
        return directory.getUrl();
    }

    @Override
    public boolean isAvailable() {
        return directory.isAvailable();
    }

    @Override
    public void destroy() {
        this.invoker.destroy();
    }

    @Override
    public Class<T> getInterface() {
        return directory.getInterface();
    }

    @Override
    public Result invoke(Invocation invocation) throws RpcException {
        Result result = null;

        String value = getUrl().getMethodParameter(invocation.getMethodName(), MOCK_KEY, Boolean.FALSE.toString()).trim();
        if (value.length() == 0 || "false".equalsIgnoreCase(value)) {
            //no mock
            result = this.invoker.invoke(invocation);
        } else if (value.startsWith("force")) {
            if (logger.isWarnEnabled()) {
                logger.warn("force-mock: " + invocation.getMethodName() + " force-mock enabled , url : " + getUrl());
            }
            //force:direct mock
            result = doMockInvoke(invocation, null);
        } else {
            //fail-mock
            try {
                result = this.invoker.invoke(invocation);

                //fix:#4585
                if(result.getException() != null && result.getException() instanceof RpcException){
                    RpcException rpcException= (RpcException)result.getException();
                    if(rpcException.isBiz()){
                        throw  rpcException;
                    }else {
                        result = doMockInvoke(invocation, rpcException);
                    }
                }

            } catch (RpcException e) {
                if (e.isBiz()) {
                    throw e;
                }

                if (logger.isWarnEnabled()) {
                    logger.warn("fail-mock: " + invocation.getMethodName() + " fail-mock enabled , url : " + getUrl(), e);
                }
                result = doMockInvoke(invocation, e);
            }
        }
        return result;
    }

    @SuppressWarnings({"unchecked", "rawtypes"})
    private Result doMockInvoke(Invocation invocation, RpcException e) {
        Result result = null;
        Invoker<T> minvoker;

        List<Invoker<T>> mockInvokers = selectMockInvoker(invocation);
        if (CollectionUtils.isEmpty(mockInvokers)) {
            minvoker = (Invoker<T>) new MockInvoker(getUrl(), directory.getInterface());
        } else {
            minvoker = mockInvokers.get(0);
        }
        try {
            result = minvoker.invoke(invocation);
        } catch (RpcException me) {
            if (me.isBiz()) {
                result = AsyncRpcResult.newDefaultAsyncResult(me.getCause(), invocation);
            } else {
                throw new RpcException(me.getCode(), getMockExceptionMessage(e, me), me.getCause());
            }
        } catch (Throwable me) {
            throw new RpcException(getMockExceptionMessage(e, me), me.getCause());
        }
        return result;
    }

    private String getMockExceptionMessage(Throwable t, Throwable mt) {
        String msg = "mock error : " + mt.getMessage();
        if (t != null) {
            msg = msg + ", invoke error is :" + StringUtils.toString(t);
        }
        return msg;
    }

    /**
     * Return MockInvoker
     * Contract：
     * directory.list() will return a list of normal invokers if Constants.INVOCATION_NEED_MOCK is present in invocation, otherwise, a list of mock invokers will return.
     * if directory.list() returns more than one mock invoker, only one of them will be used.
     *
     * @param invocation
     * @return
     */
    private List<Invoker<T>> selectMockInvoker(Invocation invocation) {
        List<Invoker<T>> invokers = null;
        //TODO generic invoker？
        if (invocation instanceof RpcInvocation) {
            //Note the implicit contract (although the description is added to the interface declaration, but extensibility is a problem. The practice placed in the attachment needs to be improved)
            ((RpcInvocation) invocation).setAttachment(INVOCATION_NEED_MOCK, Boolean.TRUE.toString());
            //directory will return a list of normal invokers if Constants.INVOCATION_NEED_MOCK is present in invocation, otherwise, a list of mock invokers will return.
            try {
                invokers = directory.list(invocation);
            } catch (RpcException e) {
                if (logger.isInfoEnabled()) {
                    logger.info("Exception when try to invoke mock. Get mock invokers error for service:"
<<<<<<< HEAD
                            + getUrl().getServiceInterface() + ", method:" + invocation.getMethodName()
                            + ", will contruct a new mock with 'new MockInvoker()'.", e);
=======
                            + directory.getConsumerUrl().getServiceInterface() + ", method:" + invocation.getMethodName()
                            + ", will construct a new mock with 'new MockInvoker()'.", e);
>>>>>>> 0f4e60dc
                }
            }
        }
        return invokers;
    }

    @Override
    public String toString() {
        return "invoker :" + this.invoker + ",directory: " + this.directory;
    }
}
<|MERGE_RESOLUTION|>--- conflicted
+++ resolved
@@ -1,189 +1,184 @@
-/*
- * Licensed to the Apache Software Foundation (ASF) under one or more
- * contributor license agreements.  See the NOTICE file distributed with
- * this work for additional information regarding copyright ownership.
- * The ASF licenses this file to You under the Apache License, Version 2.0
- * (the "License"); you may not use this file except in compliance with
- * the License.  You may obtain a copy of the License at
- *
- *     http://www.apache.org/licenses/LICENSE-2.0
- *
- * Unless required by applicable law or agreed to in writing, software
- * distributed under the License is distributed on an "AS IS" BASIS,
- * WITHOUT WARRANTIES OR CONDITIONS OF ANY KIND, either express or implied.
- * See the License for the specific language governing permissions and
- * limitations under the License.
- */
-package org.apache.dubbo.rpc.cluster.support.wrapper;
-
-import org.apache.dubbo.common.URL;
-import org.apache.dubbo.common.logger.Logger;
-import org.apache.dubbo.common.logger.LoggerFactory;
-import org.apache.dubbo.common.utils.CollectionUtils;
-import org.apache.dubbo.common.utils.StringUtils;
-import org.apache.dubbo.rpc.AsyncRpcResult;
-import org.apache.dubbo.rpc.Invocation;
-import org.apache.dubbo.rpc.Invoker;
-import org.apache.dubbo.rpc.Result;
-import org.apache.dubbo.rpc.RpcException;
-import org.apache.dubbo.rpc.RpcInvocation;
-import org.apache.dubbo.rpc.cluster.Directory;
-import org.apache.dubbo.rpc.support.MockInvoker;
-
-import java.util.List;
-
-import static org.apache.dubbo.rpc.Constants.MOCK_KEY;
-import static org.apache.dubbo.rpc.cluster.Constants.INVOCATION_NEED_MOCK;
-
-public class MockClusterInvoker<T> implements Invoker<T> {
-
-    private static final Logger logger = LoggerFactory.getLogger(MockClusterInvoker.class);
-
-    private final Directory<T> directory;
-
-    private final Invoker<T> invoker;
-
-    public MockClusterInvoker(Directory<T> directory, Invoker<T> invoker) {
-        this.directory = directory;
-        this.invoker = invoker;
-    }
-
-    @Override
-    public URL getUrl() {
-        return directory.getConsumerUrl();
-    }
-
-    public URL getRegistryUrl() {
-        return directory.getUrl();
-    }
-
-    @Override
-    public boolean isAvailable() {
-        return directory.isAvailable();
-    }
-
-    @Override
-    public void destroy() {
-        this.invoker.destroy();
-    }
-
-    @Override
-    public Class<T> getInterface() {
-        return directory.getInterface();
-    }
-
-    @Override
-    public Result invoke(Invocation invocation) throws RpcException {
-        Result result = null;
-
-        String value = getUrl().getMethodParameter(invocation.getMethodName(), MOCK_KEY, Boolean.FALSE.toString()).trim();
-        if (value.length() == 0 || "false".equalsIgnoreCase(value)) {
-            //no mock
-            result = this.invoker.invoke(invocation);
-        } else if (value.startsWith("force")) {
-            if (logger.isWarnEnabled()) {
-                logger.warn("force-mock: " + invocation.getMethodName() + " force-mock enabled , url : " + getUrl());
-            }
-            //force:direct mock
-            result = doMockInvoke(invocation, null);
-        } else {
-            //fail-mock
-            try {
-                result = this.invoker.invoke(invocation);
-
-                //fix:#4585
-                if(result.getException() != null && result.getException() instanceof RpcException){
-                    RpcException rpcException= (RpcException)result.getException();
-                    if(rpcException.isBiz()){
-                        throw  rpcException;
-                    }else {
-                        result = doMockInvoke(invocation, rpcException);
-                    }
-                }
-
-            } catch (RpcException e) {
-                if (e.isBiz()) {
-                    throw e;
-                }
-
-                if (logger.isWarnEnabled()) {
-                    logger.warn("fail-mock: " + invocation.getMethodName() + " fail-mock enabled , url : " + getUrl(), e);
-                }
-                result = doMockInvoke(invocation, e);
-            }
-        }
-        return result;
-    }
-
-    @SuppressWarnings({"unchecked", "rawtypes"})
-    private Result doMockInvoke(Invocation invocation, RpcException e) {
-        Result result = null;
-        Invoker<T> minvoker;
-
-        List<Invoker<T>> mockInvokers = selectMockInvoker(invocation);
-        if (CollectionUtils.isEmpty(mockInvokers)) {
-            minvoker = (Invoker<T>) new MockInvoker(getUrl(), directory.getInterface());
-        } else {
-            minvoker = mockInvokers.get(0);
-        }
-        try {
-            result = minvoker.invoke(invocation);
-        } catch (RpcException me) {
-            if (me.isBiz()) {
-                result = AsyncRpcResult.newDefaultAsyncResult(me.getCause(), invocation);
-            } else {
-                throw new RpcException(me.getCode(), getMockExceptionMessage(e, me), me.getCause());
-            }
-        } catch (Throwable me) {
-            throw new RpcException(getMockExceptionMessage(e, me), me.getCause());
-        }
-        return result;
-    }
-
-    private String getMockExceptionMessage(Throwable t, Throwable mt) {
-        String msg = "mock error : " + mt.getMessage();
-        if (t != null) {
-            msg = msg + ", invoke error is :" + StringUtils.toString(t);
-        }
-        return msg;
-    }
-
-    /**
-     * Return MockInvoker
-     * Contract：
-     * directory.list() will return a list of normal invokers if Constants.INVOCATION_NEED_MOCK is present in invocation, otherwise, a list of mock invokers will return.
-     * if directory.list() returns more than one mock invoker, only one of them will be used.
-     *
-     * @param invocation
-     * @return
-     */
-    private List<Invoker<T>> selectMockInvoker(Invocation invocation) {
-        List<Invoker<T>> invokers = null;
-        //TODO generic invoker？
-        if (invocation instanceof RpcInvocation) {
-            //Note the implicit contract (although the description is added to the interface declaration, but extensibility is a problem. The practice placed in the attachment needs to be improved)
-            ((RpcInvocation) invocation).setAttachment(INVOCATION_NEED_MOCK, Boolean.TRUE.toString());
-            //directory will return a list of normal invokers if Constants.INVOCATION_NEED_MOCK is present in invocation, otherwise, a list of mock invokers will return.
-            try {
-                invokers = directory.list(invocation);
-            } catch (RpcException e) {
-                if (logger.isInfoEnabled()) {
-                    logger.info("Exception when try to invoke mock. Get mock invokers error for service:"
-<<<<<<< HEAD
-                            + getUrl().getServiceInterface() + ", method:" + invocation.getMethodName()
-                            + ", will contruct a new mock with 'new MockInvoker()'.", e);
-=======
-                            + directory.getConsumerUrl().getServiceInterface() + ", method:" + invocation.getMethodName()
-                            + ", will construct a new mock with 'new MockInvoker()'.", e);
->>>>>>> 0f4e60dc
-                }
-            }
-        }
-        return invokers;
-    }
-
-    @Override
-    public String toString() {
-        return "invoker :" + this.invoker + ",directory: " + this.directory;
-    }
-}
+/*
+ * Licensed to the Apache Software Foundation (ASF) under one or more
+ * contributor license agreements.  See the NOTICE file distributed with
+ * this work for additional information regarding copyright ownership.
+ * The ASF licenses this file to You under the Apache License, Version 2.0
+ * (the "License"); you may not use this file except in compliance with
+ * the License.  You may obtain a copy of the License at
+ *
+ *     http://www.apache.org/licenses/LICENSE-2.0
+ *
+ * Unless required by applicable law or agreed to in writing, software
+ * distributed under the License is distributed on an "AS IS" BASIS,
+ * WITHOUT WARRANTIES OR CONDITIONS OF ANY KIND, either express or implied.
+ * See the License for the specific language governing permissions and
+ * limitations under the License.
+ */
+package org.apache.dubbo.rpc.cluster.support.wrapper;
+
+import org.apache.dubbo.common.URL;
+import org.apache.dubbo.common.logger.Logger;
+import org.apache.dubbo.common.logger.LoggerFactory;
+import org.apache.dubbo.common.utils.CollectionUtils;
+import org.apache.dubbo.common.utils.StringUtils;
+import org.apache.dubbo.rpc.AsyncRpcResult;
+import org.apache.dubbo.rpc.Invocation;
+import org.apache.dubbo.rpc.Invoker;
+import org.apache.dubbo.rpc.Result;
+import org.apache.dubbo.rpc.RpcException;
+import org.apache.dubbo.rpc.RpcInvocation;
+import org.apache.dubbo.rpc.cluster.Directory;
+import org.apache.dubbo.rpc.support.MockInvoker;
+
+import java.util.List;
+
+import static org.apache.dubbo.rpc.Constants.MOCK_KEY;
+import static org.apache.dubbo.rpc.cluster.Constants.INVOCATION_NEED_MOCK;
+
+public class MockClusterInvoker<T> implements Invoker<T> {
+
+    private static final Logger logger = LoggerFactory.getLogger(MockClusterInvoker.class);
+
+    private final Directory<T> directory;
+
+    private final Invoker<T> invoker;
+
+    public MockClusterInvoker(Directory<T> directory, Invoker<T> invoker) {
+        this.directory = directory;
+        this.invoker = invoker;
+    }
+
+    @Override
+    public URL getUrl() {
+        return directory.getConsumerUrl();
+    }
+
+    public URL getRegistryUrl() {
+        return directory.getUrl();
+    }
+
+    @Override
+    public boolean isAvailable() {
+        return directory.isAvailable();
+    }
+
+    @Override
+    public void destroy() {
+        this.invoker.destroy();
+    }
+
+    @Override
+    public Class<T> getInterface() {
+        return directory.getInterface();
+    }
+
+    @Override
+    public Result invoke(Invocation invocation) throws RpcException {
+        Result result = null;
+
+        String value = getUrl().getMethodParameter(invocation.getMethodName(), MOCK_KEY, Boolean.FALSE.toString()).trim();
+        if (value.length() == 0 || "false".equalsIgnoreCase(value)) {
+            //no mock
+            result = this.invoker.invoke(invocation);
+        } else if (value.startsWith("force")) {
+            if (logger.isWarnEnabled()) {
+                logger.warn("force-mock: " + invocation.getMethodName() + " force-mock enabled , url : " + getUrl());
+            }
+            //force:direct mock
+            result = doMockInvoke(invocation, null);
+        } else {
+            //fail-mock
+            try {
+                result = this.invoker.invoke(invocation);
+
+                //fix:#4585
+                if(result.getException() != null && result.getException() instanceof RpcException){
+                    RpcException rpcException= (RpcException)result.getException();
+                    if(rpcException.isBiz()){
+                        throw  rpcException;
+                    }else {
+                        result = doMockInvoke(invocation, rpcException);
+                    }
+                }
+
+            } catch (RpcException e) {
+                if (e.isBiz()) {
+                    throw e;
+                }
+
+                if (logger.isWarnEnabled()) {
+                    logger.warn("fail-mock: " + invocation.getMethodName() + " fail-mock enabled , url : " + getUrl(), e);
+                }
+                result = doMockInvoke(invocation, e);
+            }
+        }
+        return result;
+    }
+
+    @SuppressWarnings({"unchecked", "rawtypes"})
+    private Result doMockInvoke(Invocation invocation, RpcException e) {
+        Result result = null;
+        Invoker<T> minvoker;
+
+        List<Invoker<T>> mockInvokers = selectMockInvoker(invocation);
+        if (CollectionUtils.isEmpty(mockInvokers)) {
+            minvoker = (Invoker<T>) new MockInvoker(getUrl(), directory.getInterface());
+        } else {
+            minvoker = mockInvokers.get(0);
+        }
+        try {
+            result = minvoker.invoke(invocation);
+        } catch (RpcException me) {
+            if (me.isBiz()) {
+                result = AsyncRpcResult.newDefaultAsyncResult(me.getCause(), invocation);
+            } else {
+                throw new RpcException(me.getCode(), getMockExceptionMessage(e, me), me.getCause());
+            }
+        } catch (Throwable me) {
+            throw new RpcException(getMockExceptionMessage(e, me), me.getCause());
+        }
+        return result;
+    }
+
+    private String getMockExceptionMessage(Throwable t, Throwable mt) {
+        String msg = "mock error : " + mt.getMessage();
+        if (t != null) {
+            msg = msg + ", invoke error is :" + StringUtils.toString(t);
+        }
+        return msg;
+    }
+
+    /**
+     * Return MockInvoker
+     * Contract：
+     * directory.list() will return a list of normal invokers if Constants.INVOCATION_NEED_MOCK is present in invocation, otherwise, a list of mock invokers will return.
+     * if directory.list() returns more than one mock invoker, only one of them will be used.
+     *
+     * @param invocation
+     * @return
+     */
+    private List<Invoker<T>> selectMockInvoker(Invocation invocation) {
+        List<Invoker<T>> invokers = null;
+        //TODO generic invoker？
+        if (invocation instanceof RpcInvocation) {
+            //Note the implicit contract (although the description is added to the interface declaration, but extensibility is a problem. The practice placed in the attachment needs to be improved)
+            ((RpcInvocation) invocation).setAttachment(INVOCATION_NEED_MOCK, Boolean.TRUE.toString());
+            //directory will return a list of normal invokers if Constants.INVOCATION_NEED_MOCK is present in invocation, otherwise, a list of mock invokers will return.
+            try {
+                invokers = directory.list(invocation);
+            } catch (RpcException e) {
+                if (logger.isInfoEnabled()) {
+                    logger.info("Exception when try to invoke mock. Get mock invokers error for service:"
+                            + getUrl().getServiceInterface() + ", method:" + invocation.getMethodName()
+                            + ", will construct a new mock with 'new MockInvoker()'.", e);
+                }
+            }
+        }
+        return invokers;
+    }
+
+    @Override
+    public String toString() {
+        return "invoker :" + this.invoker + ",directory: " + this.directory;
+    }
+}