--- conflicted
+++ resolved
@@ -43,18 +43,15 @@
 import java.util.concurrent.ExecutorService;
 import java.util.concurrent.Executors;
 
-<<<<<<< HEAD
+import static org.apache.dubbo.common.constants.CommonConstants.DEFAULT_TIMEOUT;
+import static org.apache.dubbo.common.constants.CommonConstants.GROUP_KEY;
+import static org.apache.dubbo.common.constants.CommonConstants.TIMEOUT_KEY;
+import static org.apache.dubbo.common.constants.RpcConstants.MERGER_KEY;
+
 /**
  * NOTICE! Does not work with async call.
  * @param <T>
  */
-=======
-import static org.apache.dubbo.common.constants.CommonConstants.DEFAULT_TIMEOUT;
-import static org.apache.dubbo.common.constants.CommonConstants.GROUP_KEY;
-import static org.apache.dubbo.common.constants.CommonConstants.TIMEOUT_KEY;
-import static org.apache.dubbo.common.constants.RpcConstants.MERGER_KEY;
-
->>>>>>> e6908640
 @SuppressWarnings("unchecked")
 public class MergeableClusterInvoker<T> extends AbstractClusterInvoker<T> {
 
@@ -103,14 +100,8 @@
 
         List<Result> resultList = new ArrayList<Result>(results.size());
 
-<<<<<<< HEAD
         for (Map.Entry<String, Result> entry : results.entrySet()) {
             Result asyncResult = entry.getValue();
-=======
-        int timeout = getUrl().getMethodParameter(invocation.getMethodName(), TIMEOUT_KEY, DEFAULT_TIMEOUT);
-        for (Map.Entry<String, Future<Result>> entry : results.entrySet()) {
-            Future<Result> future = entry.getValue();
->>>>>>> e6908640
             try {
                 Result r = asyncResult.get();
                 if (r.hasException()) {
