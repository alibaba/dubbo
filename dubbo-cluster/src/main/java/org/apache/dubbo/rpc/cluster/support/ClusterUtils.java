/*
 * Licensed to the Apache Software Foundation (ASF) under one or more
 * contributor license agreements.  See the NOTICE file distributed with
 * this work for additional information regarding copyright ownership.
 * The ASF licenses this file to You under the Apache License, Version 2.0
 * (the "License"); you may not use this file except in compliance with
 * the License.  You may obtain a copy of the License at
 *
 *     http://www.apache.org/licenses/LICENSE-2.0
 *
 * Unless required by applicable law or agreed to in writing, software
 * distributed under the License is distributed on an "AS IS" BASIS,
 * WITHOUT WARRANTIES OR CONDITIONS OF ANY KIND, either express or implied.
 * See the License for the specific language governing permissions and
 * limitations under the License.
 */
package org.apache.dubbo.rpc.cluster.support;

import org.apache.dubbo.common.URL;
<<<<<<< HEAD
=======
import org.apache.dubbo.common.extension.ExtensionLoader;
import org.apache.dubbo.remoting.Constants;
>>>>>>> 917b9287

import java.util.HashMap;
import java.util.List;
import java.util.Map;

import static org.apache.dubbo.common.constants.CommonConstants.ALIVE_KEY;
import static org.apache.dubbo.common.constants.CommonConstants.APPLICATION_KEY;
import static org.apache.dubbo.common.constants.CommonConstants.CORE_THREADS_KEY;
import static org.apache.dubbo.common.constants.CommonConstants.DUBBO_VERSION_KEY;
import static org.apache.dubbo.common.constants.CommonConstants.GROUP_KEY;
import static org.apache.dubbo.common.constants.CommonConstants.INVOKER_LISTENER_KEY;
import static org.apache.dubbo.common.constants.CommonConstants.METHODS_KEY;
import static org.apache.dubbo.common.constants.CommonConstants.QUEUES_KEY;
import static org.apache.dubbo.common.constants.CommonConstants.REFERENCE_FILTER_KEY;
import static org.apache.dubbo.common.constants.CommonConstants.RELEASE_KEY;
import static org.apache.dubbo.common.constants.CommonConstants.REMOTE_APPLICATION_KEY;
import static org.apache.dubbo.common.constants.CommonConstants.TAG_KEY;
import static org.apache.dubbo.common.constants.CommonConstants.THREADPOOL_KEY;
import static org.apache.dubbo.common.constants.CommonConstants.THREADS_KEY;
import static org.apache.dubbo.common.constants.CommonConstants.THREAD_NAME_KEY;
import static org.apache.dubbo.common.constants.CommonConstants.TIMESTAMP_KEY;
import static org.apache.dubbo.common.constants.CommonConstants.VERSION_KEY;
import static org.apache.dubbo.common.utils.CollectionUtils.isNotEmptyMap;
import static org.apache.dubbo.common.utils.StringUtils.isNotEmpty;
import static org.apache.dubbo.remoting.Constants.TRANSPORTER_KEY;

/**
 * ClusterUtils
 */
public class ClusterUtils {

    private ClusterUtils() {
    }

    public static URL mergeUrl(URL remoteUrl, Map<String, String> localMap) {
        Map<String, String> remoteMap = remoteUrl.getParameters();

        if (remoteMap == null || remoteMap.size() <= 0) {
            return remoteUrl.addParameters(localMap);
        }

        // Remove configurations from provider, some keys should not be affected by provider.
        remoteMap.remove(THREAD_NAME_KEY);
        remoteMap.remove(THREADPOOL_KEY);
        remoteMap.remove(CORE_THREADS_KEY);
        remoteMap.remove(THREADS_KEY);
        remoteMap.remove(QUEUES_KEY);
        remoteMap.remove(ALIVE_KEY);
        remoteMap.remove(TRANSPORTER_KEY);

        remoteMap.put(REMOTE_APPLICATION_KEY, remoteMap.get(APPLICATION_KEY));

        if (isNotEmptyMap(localMap)) {
            // Combine filters and listeners on Provider and Consumer
            String remoteFilter = remoteMap.get(REFERENCE_FILTER_KEY);
            String localFilter = localMap.get(REFERENCE_FILTER_KEY);
            if (isNotEmpty(remoteFilter) && isNotEmpty(localFilter)) {
                remoteMap.put(REFERENCE_FILTER_KEY, remoteFilter + "," + localFilter);
            }
            String remoteListener = remoteMap.get(INVOKER_LISTENER_KEY);
            String localListener = localMap.get(INVOKER_LISTENER_KEY);
            if (isNotEmpty(remoteListener) && isNotEmpty(localListener)) {
                remoteMap.put(INVOKER_LISTENER_KEY, remoteListener + "," + localListener);
            }
            for (Map.Entry<String, String> entry : localMap.entrySet()) {
                if (!REFERENCE_FILTER_KEY.equals(entry.getKey()) &&
                        !INVOKER_LISTENER_KEY.equals(entry.getKey())) {
                    remoteMap.put(entry.getKey(), entry.getValue());
                }
            }
        }

        return remoteUrl;
    }

    public static Map<String, String> genMergeMap(Map<String, String> parameters) {
        Map<String, String> copyOfParameters = new HashMap<>(parameters);
        copyOfParameters.remove(GROUP_KEY);
        copyOfParameters.remove(VERSION_KEY);
        copyOfParameters.remove(RELEASE_KEY);
        copyOfParameters.remove(DUBBO_VERSION_KEY);
        copyOfParameters.remove(METHODS_KEY);
        copyOfParameters.remove(TIMESTAMP_KEY);
        copyOfParameters.remove(TAG_KEY);
        return copyOfParameters;
    }

    public static URL mergeProviderUrl(URL remoteUrl, Map<String, String> localMap) {

        //urlprocessor => upc
        List<ProviderURLMergeProcessor> providerURLMergeProcessors = ExtensionLoader.getExtensionLoader(ProviderURLMergeProcessor.class)
                .getActivateExtension(remoteUrl, "upc");

        if (providerURLMergeProcessors != null && providerURLMergeProcessors.size() > 0) {
            for (ProviderURLMergeProcessor providerURLMergeProcessor : providerURLMergeProcessors) {
                if (providerURLMergeProcessor.accept(remoteUrl, localMap)) {
                    return providerURLMergeProcessor.mergeProviderUrl(remoteUrl, localMap);
                }
            }
        }

        return mergeUrl(remoteUrl, localMap);
    }

}
<|MERGE_RESOLUTION|>--- conflicted
+++ resolved
@@ -1,129 +1,127 @@
-/*
- * Licensed to the Apache Software Foundation (ASF) under one or more
- * contributor license agreements.  See the NOTICE file distributed with
- * this work for additional information regarding copyright ownership.
- * The ASF licenses this file to You under the Apache License, Version 2.0
- * (the "License"); you may not use this file except in compliance with
- * the License.  You may obtain a copy of the License at
- *
- *     http://www.apache.org/licenses/LICENSE-2.0
- *
- * Unless required by applicable law or agreed to in writing, software
- * distributed under the License is distributed on an "AS IS" BASIS,
- * WITHOUT WARRANTIES OR CONDITIONS OF ANY KIND, either express or implied.
- * See the License for the specific language governing permissions and
- * limitations under the License.
- */
-package org.apache.dubbo.rpc.cluster.support;
-
-import org.apache.dubbo.common.URL;
-<<<<<<< HEAD
-=======
-import org.apache.dubbo.common.extension.ExtensionLoader;
-import org.apache.dubbo.remoting.Constants;
->>>>>>> 917b9287
-
-import java.util.HashMap;
-import java.util.List;
-import java.util.Map;
-
-import static org.apache.dubbo.common.constants.CommonConstants.ALIVE_KEY;
-import static org.apache.dubbo.common.constants.CommonConstants.APPLICATION_KEY;
-import static org.apache.dubbo.common.constants.CommonConstants.CORE_THREADS_KEY;
-import static org.apache.dubbo.common.constants.CommonConstants.DUBBO_VERSION_KEY;
-import static org.apache.dubbo.common.constants.CommonConstants.GROUP_KEY;
-import static org.apache.dubbo.common.constants.CommonConstants.INVOKER_LISTENER_KEY;
-import static org.apache.dubbo.common.constants.CommonConstants.METHODS_KEY;
-import static org.apache.dubbo.common.constants.CommonConstants.QUEUES_KEY;
-import static org.apache.dubbo.common.constants.CommonConstants.REFERENCE_FILTER_KEY;
-import static org.apache.dubbo.common.constants.CommonConstants.RELEASE_KEY;
-import static org.apache.dubbo.common.constants.CommonConstants.REMOTE_APPLICATION_KEY;
-import static org.apache.dubbo.common.constants.CommonConstants.TAG_KEY;
-import static org.apache.dubbo.common.constants.CommonConstants.THREADPOOL_KEY;
-import static org.apache.dubbo.common.constants.CommonConstants.THREADS_KEY;
-import static org.apache.dubbo.common.constants.CommonConstants.THREAD_NAME_KEY;
-import static org.apache.dubbo.common.constants.CommonConstants.TIMESTAMP_KEY;
-import static org.apache.dubbo.common.constants.CommonConstants.VERSION_KEY;
-import static org.apache.dubbo.common.utils.CollectionUtils.isNotEmptyMap;
-import static org.apache.dubbo.common.utils.StringUtils.isNotEmpty;
-import static org.apache.dubbo.remoting.Constants.TRANSPORTER_KEY;
-
-/**
- * ClusterUtils
- */
-public class ClusterUtils {
-
-    private ClusterUtils() {
-    }
-
-    public static URL mergeUrl(URL remoteUrl, Map<String, String> localMap) {
-        Map<String, String> remoteMap = remoteUrl.getParameters();
-
-        if (remoteMap == null || remoteMap.size() <= 0) {
-            return remoteUrl.addParameters(localMap);
-        }
-
-        // Remove configurations from provider, some keys should not be affected by provider.
-        remoteMap.remove(THREAD_NAME_KEY);
-        remoteMap.remove(THREADPOOL_KEY);
-        remoteMap.remove(CORE_THREADS_KEY);
-        remoteMap.remove(THREADS_KEY);
-        remoteMap.remove(QUEUES_KEY);
-        remoteMap.remove(ALIVE_KEY);
-        remoteMap.remove(TRANSPORTER_KEY);
-
-        remoteMap.put(REMOTE_APPLICATION_KEY, remoteMap.get(APPLICATION_KEY));
-
-        if (isNotEmptyMap(localMap)) {
-            // Combine filters and listeners on Provider and Consumer
-            String remoteFilter = remoteMap.get(REFERENCE_FILTER_KEY);
-            String localFilter = localMap.get(REFERENCE_FILTER_KEY);
-            if (isNotEmpty(remoteFilter) && isNotEmpty(localFilter)) {
-                remoteMap.put(REFERENCE_FILTER_KEY, remoteFilter + "," + localFilter);
-            }
-            String remoteListener = remoteMap.get(INVOKER_LISTENER_KEY);
-            String localListener = localMap.get(INVOKER_LISTENER_KEY);
-            if (isNotEmpty(remoteListener) && isNotEmpty(localListener)) {
-                remoteMap.put(INVOKER_LISTENER_KEY, remoteListener + "," + localListener);
-            }
-            for (Map.Entry<String, String> entry : localMap.entrySet()) {
-                if (!REFERENCE_FILTER_KEY.equals(entry.getKey()) &&
-                        !INVOKER_LISTENER_KEY.equals(entry.getKey())) {
-                    remoteMap.put(entry.getKey(), entry.getValue());
-                }
-            }
-        }
-
-        return remoteUrl;
-    }
-
-    public static Map<String, String> genMergeMap(Map<String, String> parameters) {
-        Map<String, String> copyOfParameters = new HashMap<>(parameters);
-        copyOfParameters.remove(GROUP_KEY);
-        copyOfParameters.remove(VERSION_KEY);
-        copyOfParameters.remove(RELEASE_KEY);
-        copyOfParameters.remove(DUBBO_VERSION_KEY);
-        copyOfParameters.remove(METHODS_KEY);
-        copyOfParameters.remove(TIMESTAMP_KEY);
-        copyOfParameters.remove(TAG_KEY);
-        return copyOfParameters;
-    }
-
-    public static URL mergeProviderUrl(URL remoteUrl, Map<String, String> localMap) {
-
-        //urlprocessor => upc
-        List<ProviderURLMergeProcessor> providerURLMergeProcessors = ExtensionLoader.getExtensionLoader(ProviderURLMergeProcessor.class)
-                .getActivateExtension(remoteUrl, "upc");
-
-        if (providerURLMergeProcessors != null && providerURLMergeProcessors.size() > 0) {
-            for (ProviderURLMergeProcessor providerURLMergeProcessor : providerURLMergeProcessors) {
-                if (providerURLMergeProcessor.accept(remoteUrl, localMap)) {
-                    return providerURLMergeProcessor.mergeProviderUrl(remoteUrl, localMap);
-                }
-            }
-        }
-
-        return mergeUrl(remoteUrl, localMap);
-    }
-
-}
+/*
+ * Licensed to the Apache Software Foundation (ASF) under one or more
+ * contributor license agreements.  See the NOTICE file distributed with
+ * this work for additional information regarding copyright ownership.
+ * The ASF licenses this file to You under the Apache License, Version 2.0
+ * (the "License"); you may not use this file except in compliance with
+ * the License.  You may obtain a copy of the License at
+ *
+ *     http://www.apache.org/licenses/LICENSE-2.0
+ *
+ * Unless required by applicable law or agreed to in writing, software
+ * distributed under the License is distributed on an "AS IS" BASIS,
+ * WITHOUT WARRANTIES OR CONDITIONS OF ANY KIND, either express or implied.
+ * See the License for the specific language governing permissions and
+ * limitations under the License.
+ */
+package org.apache.dubbo.rpc.cluster.support;
+
+import org.apache.dubbo.common.URL;
+import org.apache.dubbo.common.extension.ExtensionLoader;
+
+import java.util.HashMap;
+import java.util.List;
+import java.util.Map;
+
+import static org.apache.dubbo.common.constants.CommonConstants.ALIVE_KEY;
+import static org.apache.dubbo.common.constants.CommonConstants.APPLICATION_KEY;
+import static org.apache.dubbo.common.constants.CommonConstants.CORE_THREADS_KEY;
+import static org.apache.dubbo.common.constants.CommonConstants.DUBBO_VERSION_KEY;
+import static org.apache.dubbo.common.constants.CommonConstants.GROUP_KEY;
+import static org.apache.dubbo.common.constants.CommonConstants.INVOKER_LISTENER_KEY;
+import static org.apache.dubbo.common.constants.CommonConstants.METHODS_KEY;
+import static org.apache.dubbo.common.constants.CommonConstants.QUEUES_KEY;
+import static org.apache.dubbo.common.constants.CommonConstants.REFERENCE_FILTER_KEY;
+import static org.apache.dubbo.common.constants.CommonConstants.RELEASE_KEY;
+import static org.apache.dubbo.common.constants.CommonConstants.REMOTE_APPLICATION_KEY;
+import static org.apache.dubbo.common.constants.CommonConstants.TAG_KEY;
+import static org.apache.dubbo.common.constants.CommonConstants.THREADPOOL_KEY;
+import static org.apache.dubbo.common.constants.CommonConstants.THREADS_KEY;
+import static org.apache.dubbo.common.constants.CommonConstants.THREAD_NAME_KEY;
+import static org.apache.dubbo.common.constants.CommonConstants.TIMESTAMP_KEY;
+import static org.apache.dubbo.common.constants.CommonConstants.VERSION_KEY;
+import static org.apache.dubbo.common.utils.CollectionUtils.isNotEmptyMap;
+import static org.apache.dubbo.common.utils.StringUtils.isNotEmpty;
+import static org.apache.dubbo.remoting.Constants.TRANSPORTER_KEY;
+
+/**
+ * ClusterUtils
+ */
+public class ClusterUtils {
+
+    private ClusterUtils() {
+    }
+
+    public static URL mergeUrl(URL remoteUrl, Map<String, String> localMap) {
+        Map<String, String> remoteMap = remoteUrl.getParameters();
+
+        if (remoteMap == null || remoteMap.size() <= 0) {
+            return remoteUrl.addParameters(localMap);
+        }
+
+        // Remove configurations from provider, some keys should not be affected by provider.
+        remoteMap.remove(THREAD_NAME_KEY);
+        remoteMap.remove(THREADPOOL_KEY);
+        remoteMap.remove(CORE_THREADS_KEY);
+        remoteMap.remove(THREADS_KEY);
+        remoteMap.remove(QUEUES_KEY);
+        remoteMap.remove(ALIVE_KEY);
+        remoteMap.remove(TRANSPORTER_KEY);
+
+        remoteMap.put(REMOTE_APPLICATION_KEY, remoteMap.get(APPLICATION_KEY));
+
+        if (isNotEmptyMap(localMap)) {
+            // Combine filters and listeners on Provider and Consumer
+            String remoteFilter = remoteMap.get(REFERENCE_FILTER_KEY);
+            String localFilter = localMap.get(REFERENCE_FILTER_KEY);
+            if (isNotEmpty(remoteFilter) && isNotEmpty(localFilter)) {
+                remoteMap.put(REFERENCE_FILTER_KEY, remoteFilter + "," + localFilter);
+            }
+            String remoteListener = remoteMap.get(INVOKER_LISTENER_KEY);
+            String localListener = localMap.get(INVOKER_LISTENER_KEY);
+            if (isNotEmpty(remoteListener) && isNotEmpty(localListener)) {
+                remoteMap.put(INVOKER_LISTENER_KEY, remoteListener + "," + localListener);
+            }
+            for (Map.Entry<String, String> entry : localMap.entrySet()) {
+                if (!REFERENCE_FILTER_KEY.equals(entry.getKey()) &&
+                        !INVOKER_LISTENER_KEY.equals(entry.getKey())) {
+                    remoteMap.put(entry.getKey(), entry.getValue());
+                }
+            }
+        }
+
+        return remoteUrl;
+    }
+
+    public static Map<String, String> genMergeMap(Map<String, String> parameters) {
+        Map<String, String> copyOfParameters = new HashMap<>(parameters);
+        copyOfParameters.remove(GROUP_KEY);
+        copyOfParameters.remove(VERSION_KEY);
+        copyOfParameters.remove(RELEASE_KEY);
+        copyOfParameters.remove(DUBBO_VERSION_KEY);
+        copyOfParameters.remove(METHODS_KEY);
+        copyOfParameters.remove(TIMESTAMP_KEY);
+        copyOfParameters.remove(TAG_KEY);
+        return copyOfParameters;
+    }
+
+    public static URL mergeProviderUrl(URL remoteUrl, Map<String, String> localMap) {
+
+        //urlprocessor => upc
+        List<ProviderURLMergeProcessor> providerURLMergeProcessors = ExtensionLoader.getExtensionLoader(ProviderURLMergeProcessor.class)
+                .getActivateExtension(remoteUrl, "upc");
+
+        if (providerURLMergeProcessors != null && providerURLMergeProcessors.size() > 0) {
+            for (ProviderURLMergeProcessor providerURLMergeProcessor : providerURLMergeProcessors) {
+                if (providerURLMergeProcessor.accept(remoteUrl, localMap)) {
+                    return providerURLMergeProcessor.mergeProviderUrl(remoteUrl, localMap);
+                }
+            }
+        }
+
+        return mergeUrl(remoteUrl, localMap);
+    }
+
+}
+
+import java.util.List;