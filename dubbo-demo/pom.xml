--- conflicted
+++ resolved
@@ -35,15 +35,14 @@
         <module>dubbo-demo-xml</module>
         <module>dubbo-demo-annotation</module>
         <module>dubbo-demo-api</module>
-<<<<<<< HEAD
+
         <module>dubbo-check</module>
         <!--        <module>dubbo-demo-servicediscovery-xml</module>-->
         <!--        <module>servicediscovery-transfer</module>-->
         <!--        <module>dubbo-call-sc</module>-->
         <!--        <module>dubbo-call-scdubbo</module>-->
         <!--        <module>sc-call-dubbo</module>-->
-=======
->>>>>>> 683db2b1
+
     </modules>
 
     <dependencyManagement>
