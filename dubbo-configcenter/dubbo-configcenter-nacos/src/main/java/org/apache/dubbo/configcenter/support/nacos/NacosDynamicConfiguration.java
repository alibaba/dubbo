--- conflicted
+++ resolved
@@ -170,11 +170,7 @@
         NacosConfigListener nacosConfigListener = watchListenerMap.computeIfAbsent(normalizedKey, k -> createTargetListener(normalizedKey, group));
         nacosConfigListener.addListener(listener);
         try {
-<<<<<<< HEAD
-            configService.addListener(keyInNacos, group, nacosConfigListener);
-=======
             configService.addListener(normalizedKey, group, nacosConfigListener);
->>>>>>> 3acf5b8a
         } catch (NacosException e) {
             logger.error(e.getMessage());
         }
