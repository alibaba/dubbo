--- conflicted
+++ resolved
@@ -91,34 +91,28 @@
 
     @Override
     public String getConfig(String key, String group, long timeout) throws IllegalStateException {
+        /**
+         * when group is not null, we are getting startup configs from Config Center, for example:
+         * group=dubbo, key=dubbo.properties
+         */
         if (StringUtils.isNotEmpty(group)) {
             key = group + "/" + key;
-        } else { // the group is hide in the key.
+        }
+        /**
+         * when group is null, we are fetching governance rules, for example:
+         * 1. key=org.apache.dubbo.DemoService.configurators
+         * 2. key = org.apache.dubbo.DemoService.condition-router
+         */
+        else {
             int i = key.lastIndexOf(".");
             key = key.substring(0, i) + "/" + key.substring(i + 1);
         }
 
         return (String) getInternalProperty(rootPath + "/" + key);
     }
-<<<<<<< HEAD
 
     @Override
     public String getConfigs(String key, String group, long timeout) throws IllegalStateException {
         return (String) getInternalProperty(rootPath + "/" + group + "/" + key);
     }
-
-    /**
-     * Adds a listener to the pathChildrenCache, initializes the cache, then starts the cache-management background
-     * thread
-     */
-    private void buildCache() throws Exception {
-        this.treeCache = new TreeCache(client, rootPath);
-        // create the watcher for future configuration updates
-        treeCache.getListenable().addListener(cacheListener, executor);
-        // it's not blocking, so we use an extra latch 'initializedLatch' to make sure cache fully initialized before use.
-        treeCache.start();
-        initializedLatch.await();
-    }
-=======
->>>>>>> e6908640
 }