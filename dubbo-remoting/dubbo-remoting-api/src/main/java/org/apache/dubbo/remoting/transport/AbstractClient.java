/*
 * Licensed to the Apache Software Foundation (ASF) under one or more
 * contributor license agreements.  See the NOTICE file distributed with
 * this work for additional information regarding copyright ownership.
 * The ASF licenses this file to You under the Apache License, Version 2.0
 * (the "License"); you may not use this file except in compliance with
 * the License.  You may obtain a copy of the License at
 *
 *     http://www.apache.org/licenses/LICENSE-2.0
 *
 * Unless required by applicable law or agreed to in writing, software
 * distributed under the License is distributed on an "AS IS" BASIS,
 * WITHOUT WARRANTIES OR CONDITIONS OF ANY KIND, either express or implied.
 * See the License for the specific language governing permissions and
 * limitations under the License.
 */
package org.apache.dubbo.remoting.transport;

import org.apache.dubbo.common.Constants;
import org.apache.dubbo.common.URL;
import org.apache.dubbo.common.Version;
import org.apache.dubbo.common.extension.ExtensionLoader;
import org.apache.dubbo.common.logger.Logger;
import org.apache.dubbo.common.logger.LoggerFactory;
import org.apache.dubbo.common.store.DataStore;
import org.apache.dubbo.common.utils.ExecutorUtil;
import org.apache.dubbo.common.utils.NetUtils;
import org.apache.dubbo.remoting.Channel;
import org.apache.dubbo.remoting.ChannelHandler;
import org.apache.dubbo.remoting.Client;
import org.apache.dubbo.remoting.RemotingException;
import org.apache.dubbo.remoting.transport.dispatcher.ChannelHandlers;

import java.net.InetSocketAddress;
import java.util.concurrent.ExecutorService;
import java.util.concurrent.locks.Lock;
import java.util.concurrent.locks.ReentrantLock;

/**
 * AbstractClient
 */
public abstract class AbstractClient extends AbstractEndpoint implements Client {

    protected static final String CLIENT_THREAD_POOL_NAME = "DubboClientHandler";
    private static final Logger logger = LoggerFactory.getLogger(AbstractClient.class);
    private final Lock connectLock = new ReentrantLock();
    private final boolean needReconnect;
    protected volatile ExecutorService executor;

    public AbstractClient(URL url, ChannelHandler handler) throws RemotingException {
        super(url, handler);

        needReconnect = url.getParameter(Constants.SEND_RECONNECT_KEY, false);

        try {
            doOpen();
        } catch (Throwable t) {
            close();
            throw new RemotingException(url.toInetSocketAddress(), null,
                    "Failed to start " + getClass().getSimpleName() + " " + NetUtils.getLocalAddress()
                            + " connect to the server " + getRemoteAddress() + ", cause: " + t.getMessage(), t);
        }
        try {
            // connect.
            connect();
            if (logger.isInfoEnabled()) {
                logger.info("Start " + getClass().getSimpleName() + " " + NetUtils.getLocalAddress() + " connect to the server " + getRemoteAddress());
            }
        } catch (RemotingException t) {
            if (url.getParameter(Constants.CHECK_KEY, true)) {
                close();
                throw t;
            } else {
                logger.warn("Failed to start " + getClass().getSimpleName() + " " + NetUtils.getLocalAddress()
                        + " connect to the server " + getRemoteAddress() + " (check == false, ignore and retry later!), cause: " + t.getMessage(), t);
            }
        } catch (Throwable t) {
            close();
            throw new RemotingException(url.toInetSocketAddress(), null,
                    "Failed to start " + getClass().getSimpleName() + " " + NetUtils.getLocalAddress()
                            + " connect to the server " + getRemoteAddress() + ", cause: " + t.getMessage(), t);
        }

        executor = (ExecutorService) ExtensionLoader.getExtensionLoader(DataStore.class)
                .getDefaultExtension().get(Constants.CONSUMER_SIDE, Integer.toString(url.getPort()));
        ExtensionLoader.getExtensionLoader(DataStore.class)
                .getDefaultExtension().remove(Constants.CONSUMER_SIDE, Integer.toString(url.getPort()));
    }

    protected static ChannelHandler wrapChannelHandler(URL url, ChannelHandler handler) {
        url = ExecutorUtil.setThreadName(url, CLIENT_THREAD_POOL_NAME);
        url = url.addParameterIfAbsent(Constants.THREADPOOL_KEY, Constants.DEFAULT_CLIENT_THREADPOOL);
        return ChannelHandlers.wrap(handler, url);
    }

<<<<<<< HEAD
    /**
     * @param url
     * @return 0-false
     */
    private static int getReconnectParam(URL url) {
        int reconnect;
        String param = url.getParameter(Constants.RECONNECT_KEY);
        if (StringUtils.isEmpty(param) || "true".equalsIgnoreCase(param)) {
            reconnect = Constants.DEFAULT_RECONNECT_PERIOD;
        } else if ("false".equalsIgnoreCase(param)) {
            reconnect = 0;
        } else {
            try {
                reconnect = Integer.parseInt(param);
            } catch (Exception e) {
                throw new IllegalArgumentException("reconnect param must be nonnegative integer or false/true. input is:" + param);
            }
            if (reconnect < 0) {
                throw new IllegalArgumentException("reconnect param must be nonnegative integer or false/true. input is:" + param);
            }
        }
        return reconnect;
    }

    /**
     * init reconnect thread
     */
    private synchronized void initConnectStatusCheckCommand() {
        //reconnect=false to close reconnect
        int reconnect = getReconnectParam(getUrl());
        if (reconnect > 0 && (reconnectExecutorFuture == null || reconnectExecutorFuture.isCancelled())) {
            Runnable connectStatusCheckCommand = new Runnable() {
                @Override
                public void run() {
                    try {
                        if (cancelFutureIfOffline()) return;

                        if (!isConnected()) {
                            connect();
                        } else {
                            lastConnectedTime = System.currentTimeMillis();
                        }
                    } catch (Throwable t) {
                        String errorMsg = "client reconnect to " + getUrl().getAddress() + " find error . url: " + getUrl();
                        // wait registry sync provider list
                        if (System.currentTimeMillis() - lastConnectedTime > shutdown_timeout) {
                            if (!reconnect_error_log_flag.get()) {
                                reconnect_error_log_flag.set(true);
                                logger.error(errorMsg, t);
                                return;
                            }
                        }
                        if (reconnect_count.getAndIncrement() % reconnect_warning_period == 0) {
                            logger.warn(errorMsg, t);
                        }
                    }
                }

                private boolean cancelFutureIfOffline() {
                    /**
                     * If the provider service is detected offline,
                     * the client should not attempt to connect again.
                     *
                     * issue: https://github.com/apache/incubator-dubbo/issues/3158
                     */
                    if (isClosed()) {
                        ScheduledFuture<?> future = reconnectExecutorFuture;
                        if (future != null && !future.isCancelled()) {
                            /**
                             *  Client has been destroyed and
                             *  scheduled task should be cancelled.
                             */
                            future.cancel(true);
                        }
                        return true;
                    }
                    return false;
                }
            };

            reconnectExecutorFuture = reconnectExecutorService.scheduleWithFixedDelay(connectStatusCheckCommand, reconnect, reconnect, TimeUnit.MILLISECONDS);
        }
    }

    private synchronized void destroyConnectStatusCheckCommand() {
        try {
            if (reconnectExecutorFuture != null && !reconnectExecutorFuture.isDone()) {
                reconnectExecutorFuture.cancel(true);
                reconnectExecutorService.purge();
            }
        } catch (Throwable e) {
            logger.warn(e.getMessage(), e);
        }
    }

    protected ExecutorService createExecutor() {
        return Executors.newCachedThreadPool(new NamedThreadFactory(CLIENT_THREAD_POOL_NAME + CLIENT_THREAD_POOL_ID.incrementAndGet() + "-" + getUrl().getAddress(), true));
    }

=======
>>>>>>> 4d003087
    public InetSocketAddress getConnectAddress() {
        return new InetSocketAddress(NetUtils.filterLocalHost(getUrl().getHost()), getUrl().getPort());
    }

    @Override
    public InetSocketAddress getRemoteAddress() {
        Channel channel = getChannel();
        if (channel == null) {
            return getUrl().toInetSocketAddress();
        }
        return channel.getRemoteAddress();
    }

    @Override
    public InetSocketAddress getLocalAddress() {
        Channel channel = getChannel();
        if (channel == null) {
            return InetSocketAddress.createUnresolved(NetUtils.getLocalHost(), 0);
        }
        return channel.getLocalAddress();
    }

    @Override
    public boolean isConnected() {
        Channel channel = getChannel();
        if (channel == null) {
            return false;
        }
        return channel.isConnected();
    }

    @Override
    public Object getAttribute(String key) {
        Channel channel = getChannel();
        if (channel == null) {
            return null;
        }
        return channel.getAttribute(key);
    }

    @Override
    public void setAttribute(String key, Object value) {
        Channel channel = getChannel();
        if (channel == null) {
            return;
        }
        channel.setAttribute(key, value);
    }

    @Override
    public void removeAttribute(String key) {
        Channel channel = getChannel();
        if (channel == null) {
            return;
        }
        channel.removeAttribute(key);
    }

    @Override
    public boolean hasAttribute(String key) {
        Channel channel = getChannel();
        if (channel == null) {
            return false;
        }
        return channel.hasAttribute(key);
    }

    @Override
    public void send(Object message, boolean sent) throws RemotingException {
        if (needReconnect && !isConnected()) {
            connect();
        }
        Channel channel = getChannel();
        //TODO Can the value returned by getChannel() be null? need improvement.
        if (channel == null || !channel.isConnected()) {
            throw new RemotingException(this, "message can not send, because channel is closed . url:" + getUrl());
        }
        channel.send(message, sent);
    }

    protected void connect() throws RemotingException {

        connectLock.lock();

        try {
            if (isClosed()) {
                throw new RemotingException(this, "No need to connect to server " + getRemoteAddress() + " from " + getClass().getSimpleName() + " "
                        + NetUtils.getLocalHost() + " using dubbo version " + Version.getVersion()
                        + ", cause: client status is closed.");
            }

            if (isConnected()) {
                return;
            }

<<<<<<< HEAD
            initConnectStatusCheckCommand();

=======
>>>>>>> 4d003087
            doConnect();

            if (!isConnected()) {
                throw new RemotingException(this, "Failed connect to server " + getRemoteAddress() + " from " + getClass().getSimpleName() + " "
                        + NetUtils.getLocalHost() + " using dubbo version " + Version.getVersion()
                        + ", cause: Connect wait timeout: " + getConnectTimeout() + "ms.");

            } else {
                if (logger.isInfoEnabled()) {
                    logger.info("Successed connect to server " + getRemoteAddress() + " from " + getClass().getSimpleName() + " "
                            + NetUtils.getLocalHost() + " using dubbo version " + Version.getVersion()
                            + ", channel is " + this.getChannel());
                }
            }
<<<<<<< HEAD

            reconnect_count.set(0);
            reconnect_error_log_flag.set(false);

=======
>>>>>>> 4d003087
        } catch (RemotingException e) {
            throw e;

        } catch (Throwable e) {
            throw new RemotingException(this, "Failed connect to server " + getRemoteAddress() + " from " + getClass().getSimpleName() + " "
                    + NetUtils.getLocalHost() + " using dubbo version " + Version.getVersion()
                    + ", cause: " + e.getMessage(), e);

        } finally {
            connectLock.unlock();
        }
    }

    public void disconnect() {
        connectLock.lock();
        try {
            try {
                Channel channel = getChannel();
                if (channel != null) {
                    channel.close();
                }
            } catch (Throwable e) {
                logger.warn(e.getMessage(), e);
            }
            try {
                doDisConnect();
            } catch (Throwable e) {
                logger.warn(e.getMessage(), e);
            }
        } finally {
            connectLock.unlock();
        }
    }

    @Override
    public void reconnect() throws RemotingException {
        if (!isConnected()) {
            connectLock.lock();
            try {
                if (!isConnected()) {
                    disconnect();
                    connect();
                }
            } finally {
                connectLock.unlock();
            }
        }
    }

    @Override
    public void close() {

        connectLock.lock();

        try {
            try {
                super.close();
            } catch (Throwable e) {
                logger.warn(e.getMessage(), e);
            }

            try {
                if (executor != null) {
                    ExecutorUtil.shutdownNow(executor, 100);
                }
            } catch (Throwable e) {
                logger.warn(e.getMessage(), e);
            }

            try {
                disconnect();
            } catch (Throwable e) {
                logger.warn(e.getMessage(), e);
            }

            try {
                doClose();
            } catch (Throwable e) {
                logger.warn(e.getMessage(), e);
            }

        } finally {
            connectLock.unlock();
        }
    }

    @Override
    public void close(int timeout) {
        ExecutorUtil.gracefulShutdown(executor, timeout);
        close();
    }

    @Override
    public String toString() {
        return getClass().getName() + " [" + getLocalAddress() + " -> " + getRemoteAddress() + "]";
    }

    /**
     * Open client.
     *
     * @throws Throwable
     */
    protected abstract void doOpen() throws Throwable;

    /**
     * Close client.
     *
     * @throws Throwable
     */
    protected abstract void doClose() throws Throwable;

    /**
     * Connect to server.
     *
     * @throws Throwable
     */
    protected abstract void doConnect() throws Throwable;

    /**
     * disConnect to server.
     *
     * @throws Throwable
     */
    protected abstract void doDisConnect() throws Throwable;

    /**
     * Get the connected channel.
     *
     * @return channel
     */
    protected abstract Channel getChannel();

}<|MERGE_RESOLUTION|>--- conflicted
+++ resolved
@@ -93,108 +93,6 @@
         return ChannelHandlers.wrap(handler, url);
     }
 
-<<<<<<< HEAD
-    /**
-     * @param url
-     * @return 0-false
-     */
-    private static int getReconnectParam(URL url) {
-        int reconnect;
-        String param = url.getParameter(Constants.RECONNECT_KEY);
-        if (StringUtils.isEmpty(param) || "true".equalsIgnoreCase(param)) {
-            reconnect = Constants.DEFAULT_RECONNECT_PERIOD;
-        } else if ("false".equalsIgnoreCase(param)) {
-            reconnect = 0;
-        } else {
-            try {
-                reconnect = Integer.parseInt(param);
-            } catch (Exception e) {
-                throw new IllegalArgumentException("reconnect param must be nonnegative integer or false/true. input is:" + param);
-            }
-            if (reconnect < 0) {
-                throw new IllegalArgumentException("reconnect param must be nonnegative integer or false/true. input is:" + param);
-            }
-        }
-        return reconnect;
-    }
-
-    /**
-     * init reconnect thread
-     */
-    private synchronized void initConnectStatusCheckCommand() {
-        //reconnect=false to close reconnect
-        int reconnect = getReconnectParam(getUrl());
-        if (reconnect > 0 && (reconnectExecutorFuture == null || reconnectExecutorFuture.isCancelled())) {
-            Runnable connectStatusCheckCommand = new Runnable() {
-                @Override
-                public void run() {
-                    try {
-                        if (cancelFutureIfOffline()) return;
-
-                        if (!isConnected()) {
-                            connect();
-                        } else {
-                            lastConnectedTime = System.currentTimeMillis();
-                        }
-                    } catch (Throwable t) {
-                        String errorMsg = "client reconnect to " + getUrl().getAddress() + " find error . url: " + getUrl();
-                        // wait registry sync provider list
-                        if (System.currentTimeMillis() - lastConnectedTime > shutdown_timeout) {
-                            if (!reconnect_error_log_flag.get()) {
-                                reconnect_error_log_flag.set(true);
-                                logger.error(errorMsg, t);
-                                return;
-                            }
-                        }
-                        if (reconnect_count.getAndIncrement() % reconnect_warning_period == 0) {
-                            logger.warn(errorMsg, t);
-                        }
-                    }
-                }
-
-                private boolean cancelFutureIfOffline() {
-                    /**
-                     * If the provider service is detected offline,
-                     * the client should not attempt to connect again.
-                     *
-                     * issue: https://github.com/apache/incubator-dubbo/issues/3158
-                     */
-                    if (isClosed()) {
-                        ScheduledFuture<?> future = reconnectExecutorFuture;
-                        if (future != null && !future.isCancelled()) {
-                            /**
-                             *  Client has been destroyed and
-                             *  scheduled task should be cancelled.
-                             */
-                            future.cancel(true);
-                        }
-                        return true;
-                    }
-                    return false;
-                }
-            };
-
-            reconnectExecutorFuture = reconnectExecutorService.scheduleWithFixedDelay(connectStatusCheckCommand, reconnect, reconnect, TimeUnit.MILLISECONDS);
-        }
-    }
-
-    private synchronized void destroyConnectStatusCheckCommand() {
-        try {
-            if (reconnectExecutorFuture != null && !reconnectExecutorFuture.isDone()) {
-                reconnectExecutorFuture.cancel(true);
-                reconnectExecutorService.purge();
-            }
-        } catch (Throwable e) {
-            logger.warn(e.getMessage(), e);
-        }
-    }
-
-    protected ExecutorService createExecutor() {
-        return Executors.newCachedThreadPool(new NamedThreadFactory(CLIENT_THREAD_POOL_NAME + CLIENT_THREAD_POOL_ID.incrementAndGet() + "-" + getUrl().getAddress(), true));
-    }
-
-=======
->>>>>>> 4d003087
     public InetSocketAddress getConnectAddress() {
         return new InetSocketAddress(NetUtils.filterLocalHost(getUrl().getHost()), getUrl().getPort());
     }
@@ -290,11 +188,6 @@
                 return;
             }
 
-<<<<<<< HEAD
-            initConnectStatusCheckCommand();
-
-=======
->>>>>>> 4d003087
             doConnect();
 
             if (!isConnected()) {
@@ -309,13 +202,7 @@
                             + ", channel is " + this.getChannel());
                 }
             }
-<<<<<<< HEAD
-
-            reconnect_count.set(0);
-            reconnect_error_log_flag.set(false);
-
-=======
->>>>>>> 4d003087
+
         } catch (RemotingException e) {
             throw e;
 
@@ -447,5 +334,4 @@
      * @return channel
      */
     protected abstract Channel getChannel();
-
 }