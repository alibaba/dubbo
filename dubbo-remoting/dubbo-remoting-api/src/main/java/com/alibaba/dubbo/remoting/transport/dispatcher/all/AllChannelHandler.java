/*
 * Licensed to the Apache Software Foundation (ASF) under one or more
 * contributor license agreements.  See the NOTICE file distributed with
 * this work for additional information regarding copyright ownership.
 * The ASF licenses this file to You under the Apache License, Version 2.0
 * (the "License"); you may not use this file except in compliance with
 * the License.  You may obtain a copy of the License at
 *
 *     http://www.apache.org/licenses/LICENSE-2.0
 *
 * Unless required by applicable law or agreed to in writing, software
 * distributed under the License is distributed on an "AS IS" BASIS,
 * WITHOUT WARRANTIES OR CONDITIONS OF ANY KIND, either express or implied.
 * See the License for the specific language governing permissions and
 * limitations under the License.
 */
package com.alibaba.dubbo.remoting.transport.dispatcher.all;

import java.util.concurrent.ExecutorService;
import java.util.concurrent.RejectedExecutionException;
import com.alibaba.dubbo.common.URL;
import com.alibaba.dubbo.remoting.Channel;
import com.alibaba.dubbo.remoting.ChannelHandler;
import com.alibaba.dubbo.remoting.ExecutionException;
import com.alibaba.dubbo.remoting.RemotingException;
import com.alibaba.dubbo.remoting.exchange.Request;
import com.alibaba.dubbo.remoting.exchange.Response;
import com.alibaba.dubbo.remoting.transport.dispatcher.ChannelEventRunnable;
import com.alibaba.dubbo.remoting.transport.dispatcher.ChannelEventRunnable.ChannelState;
import com.alibaba.dubbo.remoting.transport.dispatcher.WrappedChannelHandler;

import java.util.concurrent.ExecutorService;
import java.util.concurrent.RejectedExecutionException;

public class AllChannelHandler extends WrappedChannelHandler {

    public AllChannelHandler(ChannelHandler handler, URL url) {
        super(handler, url);
    }

    public void connected(Channel channel) throws RemotingException {
        ExecutorService cexecutor = getExecutorService();
        try {
            cexecutor.execute(new ChannelEventRunnable(channel, handler, ChannelState.CONNECTED));
        } catch (Throwable t) {
            throw new ExecutionException("connect event", channel, getClass() + " error when process connected event .", t);
        }
    }

    public void disconnected(Channel channel) throws RemotingException {
        ExecutorService cexecutor = getExecutorService();
        try {
            cexecutor.execute(new ChannelEventRunnable(channel, handler, ChannelState.DISCONNECTED));
        } catch (Throwable t) {
            throw new ExecutionException("disconnect event", channel, getClass() + " error when process disconnected event .", t);
        }
    }

    public void received(Channel channel, Object message) throws RemotingException {
        ExecutorService cexecutor = getExecutorService();
        try {
            cexecutor.execute(new ChannelEventRunnable(channel, handler, ChannelState.RECEIVED, message));
        } catch (Throwable t) {
<<<<<<< HEAD
        	//fix 线程池满了拒绝调用不返回，导致消费者一直等待超时
=======
            //TODO A temporary solution to the problem that the exception information can not be sent to the opposite end after the thread pool is full. Need a refactoring
            //fix The thread pool is full, refuses to call, does not return, and causes the consumer to wait for time out
>>>>>>> 7322f3ea
        	if(message instanceof Request && t instanceof RejectedExecutionException){
        		Request request = (Request)message;
        		if(request.isTwoWay()){
        			String msg = "Server side(" + url.getIp() + "," + url.getPort() + ") threadpool is exhausted ,detail msg:" + t.getMessage();
        			Response response = new Response(request.getId(), request.getVersion());
        			response.setStatus(Response.SERVER_THREADPOOL_EXHAUSTED_ERROR);
        			response.setErrorMessage(msg);
        			channel.send(response);
        			return;
        		}
        	}
            throw new ExecutionException(message, channel, getClass() + " error when process received event .", t);
        }
    }

    public void caught(Channel channel, Throwable exception) throws RemotingException {
        ExecutorService cexecutor = getExecutorService();
        try {
            cexecutor.execute(new ChannelEventRunnable(channel, handler, ChannelState.CAUGHT, exception));
        } catch (Throwable t) {
            throw new ExecutionException("caught event", channel, getClass() + " error when process caught event .", t);
        }
    }

    private ExecutorService getExecutorService() {
        ExecutorService cexecutor = executor;
        if (cexecutor == null || cexecutor.isShutdown()) {
            cexecutor = SHARED_EXECUTOR;
        }
        return cexecutor;
    }
}<|MERGE_RESOLUTION|>--- conflicted
+++ resolved
@@ -61,12 +61,8 @@
         try {
             cexecutor.execute(new ChannelEventRunnable(channel, handler, ChannelState.RECEIVED, message));
         } catch (Throwable t) {
-<<<<<<< HEAD
-        	//fix 线程池满了拒绝调用不返回，导致消费者一直等待超时
-=======
             //TODO A temporary solution to the problem that the exception information can not be sent to the opposite end after the thread pool is full. Need a refactoring
             //fix The thread pool is full, refuses to call, does not return, and causes the consumer to wait for time out
->>>>>>> 7322f3ea
         	if(message instanceof Request && t instanceof RejectedExecutionException){
         		Request request = (Request)message;
         		if(request.isTwoWay()){
