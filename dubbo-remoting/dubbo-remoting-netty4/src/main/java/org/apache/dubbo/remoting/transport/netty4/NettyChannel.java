/*
 * Licensed to the Apache Software Foundation (ASF) under one or more
 * contributor license agreements.  See the NOTICE file distributed with
 * this work for additional information regarding copyright ownership.
 * The ASF licenses this file to You under the Apache License, Version 2.0
 * (the "License"); you may not use this file except in compliance with
 * the License.  You may obtain a copy of the License at
 *
 *     http://www.apache.org/licenses/LICENSE-2.0
 *
 * Unless required by applicable law or agreed to in writing, software
 * distributed under the License is distributed on an "AS IS" BASIS,
 * WITHOUT WARRANTIES OR CONDITIONS OF ANY KIND, either express or implied.
 * See the License for the specific language governing permissions and
 * limitations under the License.
 */
package org.apache.dubbo.remoting.transport.netty4;

import org.apache.dubbo.common.URL;
import org.apache.dubbo.common.logger.Logger;
import org.apache.dubbo.common.logger.LoggerFactory;
import org.apache.dubbo.remoting.ChannelHandler;
import org.apache.dubbo.remoting.RemotingException;
import org.apache.dubbo.remoting.transport.AbstractChannel;

import io.netty.channel.Channel;
import io.netty.channel.ChannelFuture;
import org.apache.dubbo.remoting.utils.LogUtils;

import java.net.InetSocketAddress;
import java.util.Map;
import java.util.concurrent.ConcurrentHashMap;
import java.util.concurrent.ConcurrentMap;
import java.util.concurrent.atomic.AtomicBoolean;

import static org.apache.dubbo.common.constants.CommonConstants.DEFAULT_TIMEOUT;
import static org.apache.dubbo.common.constants.CommonConstants.TIMEOUT_KEY;

/**
 * NettyChannel maintains the cache of channel.
 */
final class NettyChannel extends AbstractChannel {

    private static final Logger logger = LoggerFactory.getLogger(NettyChannel.class);
    /**
     * the cache for netty channel and dubbo channel
     */
    private static final ConcurrentMap<Channel, NettyChannel> CHANNEL_MAP = new ConcurrentHashMap<Channel, NettyChannel>();
    /**
     * netty channel
     */
    private final Channel channel;

    private final Map<String, Object> attributes = new ConcurrentHashMap<String, Object>();

<<<<<<< HEAD
=======
    private final AtomicBoolean active = new AtomicBoolean(false);

>>>>>>> 2da8f237
    /**
     * The constructor of NettyChannel.
     * It is private so NettyChannel usually create by {@link NettyChannel#getOrAddChannel(Channel, URL, ChannelHandler)}
     *
     * @param channel netty channel
     * @param url
     * @param handler dubbo handler that contain netty handler
     */
    private NettyChannel(Channel channel, URL url, ChannelHandler handler) {
        super(url, handler);
        if (channel == null) {
            throw new IllegalArgumentException("netty channel == null;");
        }
        this.channel = channel;
    }

    /**
     * Get dubbo channel by netty channel through channel cache.
     * Put netty channel into it if dubbo channel don't exist in the cache.
     *
     * @param ch      netty channel
     * @param url
     * @param handler dubbo handler that contain netty's handler
     * @return
     */
    static NettyChannel getOrAddChannel(Channel ch, URL url, ChannelHandler handler) {
        if (ch == null) {
            return null;
        }
        NettyChannel ret = CHANNEL_MAP.get(ch);
        if (ret == null) {
            NettyChannel nettyChannel = new NettyChannel(ch, url, handler);
            if (ch.isActive()) {
                nettyChannel.markActive(true);
                ret = CHANNEL_MAP.putIfAbsent(ch, nettyChannel);
            }
            if (ret == null) {
                ret = nettyChannel;
            }
        }
        return ret;
    }

    /**
     * Remove the inactive channel.
     *
     * @param ch netty channel
     */
    static void removeChannelIfDisconnected(Channel ch) {
        if (ch != null && !ch.isActive()) {
            NettyChannel nettyChannel = CHANNEL_MAP.remove(ch);
            if (nettyChannel != null) {
                nettyChannel.markActive(false);
            }
        }
    }

    static void removeChannel(Channel ch) {
        if (ch != null) {
            NettyChannel nettyChannel = CHANNEL_MAP.remove(ch);
            if (nettyChannel != null) {
                nettyChannel.markActive(false);
            }
        }
    }

    @Override
    public InetSocketAddress getLocalAddress() {
        return (InetSocketAddress) channel.localAddress();
    }

    @Override
    public InetSocketAddress getRemoteAddress() {
        return (InetSocketAddress) channel.remoteAddress();
    }

    @Override
    public boolean isConnected() {
        return !isClosed() && active.get();
    }

    public boolean isActive() {
        return active.get();
    }

    public void markActive(boolean isActive) {
        active.set(isActive);
    }

    /**
     * Send message by netty and whether to wait the completion of the send.
     *
     * @param message message that need send.
     * @param sent    whether to ack async-sent
     * @throws RemotingException throw RemotingException if wait until timeout or any exception thrown by method body that surrounded by try-catch.
     */
    @Override
    public void send(Object message, boolean sent) throws RemotingException {
        // whether the channel is closed
        super.send(message, sent);

        boolean success = true;
        int timeout = 0;
        try {
            ChannelFuture future = channel.writeAndFlush(message);
            if (sent) {
                // wait timeout ms
                timeout = getUrl().getPositiveParameter(TIMEOUT_KEY, DEFAULT_TIMEOUT);
                success = future.await(timeout);
            }
            Throwable cause = future.cause();
            if (cause != null) {
                throw cause;
            }
        } catch (Throwable e) {
<<<<<<< HEAD
            throw new RemotingException(this, "Failed to send message " + LogUtils.getRequestWithoutData(message) + " to " + getRemoteAddress() + ", cause: " + e.getMessage(), e);
=======
            removeChannelIfDisconnected(channel);
            throw new RemotingException(this, "Failed to send message " + message + " to " + getRemoteAddress() + ", cause: " + e.getMessage(), e);
>>>>>>> 2da8f237
        }
        if (!success) {
            throw new RemotingException(this, "Failed to send message " + LogUtils.getRequestWithoutData(message) + " to " + getRemoteAddress()
                    + "in timeout(" + timeout + "ms) limit");
        }
    }

    @Override
    public void close() {
        try {
            super.close();
        } catch (Exception e) {
            logger.warn(e.getMessage(), e);
        }
        try {
            removeChannelIfDisconnected(channel);
        } catch (Exception e) {
            logger.warn(e.getMessage(), e);
        }
        try {
            attributes.clear();
        } catch (Exception e) {
            logger.warn(e.getMessage(), e);
        }
        try {
            if (logger.isInfoEnabled()) {
                logger.info("Close netty channel " + channel);
            }
            channel.close();
        } catch (Exception e) {
            logger.warn(e.getMessage(), e);
        }
    }

    @Override
    public boolean hasAttribute(String key) {
        return attributes.containsKey(key);
    }

    @Override
    public Object getAttribute(String key) {
        return attributes.get(key);
    }

    @Override
    public void setAttribute(String key, Object value) {
        // The null value is unallowed in the ConcurrentHashMap.
        if (value == null) {
            attributes.remove(key);
        } else {
            attributes.put(key, value);
        }
    }

    @Override
    public void removeAttribute(String key) {
        attributes.remove(key);
    }

    @Override
    public int hashCode() {
        final int prime = 31;
        int result = 1;
        result = prime * result + ((channel == null) ? 0 : channel.hashCode());
        return result;
    }

    @Override
    public boolean equals(Object obj) {
        if (this == obj) {
            return true;
        }
        if (obj == null) {
            return false;
        }

        // FIXME: a hack to make org.apache.dubbo.remoting.exchange.support.DefaultFuture.closeChannel work
        if (obj instanceof NettyClient) {
            NettyClient client = (NettyClient) obj;
            return channel.equals(client.getNettyChannel());
        }

        if (getClass() != obj.getClass()) {
            return false;
        }
        NettyChannel other = (NettyChannel) obj;
        if (channel == null) {
            if (other.channel != null) {
                return false;
            }
        } else if (!channel.equals(other.channel)) {
            return false;
        }
        return true;
    }

    @Override
    public String toString() {
        return "NettyChannel [channel=" + channel + "]";
    }

}<|MERGE_RESOLUTION|>--- conflicted
+++ resolved
@@ -53,11 +53,8 @@
 
     private final Map<String, Object> attributes = new ConcurrentHashMap<String, Object>();
 
-<<<<<<< HEAD
-=======
     private final AtomicBoolean active = new AtomicBoolean(false);
 
->>>>>>> 2da8f237
     /**
      * The constructor of NettyChannel.
      * It is private so NettyChannel usually create by {@link NettyChannel#getOrAddChannel(Channel, URL, ChannelHandler)}
@@ -173,12 +170,8 @@
                 throw cause;
             }
         } catch (Throwable e) {
-<<<<<<< HEAD
+            removeChannelIfDisconnected(channel);
             throw new RemotingException(this, "Failed to send message " + LogUtils.getRequestWithoutData(message) + " to " + getRemoteAddress() + ", cause: " + e.getMessage(), e);
-=======
-            removeChannelIfDisconnected(channel);
-            throw new RemotingException(this, "Failed to send message " + message + " to " + getRemoteAddress() + ", cause: " + e.getMessage(), e);
->>>>>>> 2da8f237
         }
         if (!success) {
             throw new RemotingException(this, "Failed to send message " + LogUtils.getRequestWithoutData(message) + " to " + getRemoteAddress()
