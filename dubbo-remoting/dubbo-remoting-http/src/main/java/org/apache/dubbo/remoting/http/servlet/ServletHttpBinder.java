--- conflicted
+++ resolved
@@ -28,12 +28,9 @@
 public class ServletHttpBinder implements HttpBinder {
 
     @Override
-<<<<<<< HEAD
     @Adaptive
-=======
->>>>>>> ea16297f
     public HttpServer bind(URL url, HttpHandler handler) {
         return new ServletHttpServer(url, handler);
     }
 
-}
+}