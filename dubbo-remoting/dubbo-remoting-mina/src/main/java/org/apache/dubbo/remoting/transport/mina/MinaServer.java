/*
 * Licensed to the Apache Software Foundation (ASF) under one or more
 * contributor license agreements.  See the NOTICE file distributed with
 * this work for additional information regarding copyright ownership.
 * The ASF licenses this file to You under the Apache License, Version 2.0
 * (the "License"); you may not use this file except in compliance with
 * the License.  You may obtain a copy of the License at
 *
 *     http://www.apache.org/licenses/LICENSE-2.0
 *
 * Unless required by applicable law or agreed to in writing, software
 * distributed under the License is distributed on an "AS IS" BASIS,
 * WITHOUT WARRANTIES OR CONDITIONS OF ANY KIND, either express or implied.
 * See the License for the specific language governing permissions and
 * limitations under the License.
 */
package org.apache.dubbo.remoting.transport.mina;

import org.apache.dubbo.common.URL;
import org.apache.dubbo.common.constants.RemotingConstants;
import org.apache.dubbo.common.logger.Logger;
import org.apache.dubbo.common.logger.LoggerFactory;
import org.apache.dubbo.common.utils.ExecutorUtil;
import org.apache.dubbo.common.utils.NamedThreadFactory;
import org.apache.dubbo.remoting.Channel;
import org.apache.dubbo.remoting.ChannelHandler;
import org.apache.dubbo.remoting.RemotingException;
import org.apache.dubbo.remoting.transport.AbstractServer;
import org.apache.dubbo.remoting.transport.dispatcher.ChannelHandlers;

import org.apache.mina.common.IoSession;
import org.apache.mina.common.ThreadModel;
import org.apache.mina.filter.codec.ProtocolCodecFilter;
import org.apache.mina.transport.socket.nio.SocketAcceptor;
import org.apache.mina.transport.socket.nio.SocketAcceptorConfig;

import java.net.InetSocketAddress;
import java.util.Collection;
import java.util.HashSet;
import java.util.Set;
import java.util.concurrent.Executors;

import static org.apache.dubbo.common.Constants.DEFAULT_IO_THREADS;
import static org.apache.dubbo.common.constants.CommonConstants.IO_THREADS_KEY;

/**
 * MinaServer
 */
public class MinaServer extends AbstractServer {

    private static final Logger logger = LoggerFactory.getLogger(MinaServer.class);

    private SocketAcceptor acceptor;

    public MinaServer(URL url, ChannelHandler handler) throws RemotingException {
        super(url, ChannelHandlers.wrap(handler, ExecutorUtil.setThreadName(url, SERVER_THREAD_POOL_NAME)));
    }

    @Override
    protected void doOpen() throws Throwable {
        // set thread pool.
<<<<<<< HEAD
        acceptor = new SocketAcceptor(getUrl().getPositiveParameter(Constants.IO_THREADS_KEY, RemotingConstants.DEFAULT_IO_THREADS),
=======
        acceptor = new SocketAcceptor(getUrl().getPositiveParameter(IO_THREADS_KEY, DEFAULT_IO_THREADS),
>>>>>>> e493cfa4
                Executors.newCachedThreadPool(new NamedThreadFactory("MinaServerWorker",
                        true)));
        // config
        SocketAcceptorConfig cfg = acceptor.getDefaultConfig();
        cfg.setThreadModel(ThreadModel.MANUAL);
        // set codec.
        acceptor.getFilterChain().addLast("codec", new ProtocolCodecFilter(new MinaCodecAdapter(getCodec(), getUrl(), this)));

        acceptor.bind(getBindAddress(), new MinaHandler(getUrl(), this));
    }

    @Override
    protected void doClose() throws Throwable {
        try {
            if (acceptor != null) {
                acceptor.unbind(getBindAddress());
            }
        } catch (Throwable e) {
            logger.warn(e.getMessage(), e);
        }
    }

    @Override
    public Collection<Channel> getChannels() {
        Set<IoSession> sessions = acceptor.getManagedSessions(getBindAddress());
        Collection<Channel> channels = new HashSet<Channel>();
        for (IoSession session : sessions) {
            if (session.isConnected()) {
                channels.add(MinaChannel.getOrAddChannel(session, getUrl(), this));
            }
        }
        return channels;
    }

    @Override
    public Channel getChannel(InetSocketAddress remoteAddress) {
        Set<IoSession> sessions = acceptor.getManagedSessions(getBindAddress());
        for (IoSession session : sessions) {
            if (session.getRemoteAddress().equals(remoteAddress)) {
                return MinaChannel.getOrAddChannel(session, getUrl(), this);
            }
        }
        return null;
    }

    @Override
    public boolean isBound() {
        return acceptor.isManaged(getBindAddress());
    }

}<|MERGE_RESOLUTION|>--- conflicted
+++ resolved
@@ -17,7 +17,6 @@
 package org.apache.dubbo.remoting.transport.mina;
 
 import org.apache.dubbo.common.URL;
-import org.apache.dubbo.common.constants.RemotingConstants;
 import org.apache.dubbo.common.logger.Logger;
 import org.apache.dubbo.common.logger.LoggerFactory;
 import org.apache.dubbo.common.utils.ExecutorUtil;
@@ -59,11 +58,7 @@
     @Override
     protected void doOpen() throws Throwable {
         // set thread pool.
-<<<<<<< HEAD
-        acceptor = new SocketAcceptor(getUrl().getPositiveParameter(Constants.IO_THREADS_KEY, RemotingConstants.DEFAULT_IO_THREADS),
-=======
         acceptor = new SocketAcceptor(getUrl().getPositiveParameter(IO_THREADS_KEY, DEFAULT_IO_THREADS),
->>>>>>> e493cfa4
                 Executors.newCachedThreadPool(new NamedThreadFactory("MinaServerWorker",
                         true)));
         // config
