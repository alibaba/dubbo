<!--
Licensed to the Apache Software Foundation (ASF) under one or more
contributor license agreements.  See the NOTICE file distributed with
this work for additional information regarding copyright ownership.
The ASF licenses this file to You under the Apache License, Version 2.0
(the "License"); you may not use this file except in compliance with
the License.  You may obtain a copy of the License at

     http://www.apache.org/licenses/LICENSE-2.0

Unless required by applicable law or agreed to in writing, software
distributed under the License is distributed on an "AS IS" BASIS,
WITHOUT WARRANTIES OR CONDITIONS OF ANY KIND, either express or implied.
See the License for the specific language governing permissions and
limitations under the License.
-->
<project xmlns="http://maven.apache.org/POM/4.0.0" xmlns:xsi="http://www.w3.org/2001/XMLSchema-instance"
         xsi:schemaLocation="http://maven.apache.org/POM/4.0.0 http://maven.apache.org/xsd/maven-4.0.0.xsd">
    <parent>
        <artifactId>dubbo-parent</artifactId>
        <groupId>com.alibaba</groupId>
<<<<<<< HEAD
        <version>2.6.1</version>
=======
        <version>2.5.10</version>
>>>>>>> 103badbb
    </parent>
    <modelVersion>4.0.0</modelVersion>

    <artifactId>dubbo-plugin</artifactId>
    <packaging>pom</packaging>

    <name>dubbo-plugin</name>
    <description>The registry module of dubbo project</description>
    <modules>
        <module>dubbo-qos</module>
    </modules>
    <properties>
        <skip_maven_deploy>false</skip_maven_deploy>
    </properties>

</project><|MERGE_RESOLUTION|>--- conflicted
+++ resolved
@@ -19,11 +19,7 @@
     <parent>
         <artifactId>dubbo-parent</artifactId>
         <groupId>com.alibaba</groupId>
-<<<<<<< HEAD
-        <version>2.6.1</version>
-=======
         <version>2.5.10</version>
->>>>>>> 103badbb
     </parent>
     <modelVersion>4.0.0</modelVersion>
 
@@ -36,7 +32,15 @@
         <module>dubbo-qos</module>
     </modules>
     <properties>
-        <skip_maven_deploy>false</skip_maven_deploy>
+        <skip_maven_deploy>true</skip_maven_deploy>
     </properties>
 
+    <dependencies>
+        <dependency>
+            <groupId>junit</groupId>
+            <artifactId>junit</artifactId>
+            <version>3.8.1</version>
+            <scope>test</scope>
+        </dependency>
+    </dependencies>
 </project>