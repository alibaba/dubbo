--- conflicted
+++ resolved
@@ -126,11 +126,7 @@
         <arguments />
         <checkstyle.skip>true</checkstyle.skip>
         <rat.skip>true</rat.skip>
-<<<<<<< HEAD
-        <revision>2.7.8</revision>
-=======
         <revision>2.7.9-SNAPSHOT</revision>
->>>>>>> 043da685
     </properties>
 
     <modules>
