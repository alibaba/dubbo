<!--
 - Copyright 1999-2011 Alibaba Group.
 -  
 - Licensed under the Apache License, Version 2.0 (the "License");
 - you may not use this file except in compliance with the License.
 - You may obtain a copy of the License at
 -  
 -	  http://www.apache.org/licenses/LICENSE-2.0
 -  
 - Unless required by applicable law or agreed to in writing, software
 - distributed under the License is distributed on an "AS IS" BASIS,
 - WITHOUT WARRANTIES OR CONDITIONS OF ANY KIND, either express or implied.
 - See the License for the specific language governing permissions and
 - limitations under the License.
-->
<project xmlns:xsi="http://www.w3.org/2001/XMLSchema-instance" xmlns="http://maven.apache.org/POM/4.0.0"
         xsi:schemaLocation="http://maven.apache.org/POM/4.0.0 http://maven.apache.org/maven-v4_0_0.xsd">
    <modelVersion>4.0.0</modelVersion>
    <groupId>com.alibaba</groupId>
<<<<<<< HEAD
	<artifactId>dubbo-parent</artifactId>
	<version>2.5.4-SNAPSHOT</version>
	<packaging>pom</packaging>
	<name>${project.artifactId}</name>
	<description>The parent project of dubbo</description>
	<url>http://code.alibabatech.com/wiki/display/dubbo</url>
	<inceptionYear>2011</inceptionYear>
	<licenses>
		<license>
			<name>Apache 2</name>
			<url>http://www.apache.org/licenses/LICENSE-2.0.txt</url>
			<distribution>repo</distribution>
			<comments>A business-friendly OSS license</comments>
		</license>
	</licenses>
	<organization>
		<name>Alibaba</name>
		<url>http://www.alibaba.com</url>
	</organization>
	<modules>
		<module>hessian-lite</module>
		<module>dubbo-common</module>
		<module>dubbo-container</module>
		<module>dubbo-remoting</module>
		<module>dubbo-rpc</module>
		<module>dubbo-filter</module>
		<module>dubbo-cluster</module>
		<module>dubbo-registry</module>
		<module>dubbo-monitor</module>
		<module>dubbo-config</module>
		<module>dubbo</module>
		<module>dubbo-simple</module>
		<module>dubbo-admin</module>
		<module>dubbo-demo</module>
	</modules>
	<profiles>
		<profile>
			<id>test</id>
			<activation>
				<file>
					<missing>.project</missing>
				</file>
			</activation>
			<modules>
				<module>dubbo-test</module>
			</modules>
		</profile>
		<profile>
			<id>hudson</id>
			<build>
				<plugins>
					<plugin>
						<groupId>org.apache.maven.plugins</groupId>
						<artifactId>maven-surefire-plugin</artifactId>
						<configuration>
							<testFailureIgnore>true</testFailureIgnore>
						</configuration>
					</plugin>
				</plugins>
			</build>
		</profile>
	</profiles>
	<properties>
		<!-- Common libs -->
		<spring_version>3.2.16.RELEASE</spring_version>
		<javassist_version>3.20.0-GA</javassist_version>
		<netty_version>3.2.5.Final</netty_version>
		<mina_version>1.1.7</mina_version>
		<grizzly_version>2.1.4</grizzly_version>
		<httpclient_version>4.1.2</httpclient_version>
		<hessian_lite_version>3.2.1-fixed-2</hessian_lite_version>
		<xstream_version>1.4.1</xstream_version>
		<fastjson_version>1.2.38</fastjson_version>
		<bsf_version>3.1</bsf_version>
		<sorcerer_version>0.8</sorcerer_version>
		<zookeeper_version>3.3.3</zookeeper_version>
		<zkclient_version>0.1</zkclient_version>
		<curator_version>1.1.16</curator_version>
		<jedis_version>2.1.0</jedis_version>
		<xmemcached_version>1.3.6</xmemcached_version>
		<cxf_version>2.6.1</cxf_version>
		<thrift_version>0.8.0</thrift_version>
		<jfreechart_version>1.0.13</jfreechart_version>
		<hessian_version>4.0.7</hessian_version>
		<servlet_version>2.5</servlet_version>
		<jetty_version>6.1.26</jetty_version>
		<validation_version>1.0.0.GA</validation_version>
		<hibernate_validator_version>4.2.0.Final</hibernate_validator_version>
		<jcache_version>0.4</jcache_version>
		<sca_version>2.0-M5.1</sca_version>
		<guice_version>3.0</guice_version>
		<cglib_version>2.2</cglib_version>
		<webx_version>3.0.8</webx_version>
		<!-- Log libs -->
		<slf4j_version>1.7.25</slf4j_version>
		<jcl_version>1.1</jcl_version>
		<log4j_version>1.2.16</log4j_version>
		<logback_version>1.2.2</logback_version>
		<!-- Test libs -->
		<junit_version>4.10</junit_version>
		<easymock_version>3.0</easymock_version>
		<jmockit_version>0.999.8</jmockit_version>
		<!-- Build args -->
		<argline>-server -Xms64m -Xmx256m -XX:PermSize=64m -XX:MaxPermSize=128m -Dfile.encoding=UTF-8 -Djava.net.preferIPv4Stack=true</argline>
		<skip_maven_deploy>false</skip_maven_deploy>
		<updateReleaseInfo>true</updateReleaseInfo>
		<project.build.sourceEncoding>${file_encoding}</project.build.sourceEncoding>
=======
    <artifactId>dubbo-parent</artifactId>
    <version>2.5.4-SNAPSHOT</version>
    <packaging>pom</packaging>
    <name>${project.artifactId}</name>
    <description>The parent project of dubbo</description>
    <url>http://code.alibabatech.com/wiki/display/dubbo</url>
    <inceptionYear>2011</inceptionYear>
    <licenses>
        <license>
            <name>Apache 2</name>
            <url>http://www.apache.org/licenses/LICENSE-2.0.txt</url>
            <distribution>repo</distribution>
            <comments>A business-friendly OSS license</comments>
        </license>
    </licenses>
    <organization>
        <name>Alibaba</name>
        <url>http://www.alibaba.com</url>
    </organization>
    <modules>
        <module>hessian-lite</module>
        <module>dubbo-common</module>
        <module>dubbo-container</module>
        <module>dubbo-remoting</module>
        <module>dubbo-rpc</module>
        <module>dubbo-filter</module>
        <module>dubbo-cluster</module>
        <module>dubbo-registry</module>
        <module>dubbo-monitor</module>
        <module>dubbo-config</module>
        <module>dubbo</module>
        <module>dubbo-simple</module>
        <module>dubbo-admin</module>
        <module>dubbo-demo</module>
    </modules>
    <profiles>
        <profile>
            <id>test</id>
            <activation>
                <file>
                    <missing>.project</missing>
                </file>
            </activation>
            <modules>
                <module>dubbo-test</module>
            </modules>
        </profile>
        <profile>
            <id>hudson</id>
            <build>
                <plugins>
                    <plugin>
                        <groupId>org.apache.maven.plugins</groupId>
                        <artifactId>maven-surefire-plugin</artifactId>
                        <configuration>
                            <testFailureIgnore>true</testFailureIgnore>
                        </configuration>
                    </plugin>
                </plugins>
            </build>
        </profile>
    </profiles>
    <properties>
        <!-- Common libs -->
        <spring_version>4.3.10.RELEASE</spring_version>
        <javassist_version>3.20.0-GA</javassist_version>
        <netty_version>3.2.5.Final</netty_version>
        <mina_version>1.1.7</mina_version>
        <grizzly_version>2.1.4</grizzly_version>
        <httpclient_version>4.5.3</httpclient_version>
        <hessian_lite_version>3.2.1-fixed-2</hessian_lite_version>
        <xstream_version>1.4.1</xstream_version>
        <fastjson_version>1.2.31</fastjson_version>
        <bsf_version>3.1</bsf_version>
        <sorcerer_version>0.8</sorcerer_version>
        <zookeeper_version>3.4.9</zookeeper_version>
        <zkclient_version>0.2</zkclient_version>
        <curator_version>2.12.0</curator_version>
        <jedis_version>2.9.0</jedis_version>
        <xmemcached_version>1.3.6</xmemcached_version>
        <cxf_version>3.0.14</cxf_version>
        <thrift_version>0.8.0</thrift_version>
        <jfreechart_version>1.0.13</jfreechart_version>
        <hessian_version>4.0.38</hessian_version>
        <servlet_version>2.5</servlet_version>
        <jetty_version>6.1.26</jetty_version>
        <validation_version>1.1.0.Final</validation_version>
        <hibernate_validator_version>5.4.1.Final</hibernate_validator_version>
        <jel_version>3.0.1-b08</jel_version>
        <jcache_version>1.0.0</jcache_version>
        <sca_version>2.0-M5.1</sca_version>
        <guice_version>3.0</guice_version>
        <cglib_version>2.2</cglib_version>
        <webx_version>3.0.8</webx_version>
        <!-- Log libs -->
        <slf4j_version>1.7.25</slf4j_version>
        <jcl_version>1.2</jcl_version>
        <log4j_version>1.2.16</log4j_version>
        <logback_version>1.2.2</logback_version>
        <!-- Test libs -->
        <junit_version>4.12</junit_version>
        <easymock_version>3.4</easymock_version>
        <jmockit_version>1.33</jmockit_version>
        <!-- Build args -->
        <argline>-server -Xms64m -Xmx256m -XX:PermSize=64m -XX:MaxPermSize=128m -Dfile.encoding=UTF-8
            -Djava.net.preferIPv4Stack=true
        </argline>
        <skip_maven_deploy>false</skip_maven_deploy>
        <updateReleaseInfo>true</updateReleaseInfo>
        <project.build.sourceEncoding>${file_encoding}</project.build.sourceEncoding>
>>>>>>> 0735bcb4

        <!-- generate idea copyright -->
        <copyright>Copyright 1999-2012 Alibaba Group.&#10; &#10;Licensed under the Apache License, Version 2.0 (the
            &quot;License&quot;);&#10;you may not use this file except in compliance with the License.&#10;You may
            obtain a copy of the License at&#10; &#10; http://www.apache.org/licenses/LICENSE-2.0&#10; &#10;Unless
            required by applicable law or agreed to in writing, software&#10;distributed under the License is
            distributed on an &quot;AS IS&quot; BASIS,&#10;WITHOUT WARRANTIES OR CONDITIONS OF ANY KIND, either express
            or implied.&#10;See the License for the specific language governing permissions and&#10;limitations under
            the License.
        </copyright>
        <profile.name>oss</profile.name>

        <!-- for maven compiler plugin -->
        <maven_compiler_plugin_version>3.5.1</maven_compiler_plugin_version>
        <java_source_version>1.6</java_source_version>
        <java_target_version>1.6</java_target_version>
        <file_encoding>UTF-8</file_encoding>

    </properties>
    <dependencyManagement>
        <dependencies>
            <!-- Common libs -->
            <dependency>
                <groupId>org.springframework</groupId>
                <artifactId>spring-framework-bom</artifactId>
                <version>${spring_version}</version>
                <type>pom</type>
                <scope>import</scope>
            </dependency>
            <dependency>
                <groupId>org.javassist</groupId>
                <artifactId>javassist</artifactId>
                <version>${javassist_version}</version>
            </dependency>
            <dependency>
                <groupId>org.jboss.netty</groupId>
                <artifactId>netty</artifactId>
                <version>${netty_version}</version>
            </dependency>
            <dependency>
                <groupId>org.apache.mina</groupId>
                <artifactId>mina-core</artifactId>
                <version>${mina_version}</version>
            </dependency>
            <dependency>
                <groupId>org.glassfish.grizzly</groupId>
                <artifactId>grizzly-core</artifactId>
                <version>${grizzly_version}</version>
            </dependency>
            <dependency>
                <groupId>org.apache.httpcomponents</groupId>
                <artifactId>httpclient</artifactId>
                <version>${httpclient_version}</version>
            </dependency>
            <dependency>
                <groupId>com.alibaba</groupId>
                <artifactId>hessian-lite</artifactId>
                <version>${hessian_lite_version}</version>
            </dependency>
            <dependency>
                <groupId>com.alibaba</groupId>
                <artifactId>fastjson</artifactId>
                <version>${fastjson_version}</version>
            </dependency>
            <dependency>
                <groupId>com.thoughtworks.xstream</groupId>
                <artifactId>xstream</artifactId>
                <version>${xstream_version}</version>
            </dependency>
            <dependency>
                <groupId>org.apache.bsf</groupId>
                <artifactId>bsf-api</artifactId>
                <version>${bsf_version}</version>
            </dependency>
            <dependency>
                <groupId>org.jvnet.sorcerer</groupId>
                <artifactId>sorcerer-javac</artifactId>
                <version>${sorcerer_version}</version>
            </dependency>
            <dependency>
                <groupId>org.apache.zookeeper</groupId>
                <artifactId>zookeeper</artifactId>
                <version>${zookeeper_version}</version>
            </dependency>
            <dependency>
                <groupId>com.101tec</groupId>
                <artifactId>zkclient</artifactId>
                <version>${zkclient_version}</version>
            </dependency>
            <dependency>
                <groupId>org.apache.curator</groupId>
                <artifactId>curator-framework</artifactId>
                <version>${curator_version}</version>
            </dependency>
            <dependency>
                <groupId>redis.clients</groupId>
                <artifactId>jedis</artifactId>
                <version>${jedis_version}</version>
            </dependency>
            <dependency>
                <groupId>com.googlecode.xmemcached</groupId>
                <artifactId>xmemcached</artifactId>
                <version>${xmemcached_version}</version>
            </dependency>
            <dependency>
                <groupId>org.apache.cxf</groupId>
                <artifactId>cxf-rt-frontend-simple</artifactId>
                <version>${cxf_version}</version>
            </dependency>
            <dependency>
                <groupId>org.apache.cxf</groupId>
                <artifactId>cxf-rt-transports-http</artifactId>
                <version>${cxf_version}</version>
            </dependency>
            <dependency>
                <groupId>org.apache.thrift</groupId>
                <artifactId>libthrift</artifactId>
                <version>${thrift_version}</version>
            </dependency>
            <dependency>
                <groupId>jfree</groupId>
                <artifactId>jfreechart</artifactId>
                <version>${jfreechart_version}</version>
            </dependency>
            <dependency>
                <groupId>com.caucho</groupId>
                <artifactId>hessian</artifactId>
                <version>${hessian_version}</version>
            </dependency>
            <dependency>
                <groupId>javax.servlet</groupId>
                <artifactId>servlet-api</artifactId>
                <version>${servlet_version}</version>
            </dependency>
            <dependency>
                <groupId>org.mortbay.jetty</groupId>
                <artifactId>jetty</artifactId>
                <version>${jetty_version}</version>
            </dependency>
            <dependency>
                <groupId>javax.validation</groupId>
                <artifactId>validation-api</artifactId>
                <version>${validation_version}</version>
            </dependency>
            <dependency>
                <groupId>org.hibernate</groupId>
                <artifactId>hibernate-validator</artifactId>
                <version>${hibernate_validator_version}</version>
            </dependency>
            <dependency>
                <groupId>org.glassfish</groupId>
                <artifactId>javax.el</artifactId>
                <version>${jel_version}</version>
            </dependency>
            <dependency>
                <groupId>javax.cache</groupId>
                <artifactId>cache-api</artifactId>
                <version>${jcache_version}</version>
            </dependency>
            <dependency>
                <groupId>org.apache.tuscany.sca</groupId>
                <artifactId>tuscany-sca-api</artifactId>
                <version>${sca_version}</version>
            </dependency>
            <dependency>
                <groupId>com.google.inject</groupId>
                <artifactId>guice</artifactId>
                <version>${guice_version}</version>
            </dependency>
            <dependency>
                <groupId>com.alibaba.citrus</groupId>
                <artifactId>citrus-webx-all</artifactId>
                <version>${webx_version}</version>
            </dependency>
            <!-- Log libs -->
            <dependency>
                <groupId>org.slf4j</groupId>
                <artifactId>slf4j-api</artifactId>
                <version>${slf4j_version}</version>
            </dependency>
            <dependency>
                <groupId>org.slf4j</groupId>
                <artifactId>slf4j-log4j12</artifactId>
                <version>${slf4j_version}</version>
            </dependency>
            <dependency>
                <groupId>commons-logging</groupId>
                <artifactId>commons-logging</artifactId>
                <version>${jcl_version}</version>
            </dependency>
            <dependency>
                <groupId>log4j</groupId>
                <artifactId>log4j</artifactId>
                <version>${log4j_version}</version>
            </dependency>
            <dependency>
                <groupId>ch.qos.logback</groupId>
                <artifactId>logback-classic</artifactId>
                <version>${logback_version}</version>
            </dependency>
            <!-- Test libs -->
            <dependency>
                <groupId>junit</groupId>
                <artifactId>junit</artifactId>
                <version>${junit_version}</version>
                <scope>test</scope>
            </dependency>
            <dependency>
                <groupId>org.easymock</groupId>
                <artifactId>easymock</artifactId>
                <version>${easymock_version}</version>
                <scope>test</scope>
            </dependency>
            <dependency>
                <groupId>org.jmockit</groupId>
                <artifactId>jmockit</artifactId>
                <version>1.33</version>
                <scope>test</scope>
            </dependency>
            <dependency>
                <groupId>cglib</groupId>
                <artifactId>cglib-nodep</artifactId>
                <version>${cglib_version}</version>
            </dependency>
        </dependencies>
    </dependencyManagement>
    <dependencies>
        <dependency>
            <groupId>junit</groupId>
            <artifactId>junit</artifactId>
        </dependency>
        <dependency>
            <groupId>org.easymock</groupId>
            <artifactId>easymock</artifactId>
        </dependency>
        <dependency>
            <groupId>org.jmockit</groupId>
            <artifactId>jmockit</artifactId>
        </dependency>
    </dependencies>
    <build>
        <plugins>
            <plugin>
                <groupId>org.apache.maven.plugins</groupId>
                <artifactId>maven-jar-plugin</artifactId>
                <configuration>
                    <archive>
                        <addMavenDescriptor>true</addMavenDescriptor>
                        <index>true</index>
                        <manifest>
                            <addDefaultSpecificationEntries>true</addDefaultSpecificationEntries>
                            <addDefaultImplementationEntries>true</addDefaultImplementationEntries>
                        </manifest>
                    </archive>
                </configuration>
            </plugin>
            <plugin>
                <groupId>org.apache.maven.plugins</groupId>
                <artifactId>maven-surefire-plugin</artifactId>
                <configuration>
                    <useSystemClassLoader>true</useSystemClassLoader>
                    <forkMode>once</forkMode>
                    <argLine>${argline}</argLine>
                    <systemProperties>
                        <!-- common shared -->
                        <property>
                            <name>transporter</name>
                            <value>${transporter}</value>
                        </property>
                        <property>
                            <name>serialization</name>
                            <value>${serialization}</value>
                        </property>
                        <!-- server side -->
                        <property>
                            <name>port</name>
                            <value>${port}</value>
                        </property>
                        <property>
                            <name>threadpool</name>
                            <value>${threadpool}</value>
                        </property>
                        <property>
                            <name>threads</name>
                            <value>${threads}</value>
                        </property>
                        <property>
                            <name>iothreads</name>
                            <value>${iothreads}</value>
                        </property>
                        <!-- client side -->
                        <property>
                            <name>server</name>
                            <value>${server}</value>
                        </property>
                        <property>
                            <name>timeout</name>
                            <value>${timeout}</value>
                        </property>
                        <property>
                            <name>length</name>
                            <value>${length}</value>
                        </property>
                        <property>
                            <name>connections</name>
                            <value>${connections}</value>
                        </property>
                        <property>
                            <name>base</name>
                            <value>${base}</value>
                        </property>
                        <property>
                            <name>concurrent</name>
                            <value>${concurrent}</value>
                        </property>
                        <property>
                            <name>runs</name>
                            <value>${runs}</value>
                        </property>
                        <property>
                            <name>onerror</name>
                            <value>${onerror}</value>
                        </property>
                    </systemProperties>
                </configuration>
            </plugin>
            <plugin>
                <groupId>org.apache.maven.plugins</groupId>
                <artifactId>maven-deploy-plugin</artifactId>
                <configuration>
                    <skip>${skip_maven_deploy}</skip>
                </configuration>
            </plugin>
            <plugin>
                <groupId>org.apache.maven.plugins</groupId>
                <artifactId>maven-compiler-plugin</artifactId>
                <version>${maven_compiler_plugin_version}</version>
                <configuration>
                    <fork>true</fork>
                    <source>${java_source_version}</source>
                    <target>${java_target_version}</target>
                    <encoding>${file_encoding}</encoding>
                </configuration>
            </plugin>
        </plugins>
    </build>

    <issueManagement>
        <system>github</system>
        <url>https://github.com/alibaba/dubbo/issues</url>
    </issueManagement>
    <scm>
        <url>https://github.com/alibaba/dubbo</url>
        <connection>https://github.com/alibaba/dubbo.git</connection>
    </scm>
    <mailingLists>
        <mailingList>
            <name>Dubbo User Mailling List</name>
            <subscribe>dubbo-subscribe AT googlegroups DOT com</subscribe>
            <unsubscribe>dubbo-unsubscribe AT googlegroups DOT com</unsubscribe>
            <post>dubbo AT googlegroups DOT com</post>
            <archive>http://groups.google.com/group/dubbo</archive>
        </mailingList>
    </mailingLists>
    <developers>
        <developer>
            <name>QianXiao(Shawn)</name>
            <id>shawn.qianx</id>
            <email>shawn.qianx (AT) alibaba-inc.com</email>
            <roles>
                <role>Developer</role>
            </roles>
            <timezone>+8</timezone>
        </developer>
        <developer>
            <name>LiangFei(William)</name>
            <id>william.liangf</id>
            <email>william.liangf (AT) alibaba-inc.com</email>
            <roles>
                <role>Developer</role>
            </roles>
            <timezone>+8</timezone>
        </developer>
        <developer>
            <name>LiDing(Jerry)</name>
            <id>ding.lid</id>
            <email>ding.lid (AT) alibaba-inc.com</email>
            <roles>
                <role>Developer</role>
            </roles>
            <timezone>+8</timezone>
        </developer>
        <developer>
            <name>LiuChao(Charles)</name>
            <id>chao.liuc</id>
            <email>chao.liuc (AT) alibaba-inc.com</email>
            <roles>
                <role>Developer</role>
            </roles>
            <timezone>+8</timezone>
        </developer>
        <developer>
            <name>LiuHaoMin(Ludvik)</name>
            <id>haoming.liuhm</id>
            <email>haoming.liuhm (AT) alibaba-inc.com</email>
            <roles>
                <role>Developer</role>
            </roles>
            <timezone>+8</timezone>
        </developer>
        <developer>
            <name>ChenLei(Tony)</name>
            <id>tony.chenl</id>
            <email>tony.chenl (AT) alibaba-inc.com</email>
            <roles>
                <role>Developer</role>
            </roles>
            <timezone>+8</timezone>
        </developer>
        <developer>
            <name>LvGang(Kimi)</name>
            <id>gang.lvg</id>
            <email>gang.lvg (AT) alibaba-inc.com</email>
            <roles>
                <role>Developer</role>
            </roles>
            <timezone>+8</timezone>
        </developer>
        <developer>
            <name>WuXiaoFei(Teaey)</name>
            <id>xiaofei.wxf</id>
            <email>xiaofei.wxf (AT) alibaba-inc.com</email>
            <roles>
                <role>Developer</role>
            </roles>
            <timezone>+8</timezone>
        </developer>
    </developers>
</project>
<|MERGE_RESOLUTION|>--- conflicted
+++ resolved
@@ -1,678 +1,568 @@
-<!--
- - Copyright 1999-2011 Alibaba Group.
- -  
- - Licensed under the Apache License, Version 2.0 (the "License");
- - you may not use this file except in compliance with the License.
- - You may obtain a copy of the License at
- -  
- -	  http://www.apache.org/licenses/LICENSE-2.0
- -  
- - Unless required by applicable law or agreed to in writing, software
- - distributed under the License is distributed on an "AS IS" BASIS,
- - WITHOUT WARRANTIES OR CONDITIONS OF ANY KIND, either express or implied.
- - See the License for the specific language governing permissions and
- - limitations under the License.
--->
-<project xmlns:xsi="http://www.w3.org/2001/XMLSchema-instance" xmlns="http://maven.apache.org/POM/4.0.0"
-         xsi:schemaLocation="http://maven.apache.org/POM/4.0.0 http://maven.apache.org/maven-v4_0_0.xsd">
-    <modelVersion>4.0.0</modelVersion>
-    <groupId>com.alibaba</groupId>
-<<<<<<< HEAD
-	<artifactId>dubbo-parent</artifactId>
-	<version>2.5.4-SNAPSHOT</version>
-	<packaging>pom</packaging>
-	<name>${project.artifactId}</name>
-	<description>The parent project of dubbo</description>
-	<url>http://code.alibabatech.com/wiki/display/dubbo</url>
-	<inceptionYear>2011</inceptionYear>
-	<licenses>
-		<license>
-			<name>Apache 2</name>
-			<url>http://www.apache.org/licenses/LICENSE-2.0.txt</url>
-			<distribution>repo</distribution>
-			<comments>A business-friendly OSS license</comments>
-		</license>
-	</licenses>
-	<organization>
-		<name>Alibaba</name>
-		<url>http://www.alibaba.com</url>
-	</organization>
-	<modules>
-		<module>hessian-lite</module>
-		<module>dubbo-common</module>
-		<module>dubbo-container</module>
-		<module>dubbo-remoting</module>
-		<module>dubbo-rpc</module>
-		<module>dubbo-filter</module>
-		<module>dubbo-cluster</module>
-		<module>dubbo-registry</module>
-		<module>dubbo-monitor</module>
-		<module>dubbo-config</module>
-		<module>dubbo</module>
-		<module>dubbo-simple</module>
-		<module>dubbo-admin</module>
-		<module>dubbo-demo</module>
-	</modules>
-	<profiles>
-		<profile>
-			<id>test</id>
-			<activation>
-				<file>
-					<missing>.project</missing>
-				</file>
-			</activation>
-			<modules>
-				<module>dubbo-test</module>
-			</modules>
-		</profile>
-		<profile>
-			<id>hudson</id>
-			<build>
-				<plugins>
-					<plugin>
-						<groupId>org.apache.maven.plugins</groupId>
-						<artifactId>maven-surefire-plugin</artifactId>
-						<configuration>
-							<testFailureIgnore>true</testFailureIgnore>
-						</configuration>
-					</plugin>
-				</plugins>
-			</build>
-		</profile>
-	</profiles>
-	<properties>
-		<!-- Common libs -->
-		<spring_version>3.2.16.RELEASE</spring_version>
-		<javassist_version>3.20.0-GA</javassist_version>
-		<netty_version>3.2.5.Final</netty_version>
-		<mina_version>1.1.7</mina_version>
-		<grizzly_version>2.1.4</grizzly_version>
-		<httpclient_version>4.1.2</httpclient_version>
-		<hessian_lite_version>3.2.1-fixed-2</hessian_lite_version>
-		<xstream_version>1.4.1</xstream_version>
-		<fastjson_version>1.2.38</fastjson_version>
-		<bsf_version>3.1</bsf_version>
-		<sorcerer_version>0.8</sorcerer_version>
-		<zookeeper_version>3.3.3</zookeeper_version>
-		<zkclient_version>0.1</zkclient_version>
-		<curator_version>1.1.16</curator_version>
-		<jedis_version>2.1.0</jedis_version>
-		<xmemcached_version>1.3.6</xmemcached_version>
-		<cxf_version>2.6.1</cxf_version>
-		<thrift_version>0.8.0</thrift_version>
-		<jfreechart_version>1.0.13</jfreechart_version>
-		<hessian_version>4.0.7</hessian_version>
-		<servlet_version>2.5</servlet_version>
-		<jetty_version>6.1.26</jetty_version>
-		<validation_version>1.0.0.GA</validation_version>
-		<hibernate_validator_version>4.2.0.Final</hibernate_validator_version>
-		<jcache_version>0.4</jcache_version>
-		<sca_version>2.0-M5.1</sca_version>
-		<guice_version>3.0</guice_version>
-		<cglib_version>2.2</cglib_version>
-		<webx_version>3.0.8</webx_version>
-		<!-- Log libs -->
-		<slf4j_version>1.7.25</slf4j_version>
-		<jcl_version>1.1</jcl_version>
-		<log4j_version>1.2.16</log4j_version>
-		<logback_version>1.2.2</logback_version>
-		<!-- Test libs -->
-		<junit_version>4.10</junit_version>
-		<easymock_version>3.0</easymock_version>
-		<jmockit_version>0.999.8</jmockit_version>
-		<!-- Build args -->
-		<argline>-server -Xms64m -Xmx256m -XX:PermSize=64m -XX:MaxPermSize=128m -Dfile.encoding=UTF-8 -Djava.net.preferIPv4Stack=true</argline>
-		<skip_maven_deploy>false</skip_maven_deploy>
-		<updateReleaseInfo>true</updateReleaseInfo>
-		<project.build.sourceEncoding>${file_encoding}</project.build.sourceEncoding>
-=======
-    <artifactId>dubbo-parent</artifactId>
-    <version>2.5.4-SNAPSHOT</version>
-    <packaging>pom</packaging>
-    <name>${project.artifactId}</name>
-    <description>The parent project of dubbo</description>
-    <url>http://code.alibabatech.com/wiki/display/dubbo</url>
-    <inceptionYear>2011</inceptionYear>
-    <licenses>
-        <license>
-            <name>Apache 2</name>
-            <url>http://www.apache.org/licenses/LICENSE-2.0.txt</url>
-            <distribution>repo</distribution>
-            <comments>A business-friendly OSS license</comments>
-        </license>
-    </licenses>
-    <organization>
-        <name>Alibaba</name>
-        <url>http://www.alibaba.com</url>
-    </organization>
-    <modules>
-        <module>hessian-lite</module>
-        <module>dubbo-common</module>
-        <module>dubbo-container</module>
-        <module>dubbo-remoting</module>
-        <module>dubbo-rpc</module>
-        <module>dubbo-filter</module>
-        <module>dubbo-cluster</module>
-        <module>dubbo-registry</module>
-        <module>dubbo-monitor</module>
-        <module>dubbo-config</module>
-        <module>dubbo</module>
-        <module>dubbo-simple</module>
-        <module>dubbo-admin</module>
-        <module>dubbo-demo</module>
-    </modules>
-    <profiles>
-        <profile>
-            <id>test</id>
-            <activation>
-                <file>
-                    <missing>.project</missing>
-                </file>
-            </activation>
-            <modules>
-                <module>dubbo-test</module>
-            </modules>
-        </profile>
-        <profile>
-            <id>hudson</id>
-            <build>
-                <plugins>
-                    <plugin>
-                        <groupId>org.apache.maven.plugins</groupId>
-                        <artifactId>maven-surefire-plugin</artifactId>
-                        <configuration>
-                            <testFailureIgnore>true</testFailureIgnore>
-                        </configuration>
-                    </plugin>
-                </plugins>
-            </build>
-        </profile>
-    </profiles>
-    <properties>
-        <!-- Common libs -->
-        <spring_version>4.3.10.RELEASE</spring_version>
-        <javassist_version>3.20.0-GA</javassist_version>
-        <netty_version>3.2.5.Final</netty_version>
-        <mina_version>1.1.7</mina_version>
-        <grizzly_version>2.1.4</grizzly_version>
-        <httpclient_version>4.5.3</httpclient_version>
-        <hessian_lite_version>3.2.1-fixed-2</hessian_lite_version>
-        <xstream_version>1.4.1</xstream_version>
-        <fastjson_version>1.2.31</fastjson_version>
-        <bsf_version>3.1</bsf_version>
-        <sorcerer_version>0.8</sorcerer_version>
-        <zookeeper_version>3.4.9</zookeeper_version>
-        <zkclient_version>0.2</zkclient_version>
-        <curator_version>2.12.0</curator_version>
-        <jedis_version>2.9.0</jedis_version>
-        <xmemcached_version>1.3.6</xmemcached_version>
-        <cxf_version>3.0.14</cxf_version>
-        <thrift_version>0.8.0</thrift_version>
-        <jfreechart_version>1.0.13</jfreechart_version>
-        <hessian_version>4.0.38</hessian_version>
-        <servlet_version>2.5</servlet_version>
-        <jetty_version>6.1.26</jetty_version>
-        <validation_version>1.1.0.Final</validation_version>
-        <hibernate_validator_version>5.4.1.Final</hibernate_validator_version>
-        <jel_version>3.0.1-b08</jel_version>
-        <jcache_version>1.0.0</jcache_version>
-        <sca_version>2.0-M5.1</sca_version>
-        <guice_version>3.0</guice_version>
-        <cglib_version>2.2</cglib_version>
-        <webx_version>3.0.8</webx_version>
-        <!-- Log libs -->
-        <slf4j_version>1.7.25</slf4j_version>
-        <jcl_version>1.2</jcl_version>
-        <log4j_version>1.2.16</log4j_version>
-        <logback_version>1.2.2</logback_version>
-        <!-- Test libs -->
-        <junit_version>4.12</junit_version>
-        <easymock_version>3.4</easymock_version>
-        <jmockit_version>1.33</jmockit_version>
-        <!-- Build args -->
-        <argline>-server -Xms64m -Xmx256m -XX:PermSize=64m -XX:MaxPermSize=128m -Dfile.encoding=UTF-8
-            -Djava.net.preferIPv4Stack=true
-        </argline>
-        <skip_maven_deploy>false</skip_maven_deploy>
-        <updateReleaseInfo>true</updateReleaseInfo>
-        <project.build.sourceEncoding>${file_encoding}</project.build.sourceEncoding>
->>>>>>> 0735bcb4
-
-        <!-- generate idea copyright -->
-        <copyright>Copyright 1999-2012 Alibaba Group.&#10; &#10;Licensed under the Apache License, Version 2.0 (the
-            &quot;License&quot;);&#10;you may not use this file except in compliance with the License.&#10;You may
-            obtain a copy of the License at&#10; &#10; http://www.apache.org/licenses/LICENSE-2.0&#10; &#10;Unless
-            required by applicable law or agreed to in writing, software&#10;distributed under the License is
-            distributed on an &quot;AS IS&quot; BASIS,&#10;WITHOUT WARRANTIES OR CONDITIONS OF ANY KIND, either express
-            or implied.&#10;See the License for the specific language governing permissions and&#10;limitations under
-            the License.
-        </copyright>
-        <profile.name>oss</profile.name>
-
-        <!-- for maven compiler plugin -->
-        <maven_compiler_plugin_version>3.5.1</maven_compiler_plugin_version>
-        <java_source_version>1.6</java_source_version>
-        <java_target_version>1.6</java_target_version>
-        <file_encoding>UTF-8</file_encoding>
-
-    </properties>
-    <dependencyManagement>
-        <dependencies>
-            <!-- Common libs -->
-            <dependency>
-                <groupId>org.springframework</groupId>
-                <artifactId>spring-framework-bom</artifactId>
-                <version>${spring_version}</version>
-                <type>pom</type>
-                <scope>import</scope>
-            </dependency>
-            <dependency>
-                <groupId>org.javassist</groupId>
-                <artifactId>javassist</artifactId>
-                <version>${javassist_version}</version>
-            </dependency>
-            <dependency>
-                <groupId>org.jboss.netty</groupId>
-                <artifactId>netty</artifactId>
-                <version>${netty_version}</version>
-            </dependency>
-            <dependency>
-                <groupId>org.apache.mina</groupId>
-                <artifactId>mina-core</artifactId>
-                <version>${mina_version}</version>
-            </dependency>
-            <dependency>
-                <groupId>org.glassfish.grizzly</groupId>
-                <artifactId>grizzly-core</artifactId>
-                <version>${grizzly_version}</version>
-            </dependency>
-            <dependency>
-                <groupId>org.apache.httpcomponents</groupId>
-                <artifactId>httpclient</artifactId>
-                <version>${httpclient_version}</version>
-            </dependency>
-            <dependency>
-                <groupId>com.alibaba</groupId>
-                <artifactId>hessian-lite</artifactId>
-                <version>${hessian_lite_version}</version>
-            </dependency>
-            <dependency>
-                <groupId>com.alibaba</groupId>
-                <artifactId>fastjson</artifactId>
-                <version>${fastjson_version}</version>
-            </dependency>
-            <dependency>
-                <groupId>com.thoughtworks.xstream</groupId>
-                <artifactId>xstream</artifactId>
-                <version>${xstream_version}</version>
-            </dependency>
-            <dependency>
-                <groupId>org.apache.bsf</groupId>
-                <artifactId>bsf-api</artifactId>
-                <version>${bsf_version}</version>
-            </dependency>
-            <dependency>
-                <groupId>org.jvnet.sorcerer</groupId>
-                <artifactId>sorcerer-javac</artifactId>
-                <version>${sorcerer_version}</version>
-            </dependency>
-            <dependency>
-                <groupId>org.apache.zookeeper</groupId>
-                <artifactId>zookeeper</artifactId>
-                <version>${zookeeper_version}</version>
-            </dependency>
-            <dependency>
-                <groupId>com.101tec</groupId>
-                <artifactId>zkclient</artifactId>
-                <version>${zkclient_version}</version>
-            </dependency>
-            <dependency>
-                <groupId>org.apache.curator</groupId>
-                <artifactId>curator-framework</artifactId>
-                <version>${curator_version}</version>
-            </dependency>
-            <dependency>
-                <groupId>redis.clients</groupId>
-                <artifactId>jedis</artifactId>
-                <version>${jedis_version}</version>
-            </dependency>
-            <dependency>
-                <groupId>com.googlecode.xmemcached</groupId>
-                <artifactId>xmemcached</artifactId>
-                <version>${xmemcached_version}</version>
-            </dependency>
-            <dependency>
-                <groupId>org.apache.cxf</groupId>
-                <artifactId>cxf-rt-frontend-simple</artifactId>
-                <version>${cxf_version}</version>
-            </dependency>
-            <dependency>
-                <groupId>org.apache.cxf</groupId>
-                <artifactId>cxf-rt-transports-http</artifactId>
-                <version>${cxf_version}</version>
-            </dependency>
-            <dependency>
-                <groupId>org.apache.thrift</groupId>
-                <artifactId>libthrift</artifactId>
-                <version>${thrift_version}</version>
-            </dependency>
-            <dependency>
-                <groupId>jfree</groupId>
-                <artifactId>jfreechart</artifactId>
-                <version>${jfreechart_version}</version>
-            </dependency>
-            <dependency>
-                <groupId>com.caucho</groupId>
-                <artifactId>hessian</artifactId>
-                <version>${hessian_version}</version>
-            </dependency>
-            <dependency>
-                <groupId>javax.servlet</groupId>
-                <artifactId>servlet-api</artifactId>
-                <version>${servlet_version}</version>
-            </dependency>
-            <dependency>
-                <groupId>org.mortbay.jetty</groupId>
-                <artifactId>jetty</artifactId>
-                <version>${jetty_version}</version>
-            </dependency>
-            <dependency>
-                <groupId>javax.validation</groupId>
-                <artifactId>validation-api</artifactId>
-                <version>${validation_version}</version>
-            </dependency>
-            <dependency>
-                <groupId>org.hibernate</groupId>
-                <artifactId>hibernate-validator</artifactId>
-                <version>${hibernate_validator_version}</version>
-            </dependency>
-            <dependency>
-                <groupId>org.glassfish</groupId>
-                <artifactId>javax.el</artifactId>
-                <version>${jel_version}</version>
-            </dependency>
-            <dependency>
-                <groupId>javax.cache</groupId>
-                <artifactId>cache-api</artifactId>
-                <version>${jcache_version}</version>
-            </dependency>
-            <dependency>
-                <groupId>org.apache.tuscany.sca</groupId>
-                <artifactId>tuscany-sca-api</artifactId>
-                <version>${sca_version}</version>
-            </dependency>
-            <dependency>
-                <groupId>com.google.inject</groupId>
-                <artifactId>guice</artifactId>
-                <version>${guice_version}</version>
-            </dependency>
-            <dependency>
-                <groupId>com.alibaba.citrus</groupId>
-                <artifactId>citrus-webx-all</artifactId>
-                <version>${webx_version}</version>
-            </dependency>
-            <!-- Log libs -->
-            <dependency>
-                <groupId>org.slf4j</groupId>
-                <artifactId>slf4j-api</artifactId>
-                <version>${slf4j_version}</version>
-            </dependency>
-            <dependency>
-                <groupId>org.slf4j</groupId>
-                <artifactId>slf4j-log4j12</artifactId>
-                <version>${slf4j_version}</version>
-            </dependency>
-            <dependency>
-                <groupId>commons-logging</groupId>
-                <artifactId>commons-logging</artifactId>
-                <version>${jcl_version}</version>
-            </dependency>
-            <dependency>
-                <groupId>log4j</groupId>
-                <artifactId>log4j</artifactId>
-                <version>${log4j_version}</version>
-            </dependency>
-            <dependency>
-                <groupId>ch.qos.logback</groupId>
-                <artifactId>logback-classic</artifactId>
-                <version>${logback_version}</version>
-            </dependency>
-            <!-- Test libs -->
-            <dependency>
-                <groupId>junit</groupId>
-                <artifactId>junit</artifactId>
-                <version>${junit_version}</version>
-                <scope>test</scope>
-            </dependency>
-            <dependency>
-                <groupId>org.easymock</groupId>
-                <artifactId>easymock</artifactId>
-                <version>${easymock_version}</version>
-                <scope>test</scope>
-            </dependency>
-            <dependency>
-                <groupId>org.jmockit</groupId>
-                <artifactId>jmockit</artifactId>
-                <version>1.33</version>
-                <scope>test</scope>
-            </dependency>
-            <dependency>
-                <groupId>cglib</groupId>
-                <artifactId>cglib-nodep</artifactId>
-                <version>${cglib_version}</version>
-            </dependency>
-        </dependencies>
-    </dependencyManagement>
-    <dependencies>
-        <dependency>
-            <groupId>junit</groupId>
-            <artifactId>junit</artifactId>
-        </dependency>
-        <dependency>
-            <groupId>org.easymock</groupId>
-            <artifactId>easymock</artifactId>
-        </dependency>
-        <dependency>
-            <groupId>org.jmockit</groupId>
-            <artifactId>jmockit</artifactId>
-        </dependency>
-    </dependencies>
-    <build>
-        <plugins>
-            <plugin>
-                <groupId>org.apache.maven.plugins</groupId>
-                <artifactId>maven-jar-plugin</artifactId>
-                <configuration>
-                    <archive>
-                        <addMavenDescriptor>true</addMavenDescriptor>
-                        <index>true</index>
-                        <manifest>
-                            <addDefaultSpecificationEntries>true</addDefaultSpecificationEntries>
-                            <addDefaultImplementationEntries>true</addDefaultImplementationEntries>
-                        </manifest>
-                    </archive>
-                </configuration>
-            </plugin>
-            <plugin>
-                <groupId>org.apache.maven.plugins</groupId>
-                <artifactId>maven-surefire-plugin</artifactId>
-                <configuration>
-                    <useSystemClassLoader>true</useSystemClassLoader>
-                    <forkMode>once</forkMode>
-                    <argLine>${argline}</argLine>
-                    <systemProperties>
-                        <!-- common shared -->
-                        <property>
-                            <name>transporter</name>
-                            <value>${transporter}</value>
-                        </property>
-                        <property>
-                            <name>serialization</name>
-                            <value>${serialization}</value>
-                        </property>
-                        <!-- server side -->
-                        <property>
-                            <name>port</name>
-                            <value>${port}</value>
-                        </property>
-                        <property>
-                            <name>threadpool</name>
-                            <value>${threadpool}</value>
-                        </property>
-                        <property>
-                            <name>threads</name>
-                            <value>${threads}</value>
-                        </property>
-                        <property>
-                            <name>iothreads</name>
-                            <value>${iothreads}</value>
-                        </property>
-                        <!-- client side -->
-                        <property>
-                            <name>server</name>
-                            <value>${server}</value>
-                        </property>
-                        <property>
-                            <name>timeout</name>
-                            <value>${timeout}</value>
-                        </property>
-                        <property>
-                            <name>length</name>
-                            <value>${length}</value>
-                        </property>
-                        <property>
-                            <name>connections</name>
-                            <value>${connections}</value>
-                        </property>
-                        <property>
-                            <name>base</name>
-                            <value>${base}</value>
-                        </property>
-                        <property>
-                            <name>concurrent</name>
-                            <value>${concurrent}</value>
-                        </property>
-                        <property>
-                            <name>runs</name>
-                            <value>${runs}</value>
-                        </property>
-                        <property>
-                            <name>onerror</name>
-                            <value>${onerror}</value>
-                        </property>
-                    </systemProperties>
-                </configuration>
-            </plugin>
-            <plugin>
-                <groupId>org.apache.maven.plugins</groupId>
-                <artifactId>maven-deploy-plugin</artifactId>
-                <configuration>
-                    <skip>${skip_maven_deploy}</skip>
-                </configuration>
-            </plugin>
-            <plugin>
-                <groupId>org.apache.maven.plugins</groupId>
-                <artifactId>maven-compiler-plugin</artifactId>
-                <version>${maven_compiler_plugin_version}</version>
-                <configuration>
-                    <fork>true</fork>
-                    <source>${java_source_version}</source>
-                    <target>${java_target_version}</target>
-                    <encoding>${file_encoding}</encoding>
-                </configuration>
-            </plugin>
-        </plugins>
-    </build>
-
-    <issueManagement>
-        <system>github</system>
-        <url>https://github.com/alibaba/dubbo/issues</url>
-    </issueManagement>
-    <scm>
-        <url>https://github.com/alibaba/dubbo</url>
-        <connection>https://github.com/alibaba/dubbo.git</connection>
-    </scm>
-    <mailingLists>
-        <mailingList>
-            <name>Dubbo User Mailling List</name>
-            <subscribe>dubbo-subscribe AT googlegroups DOT com</subscribe>
-            <unsubscribe>dubbo-unsubscribe AT googlegroups DOT com</unsubscribe>
-            <post>dubbo AT googlegroups DOT com</post>
-            <archive>http://groups.google.com/group/dubbo</archive>
-        </mailingList>
-    </mailingLists>
-    <developers>
-        <developer>
-            <name>QianXiao(Shawn)</name>
-            <id>shawn.qianx</id>
-            <email>shawn.qianx (AT) alibaba-inc.com</email>
-            <roles>
-                <role>Developer</role>
-            </roles>
-            <timezone>+8</timezone>
-        </developer>
-        <developer>
-            <name>LiangFei(William)</name>
-            <id>william.liangf</id>
-            <email>william.liangf (AT) alibaba-inc.com</email>
-            <roles>
-                <role>Developer</role>
-            </roles>
-            <timezone>+8</timezone>
-        </developer>
-        <developer>
-            <name>LiDing(Jerry)</name>
-            <id>ding.lid</id>
-            <email>ding.lid (AT) alibaba-inc.com</email>
-            <roles>
-                <role>Developer</role>
-            </roles>
-            <timezone>+8</timezone>
-        </developer>
-        <developer>
-            <name>LiuChao(Charles)</name>
-            <id>chao.liuc</id>
-            <email>chao.liuc (AT) alibaba-inc.com</email>
-            <roles>
-                <role>Developer</role>
-            </roles>
-            <timezone>+8</timezone>
-        </developer>
-        <developer>
-            <name>LiuHaoMin(Ludvik)</name>
-            <id>haoming.liuhm</id>
-            <email>haoming.liuhm (AT) alibaba-inc.com</email>
-            <roles>
-                <role>Developer</role>
-            </roles>
-            <timezone>+8</timezone>
-        </developer>
-        <developer>
-            <name>ChenLei(Tony)</name>
-            <id>tony.chenl</id>
-            <email>tony.chenl (AT) alibaba-inc.com</email>
-            <roles>
-                <role>Developer</role>
-            </roles>
-            <timezone>+8</timezone>
-        </developer>
-        <developer>
-            <name>LvGang(Kimi)</name>
-            <id>gang.lvg</id>
-            <email>gang.lvg (AT) alibaba-inc.com</email>
-            <roles>
-                <role>Developer</role>
-            </roles>
-            <timezone>+8</timezone>
-        </developer>
-        <developer>
-            <name>WuXiaoFei(Teaey)</name>
-            <id>xiaofei.wxf</id>
-            <email>xiaofei.wxf (AT) alibaba-inc.com</email>
-            <roles>
-                <role>Developer</role>
-            </roles>
-            <timezone>+8</timezone>
-        </developer>
-    </developers>
-</project>
+<!--
+ - Copyright 1999-2011 Alibaba Group.
+ -  
+ - Licensed under the Apache License, Version 2.0 (the "License");
+ - you may not use this file except in compliance with the License.
+ - You may obtain a copy of the License at
+ -  
+ -	  http://www.apache.org/licenses/LICENSE-2.0
+ -  
+ - Unless required by applicable law or agreed to in writing, software
+ - distributed under the License is distributed on an "AS IS" BASIS,
+ - WITHOUT WARRANTIES OR CONDITIONS OF ANY KIND, either express or implied.
+ - See the License for the specific language governing permissions and
+ - limitations under the License.
+-->
+<project xmlns:xsi="http://www.w3.org/2001/XMLSchema-instance" xmlns="http://maven.apache.org/POM/4.0.0"
+         xsi:schemaLocation="http://maven.apache.org/POM/4.0.0 http://maven.apache.org/maven-v4_0_0.xsd">
+    <modelVersion>4.0.0</modelVersion>
+    <groupId>com.alibaba</groupId>
+    <artifactId>dubbo-parent</artifactId>
+    <version>2.5.4-SNAPSHOT</version>
+    <packaging>pom</packaging>
+    <name>${project.artifactId}</name>
+    <description>The parent project of dubbo</description>
+    <url>http://code.alibabatech.com/wiki/display/dubbo</url>
+    <inceptionYear>2011</inceptionYear>
+    <licenses>
+        <license>
+            <name>Apache 2</name>
+            <url>http://www.apache.org/licenses/LICENSE-2.0.txt</url>
+            <distribution>repo</distribution>
+            <comments>A business-friendly OSS license</comments>
+        </license>
+    </licenses>
+    <organization>
+        <name>Alibaba</name>
+        <url>http://www.alibaba.com</url>
+    </organization>
+    <modules>
+        <module>hessian-lite</module>
+        <module>dubbo-common</module>
+        <module>dubbo-container</module>
+        <module>dubbo-remoting</module>
+        <module>dubbo-rpc</module>
+        <module>dubbo-filter</module>
+        <module>dubbo-cluster</module>
+        <module>dubbo-registry</module>
+        <module>dubbo-monitor</module>
+        <module>dubbo-config</module>
+        <module>dubbo</module>
+        <module>dubbo-simple</module>
+        <module>dubbo-admin</module>
+        <module>dubbo-demo</module>
+    </modules>
+    <profiles>
+        <profile>
+            <id>test</id>
+            <activation>
+                <file>
+                    <missing>.project</missing>
+                </file>
+            </activation>
+            <modules>
+                <module>dubbo-test</module>
+            </modules>
+        </profile>
+        <profile>
+            <id>hudson</id>
+            <build>
+                <plugins>
+                    <plugin>
+                        <groupId>org.apache.maven.plugins</groupId>
+                        <artifactId>maven-surefire-plugin</artifactId>
+                        <configuration>
+                            <testFailureIgnore>true</testFailureIgnore>
+                        </configuration>
+                    </plugin>
+                </plugins>
+            </build>
+        </profile>
+    </profiles>
+    <properties>
+        <!-- Common libs -->
+        <spring_version>4.3.10.RELEASE</spring_version>
+        <javassist_version>3.20.0-GA</javassist_version>
+        <netty_version>3.2.5.Final</netty_version>
+        <mina_version>1.1.7</mina_version>
+        <grizzly_version>2.1.4</grizzly_version>
+        <httpclient_version>4.5.3</httpclient_version>
+        <hessian_lite_version>3.2.1-fixed-2</hessian_lite_version>
+        <xstream_version>1.4.1</xstream_version>
+        <fastjson_version>1.2.38</fastjson_version>
+        <bsf_version>3.1</bsf_version>
+        <sorcerer_version>0.8</sorcerer_version>
+        <zookeeper_version>3.4.9</zookeeper_version>
+        <zkclient_version>0.2</zkclient_version>
+        <curator_version>2.12.0</curator_version>
+        <jedis_version>2.9.0</jedis_version>
+        <xmemcached_version>1.3.6</xmemcached_version>
+        <cxf_version>3.0.14</cxf_version>
+        <thrift_version>0.8.0</thrift_version>
+        <jfreechart_version>1.0.13</jfreechart_version>
+        <hessian_version>4.0.38</hessian_version>
+        <servlet_version>2.5</servlet_version>
+        <jetty_version>6.1.26</jetty_version>
+        <validation_version>1.1.0.Final</validation_version>
+        <hibernate_validator_version>5.4.1.Final</hibernate_validator_version>
+        <jel_version>3.0.1-b08</jel_version>
+        <jcache_version>1.0.0</jcache_version>
+        <sca_version>2.0-M5.1</sca_version>
+        <guice_version>3.0</guice_version>
+        <cglib_version>2.2</cglib_version>
+        <webx_version>3.0.8</webx_version>
+        <!-- Log libs -->
+        <slf4j_version>1.7.25</slf4j_version>
+        <jcl_version>1.2</jcl_version>
+        <log4j_version>1.2.16</log4j_version>
+        <logback_version>1.2.2</logback_version>
+        <!-- Test libs -->
+        <junit_version>4.12</junit_version>
+        <easymock_version>3.4</easymock_version>
+        <jmockit_version>1.33</jmockit_version>
+        <!-- Build args -->
+        <argline>-server -Xms64m -Xmx256m -XX:PermSize=64m -XX:MaxPermSize=128m -Dfile.encoding=UTF-8
+            -Djava.net.preferIPv4Stack=true
+        </argline>
+        <skip_maven_deploy>false</skip_maven_deploy>
+        <updateReleaseInfo>true</updateReleaseInfo>
+        <project.build.sourceEncoding>${file_encoding}</project.build.sourceEncoding>
+
+        <!-- generate idea copyright -->
+        <copyright>Copyright 1999-2012 Alibaba Group.&#10; &#10;Licensed under the Apache License, Version 2.0 (the
+            &quot;License&quot;);&#10;you may not use this file except in compliance with the License.&#10;You may
+            obtain a copy of the License at&#10; &#10; http://www.apache.org/licenses/LICENSE-2.0&#10; &#10;Unless
+            required by applicable law or agreed to in writing, software&#10;distributed under the License is
+            distributed on an &quot;AS IS&quot; BASIS,&#10;WITHOUT WARRANTIES OR CONDITIONS OF ANY KIND, either express
+            or implied.&#10;See the License for the specific language governing permissions and&#10;limitations under
+            the License.
+        </copyright>
+        <profile.name>oss</profile.name>
+
+        <!-- for maven compiler plugin -->
+        <maven_compiler_plugin_version>3.5.1</maven_compiler_plugin_version>
+        <java_source_version>1.6</java_source_version>
+        <java_target_version>1.6</java_target_version>
+        <file_encoding>UTF-8</file_encoding>
+
+    </properties>
+    <dependencyManagement>
+        <dependencies>
+            <!-- Common libs -->
+            <dependency>
+                <groupId>org.springframework</groupId>
+                <artifactId>spring-framework-bom</artifactId>
+                <version>${spring_version}</version>
+                <type>pom</type>
+                <scope>import</scope>
+            </dependency>
+            <dependency>
+                <groupId>org.javassist</groupId>
+                <artifactId>javassist</artifactId>
+                <version>${javassist_version}</version>
+            </dependency>
+            <dependency>
+                <groupId>org.jboss.netty</groupId>
+                <artifactId>netty</artifactId>
+                <version>${netty_version}</version>
+            </dependency>
+            <dependency>
+                <groupId>org.apache.mina</groupId>
+                <artifactId>mina-core</artifactId>
+                <version>${mina_version}</version>
+            </dependency>
+            <dependency>
+                <groupId>org.glassfish.grizzly</groupId>
+                <artifactId>grizzly-core</artifactId>
+                <version>${grizzly_version}</version>
+            </dependency>
+            <dependency>
+                <groupId>org.apache.httpcomponents</groupId>
+                <artifactId>httpclient</artifactId>
+                <version>${httpclient_version}</version>
+            </dependency>
+            <dependency>
+                <groupId>com.alibaba</groupId>
+                <artifactId>hessian-lite</artifactId>
+                <version>${hessian_lite_version}</version>
+            </dependency>
+            <dependency>
+                <groupId>com.alibaba</groupId>
+                <artifactId>fastjson</artifactId>
+                <version>${fastjson_version}</version>
+            </dependency>
+            <dependency>
+                <groupId>com.thoughtworks.xstream</groupId>
+                <artifactId>xstream</artifactId>
+                <version>${xstream_version}</version>
+            </dependency>
+            <dependency>
+                <groupId>org.apache.bsf</groupId>
+                <artifactId>bsf-api</artifactId>
+                <version>${bsf_version}</version>
+            </dependency>
+            <dependency>
+                <groupId>org.jvnet.sorcerer</groupId>
+                <artifactId>sorcerer-javac</artifactId>
+                <version>${sorcerer_version}</version>
+            </dependency>
+            <dependency>
+                <groupId>org.apache.zookeeper</groupId>
+                <artifactId>zookeeper</artifactId>
+                <version>${zookeeper_version}</version>
+            </dependency>
+            <dependency>
+                <groupId>com.101tec</groupId>
+                <artifactId>zkclient</artifactId>
+                <version>${zkclient_version}</version>
+            </dependency>
+            <dependency>
+                <groupId>org.apache.curator</groupId>
+                <artifactId>curator-framework</artifactId>
+                <version>${curator_version}</version>
+            </dependency>
+            <dependency>
+                <groupId>redis.clients</groupId>
+                <artifactId>jedis</artifactId>
+                <version>${jedis_version}</version>
+            </dependency>
+            <dependency>
+                <groupId>com.googlecode.xmemcached</groupId>
+                <artifactId>xmemcached</artifactId>
+                <version>${xmemcached_version}</version>
+            </dependency>
+            <dependency>
+                <groupId>org.apache.cxf</groupId>
+                <artifactId>cxf-rt-frontend-simple</artifactId>
+                <version>${cxf_version}</version>
+            </dependency>
+            <dependency>
+                <groupId>org.apache.cxf</groupId>
+                <artifactId>cxf-rt-transports-http</artifactId>
+                <version>${cxf_version}</version>
+            </dependency>
+            <dependency>
+                <groupId>org.apache.thrift</groupId>
+                <artifactId>libthrift</artifactId>
+                <version>${thrift_version}</version>
+            </dependency>
+            <dependency>
+                <groupId>jfree</groupId>
+                <artifactId>jfreechart</artifactId>
+                <version>${jfreechart_version}</version>
+            </dependency>
+            <dependency>
+                <groupId>com.caucho</groupId>
+                <artifactId>hessian</artifactId>
+                <version>${hessian_version}</version>
+            </dependency>
+            <dependency>
+                <groupId>javax.servlet</groupId>
+                <artifactId>servlet-api</artifactId>
+                <version>${servlet_version}</version>
+            </dependency>
+            <dependency>
+                <groupId>org.mortbay.jetty</groupId>
+                <artifactId>jetty</artifactId>
+                <version>${jetty_version}</version>
+            </dependency>
+            <dependency>
+                <groupId>javax.validation</groupId>
+                <artifactId>validation-api</artifactId>
+                <version>${validation_version}</version>
+            </dependency>
+            <dependency>
+                <groupId>org.hibernate</groupId>
+                <artifactId>hibernate-validator</artifactId>
+                <version>${hibernate_validator_version}</version>
+            </dependency>
+            <dependency>
+                <groupId>org.glassfish</groupId>
+                <artifactId>javax.el</artifactId>
+                <version>${jel_version}</version>
+            </dependency>
+            <dependency>
+                <groupId>javax.cache</groupId>
+                <artifactId>cache-api</artifactId>
+                <version>${jcache_version}</version>
+            </dependency>
+            <dependency>
+                <groupId>org.apache.tuscany.sca</groupId>
+                <artifactId>tuscany-sca-api</artifactId>
+                <version>${sca_version}</version>
+            </dependency>
+            <dependency>
+                <groupId>com.google.inject</groupId>
+                <artifactId>guice</artifactId>
+                <version>${guice_version}</version>
+            </dependency>
+            <dependency>
+                <groupId>com.alibaba.citrus</groupId>
+                <artifactId>citrus-webx-all</artifactId>
+                <version>${webx_version}</version>
+            </dependency>
+            <!-- Log libs -->
+            <dependency>
+                <groupId>org.slf4j</groupId>
+                <artifactId>slf4j-api</artifactId>
+                <version>${slf4j_version}</version>
+            </dependency>
+            <dependency>
+                <groupId>org.slf4j</groupId>
+                <artifactId>slf4j-log4j12</artifactId>
+                <version>${slf4j_version}</version>
+            </dependency>
+            <dependency>
+                <groupId>commons-logging</groupId>
+                <artifactId>commons-logging</artifactId>
+                <version>${jcl_version}</version>
+            </dependency>
+            <dependency>
+                <groupId>log4j</groupId>
+                <artifactId>log4j</artifactId>
+                <version>${log4j_version}</version>
+            </dependency>
+            <dependency>
+                <groupId>ch.qos.logback</groupId>
+                <artifactId>logback-classic</artifactId>
+                <version>${logback_version}</version>
+            </dependency>
+            <!-- Test libs -->
+            <dependency>
+                <groupId>junit</groupId>
+                <artifactId>junit</artifactId>
+                <version>${junit_version}</version>
+                <scope>test</scope>
+            </dependency>
+            <dependency>
+                <groupId>org.easymock</groupId>
+                <artifactId>easymock</artifactId>
+                <version>${easymock_version}</version>
+                <scope>test</scope>
+            </dependency>
+            <dependency>
+                <groupId>org.jmockit</groupId>
+                <artifactId>jmockit</artifactId>
+                <version>1.33</version>
+                <scope>test</scope>
+            </dependency>
+            <dependency>
+                <groupId>cglib</groupId>
+                <artifactId>cglib-nodep</artifactId>
+                <version>${cglib_version}</version>
+            </dependency>
+        </dependencies>
+    </dependencyManagement>
+    <dependencies>
+        <dependency>
+            <groupId>junit</groupId>
+            <artifactId>junit</artifactId>
+        </dependency>
+        <dependency>
+            <groupId>org.easymock</groupId>
+            <artifactId>easymock</artifactId>
+        </dependency>
+        <dependency>
+            <groupId>org.jmockit</groupId>
+            <artifactId>jmockit</artifactId>
+        </dependency>
+    </dependencies>
+    <build>
+        <plugins>
+            <plugin>
+                <groupId>org.apache.maven.plugins</groupId>
+                <artifactId>maven-jar-plugin</artifactId>
+                <configuration>
+                    <archive>
+                        <addMavenDescriptor>true</addMavenDescriptor>
+                        <index>true</index>
+                        <manifest>
+                            <addDefaultSpecificationEntries>true</addDefaultSpecificationEntries>
+                            <addDefaultImplementationEntries>true</addDefaultImplementationEntries>
+                        </manifest>
+                    </archive>
+                </configuration>
+            </plugin>
+            <plugin>
+                <groupId>org.apache.maven.plugins</groupId>
+                <artifactId>maven-surefire-plugin</artifactId>
+                <configuration>
+                    <useSystemClassLoader>true</useSystemClassLoader>
+                    <forkMode>once</forkMode>
+                    <argLine>${argline}</argLine>
+                    <systemProperties>
+                        <!-- common shared -->
+                        <property>
+                            <name>transporter</name>
+                            <value>${transporter}</value>
+                        </property>
+                        <property>
+                            <name>serialization</name>
+                            <value>${serialization}</value>
+                        </property>
+                        <!-- server side -->
+                        <property>
+                            <name>port</name>
+                            <value>${port}</value>
+                        </property>
+                        <property>
+                            <name>threadpool</name>
+                            <value>${threadpool}</value>
+                        </property>
+                        <property>
+                            <name>threads</name>
+                            <value>${threads}</value>
+                        </property>
+                        <property>
+                            <name>iothreads</name>
+                            <value>${iothreads}</value>
+                        </property>
+                        <!-- client side -->
+                        <property>
+                            <name>server</name>
+                            <value>${server}</value>
+                        </property>
+                        <property>
+                            <name>timeout</name>
+                            <value>${timeout}</value>
+                        </property>
+                        <property>
+                            <name>length</name>
+                            <value>${length}</value>
+                        </property>
+                        <property>
+                            <name>connections</name>
+                            <value>${connections}</value>
+                        </property>
+                        <property>
+                            <name>base</name>
+                            <value>${base}</value>
+                        </property>
+                        <property>
+                            <name>concurrent</name>
+                            <value>${concurrent}</value>
+                        </property>
+                        <property>
+                            <name>runs</name>
+                            <value>${runs}</value>
+                        </property>
+                        <property>
+                            <name>onerror</name>
+                            <value>${onerror}</value>
+                        </property>
+                    </systemProperties>
+                </configuration>
+            </plugin>
+            <plugin>
+                <groupId>org.apache.maven.plugins</groupId>
+                <artifactId>maven-deploy-plugin</artifactId>
+                <configuration>
+                    <skip>${skip_maven_deploy}</skip>
+                </configuration>
+            </plugin>
+            <plugin>
+                <groupId>org.apache.maven.plugins</groupId>
+                <artifactId>maven-compiler-plugin</artifactId>
+                <version>${maven_compiler_plugin_version}</version>
+                <configuration>
+                    <fork>true</fork>
+                    <source>${java_source_version}</source>
+                    <target>${java_target_version}</target>
+                    <encoding>${file_encoding}</encoding>
+                </configuration>
+            </plugin>
+        </plugins>
+    </build>
+
+    <issueManagement>
+        <system>github</system>
+        <url>https://github.com/alibaba/dubbo/issues</url>
+    </issueManagement>
+    <scm>
+        <url>https://github.com/alibaba/dubbo</url>
+        <connection>https://github.com/alibaba/dubbo.git</connection>
+    </scm>
+    <mailingLists>
+        <mailingList>
+            <name>Dubbo User Mailling List</name>
+            <subscribe>dubbo-subscribe AT googlegroups DOT com</subscribe>
+            <unsubscribe>dubbo-unsubscribe AT googlegroups DOT com</unsubscribe>
+            <post>dubbo AT googlegroups DOT com</post>
+            <archive>http://groups.google.com/group/dubbo</archive>
+        </mailingList>
+    </mailingLists>
+    <developers>
+        <developer>
+            <name>QianXiao(Shawn)</name>
+            <id>shawn.qianx</id>
+            <email>shawn.qianx (AT) alibaba-inc.com</email>
+            <roles>
+                <role>Developer</role>
+            </roles>
+            <timezone>+8</timezone>
+        </developer>
+        <developer>
+            <name>LiangFei(William)</name>
+            <id>william.liangf</id>
+            <email>william.liangf (AT) alibaba-inc.com</email>
+            <roles>
+                <role>Developer</role>
+            </roles>
+            <timezone>+8</timezone>
+        </developer>
+        <developer>
+            <name>LiDing(Jerry)</name>
+            <id>ding.lid</id>
+            <email>ding.lid (AT) alibaba-inc.com</email>
+            <roles>
+                <role>Developer</role>
+            </roles>
+            <timezone>+8</timezone>
+        </developer>
+        <developer>
+            <name>LiuChao(Charles)</name>
+            <id>chao.liuc</id>
+            <email>chao.liuc (AT) alibaba-inc.com</email>
+            <roles>
+                <role>Developer</role>
+            </roles>
+            <timezone>+8</timezone>
+        </developer>
+        <developer>
+            <name>LiuHaoMin(Ludvik)</name>
+            <id>haoming.liuhm</id>
+            <email>haoming.liuhm (AT) alibaba-inc.com</email>
+            <roles>
+                <role>Developer</role>
+            </roles>
+            <timezone>+8</timezone>
+        </developer>
+        <developer>
+            <name>ChenLei(Tony)</name>
+            <id>tony.chenl</id>
+            <email>tony.chenl (AT) alibaba-inc.com</email>
+            <roles>
+                <role>Developer</role>
+            </roles>
+            <timezone>+8</timezone>
+        </developer>
+        <developer>
+            <name>LvGang(Kimi)</name>
+            <id>gang.lvg</id>
+            <email>gang.lvg (AT) alibaba-inc.com</email>
+            <roles>
+                <role>Developer</role>
+            </roles>
+            <timezone>+8</timezone>
+        </developer>
+        <developer>
+            <name>WuXiaoFei(Teaey)</name>
+            <id>xiaofei.wxf</id>
+            <email>xiaofei.wxf (AT) alibaba-inc.com</email>
+            <roles>
+                <role>Developer</role>
+            </roles>
+            <timezone>+8</timezone>
+        </developer>
+    </developers>
+</project>