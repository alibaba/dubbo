/*
 * Licensed to the Apache Software Foundation (ASF) under one or more
 * contributor license agreements.  See the NOTICE file distributed with
 * this work for additional information regarding copyright ownership.
 * The ASF licenses this file to You under the Apache License, Version 2.0
 * (the "License"); you may not use this file except in compliance with
 * the License.  You may obtain a copy of the License at
 *
 *     http://www.apache.org/licenses/LICENSE-2.0
 *
 * Unless required by applicable law or agreed to in writing, software
 * distributed under the License is distributed on an "AS IS" BASIS,
 * WITHOUT WARRANTIES OR CONDITIONS OF ANY KIND, either express or implied.
 * See the License for the specific language governing permissions and
 * limitations under the License.
 */
package org.apache.dubbo.config.spring.beans.factory.annotation;

import org.apache.dubbo.config.annotation.Reference;
import org.apache.dubbo.config.annotation.Service;
import org.apache.dubbo.config.spring.ReferenceBean;
import org.apache.dubbo.config.spring.ServiceBean;
import org.apache.dubbo.config.spring.context.event.ServiceBeanExportedEvent;

import com.alibaba.spring.beans.factory.annotation.AbstractAnnotationBeanPostProcessor;
import org.springframework.beans.BeansException;
import org.springframework.beans.factory.annotation.InjectionMetadata;
import org.springframework.beans.factory.config.ConfigurableListableBeanFactory;
import org.springframework.beans.factory.config.RuntimeBeanReference;
import org.springframework.beans.factory.support.AbstractBeanDefinition;
import org.springframework.context.ApplicationContext;
import org.springframework.context.ApplicationContextAware;
import org.springframework.context.ApplicationListener;
import org.springframework.core.annotation.AnnotationAttributes;

import java.lang.reflect.Field;
import java.lang.reflect.InvocationHandler;
import java.lang.reflect.InvocationTargetException;
import java.lang.reflect.Method;
import java.util.Collection;
import java.util.Map;
import java.util.concurrent.ConcurrentHashMap;
import java.util.concurrent.ConcurrentMap;

import static com.alibaba.spring.util.AnnotationUtils.getAttribute;
import static com.alibaba.spring.util.AnnotationUtils.getAttributes;
import static java.lang.reflect.Proxy.newProxyInstance;
import static java.util.Collections.unmodifiableMap;
import static org.apache.dubbo.config.spring.beans.factory.annotation.ServiceBeanNameBuilder.create;
import static org.springframework.util.StringUtils.hasText;

/**
 * {@link org.springframework.beans.factory.config.BeanPostProcessor} implementation
 * that Consumer service {@link Reference} annotated fields
 *
 * @since 2.5.7
 */
public class ReferenceAnnotationBeanPostProcessor extends AbstractAnnotationBeanPostProcessor implements
        ApplicationContextAware, ApplicationListener<ServiceBeanExportedEvent> {

    /**
     * The bean name of {@link ReferenceAnnotationBeanPostProcessor}
     */
    public static final String BEAN_NAME = "referenceAnnotationBeanPostProcessor";

    /**
     * Cache size
     */
    private static final int CACHE_SIZE = Integer.getInteger(BEAN_NAME + ".cache.size", 32);

    private final ConcurrentMap<String, ReferenceBean<?>> referenceBeanCache =
            new ConcurrentHashMap<>(CACHE_SIZE);

    private final ConcurrentMap<InjectionMetadata.InjectedElement, ReferenceBean<?>> injectedFieldReferenceBeanCache =
            new ConcurrentHashMap<>(CACHE_SIZE);

    private final ConcurrentMap<InjectionMetadata.InjectedElement, ReferenceBean<?>> injectedMethodReferenceBeanCache =
            new ConcurrentHashMap<>(CACHE_SIZE);

    private final ConcurrentMap<String, ReferencedBeanInvocationHandler> referencedBeanInvocationHandlersCache =
            new ConcurrentHashMap<>();

    private ApplicationContext applicationContext;

    /**
     * To support the legacy annotation that is @com.alibaba.dubbo.config.annotation.Reference since 2.7.3
     */
    public ReferenceAnnotationBeanPostProcessor() {
        super(Reference.class, com.alibaba.dubbo.config.annotation.Reference.class);
    }

    /**
     * Gets all beans of {@link ReferenceBean}
     *
     * @return non-null read-only {@link Collection}
     * @since 2.5.9
     */
    public Collection<ReferenceBean<?>> getReferenceBeans() {
        return referenceBeanCache.values();
    }

    /**
     * Get {@link ReferenceBean} {@link Map} in injected field.
     *
     * @return non-null {@link Map}
     * @since 2.5.11
     */
    public Map<InjectionMetadata.InjectedElement, ReferenceBean<?>> getInjectedFieldReferenceBeanMap() {
        return unmodifiableMap(injectedFieldReferenceBeanCache);
    }

    /**
     * Get {@link ReferenceBean} {@link Map} in injected method.
     *
     * @return non-null {@link Map}
     * @since 2.5.11
     */
    public Map<InjectionMetadata.InjectedElement, ReferenceBean<?>> getInjectedMethodReferenceBeanMap() {
        return unmodifiableMap(injectedMethodReferenceBeanCache);
    }

    @Override
    protected Object doGetInjectedBean(AnnotationAttributes attributes, Object bean, String beanName, Class<?> injectedType,
                                       InjectionMetadata.InjectedElement injectedElement) throws Exception {
        /**
         * The name of bean that annotated Dubbo's {@link Service @Service} in local Spring {@link ApplicationContext}
         */
        String referencedBeanName = buildReferencedBeanName(attributes, injectedType);

        /**
         * The name of bean that is declared by {@link Reference @Reference} annotation injection
         */
        String referenceBeanName = getReferenceBeanName(attributes, injectedType);

        ReferenceBean referenceBean = buildReferenceBeanIfAbsent(referenceBeanName, attributes, injectedType);

        boolean localServiceBean = isLocalServiceBean(referencedBeanName, referenceBean, attributes);

        registerReferenceBean(referencedBeanName, referenceBean, attributes, localServiceBean, injectedType);

        cacheInjectedReferenceBean(referenceBean, injectedElement);

<<<<<<< HEAD
        return getOrCreateProxy(referencedBeanName, referenceBean, localServiceBean, injectedType);
=======
        return getOrCreateProxy(referencedBeanName, referenceBeanName, attributes, injectedType);
>>>>>>> 027c5a6c
    }

    /**
     * Register an instance of {@link ReferenceBean} as a Spring Bean
     *
     * @param referencedBeanName The name of bean that annotated Dubbo's {@link Service @Service} in the Spring {@link ApplicationContext}
     * @param referenceBean      the instance of {@link ReferenceBean} is about to register into the Spring {@link ApplicationContext}
     * @param attributes         the {@link AnnotationAttributes attributes} of {@link Reference @Reference}
     * @param localServiceBean   Is Local Service bean or not
     * @param interfaceClass     the {@link Class class} of Service interface
     * @since 2.7.3
     */
    private void registerReferenceBean(String referencedBeanName, ReferenceBean referenceBean,
                                       AnnotationAttributes attributes,
                                       boolean localServiceBean, Class<?> interfaceClass) {

        ConfigurableListableBeanFactory beanFactory = getBeanFactory();

        String beanName = getReferenceBeanName(attributes, interfaceClass);

        if (localServiceBean) {  // If @Service bean is local one
            /**
             * Get  the @Service's BeanDefinition from {@link BeanFactory}
             * Refer to {@link ServiceAnnotationBeanPostProcessor#buildServiceBeanDefinition}
             */
            AbstractBeanDefinition beanDefinition = (AbstractBeanDefinition) beanFactory.getBeanDefinition(referencedBeanName);
            RuntimeBeanReference runtimeBeanReference = (RuntimeBeanReference) beanDefinition.getPropertyValues().get("ref");
            // The name of bean annotated @Service
            String serviceBeanName = runtimeBeanReference.getBeanName();
            // register Alias rather than a new bean name, in order to reduce duplicated beans
            beanFactory.registerAlias(serviceBeanName, beanName);
        } else { // Remote @Service Bean
            if (!beanFactory.containsBean(beanName)) {
                beanFactory.registerSingleton(beanName, referenceBean);
            }
        }
    }

    /**
     * Get the bean name of {@link ReferenceBean} if {@link Reference#id() id attribute} is present,
     * or {@link #generateReferenceBeanName(AnnotationAttributes, Class) generate}.
     *
     * @param attributes     the {@link AnnotationAttributes attributes} of {@link Reference @Reference}
     * @param interfaceClass the {@link Class class} of Service interface
     * @return non-null
     * @since 2.7.3
     */
    private String getReferenceBeanName(AnnotationAttributes attributes, Class<?> interfaceClass) {
        // id attribute appears since 2.7.3
        String beanName = getAttribute(attributes, "id");
        if (!hasText(beanName)) {
            beanName = generateReferenceBeanName(attributes, interfaceClass);
        }
        return beanName;
    }

    /**
     * Build the bean name of {@link ReferenceBean}
     *
     * @param attributes     the {@link AnnotationAttributes attributes} of {@link Reference @Reference}
     * @param interfaceClass the {@link Class class} of Service interface
     * @return
     * @since 2.7.3
     */
    private String generateReferenceBeanName(AnnotationAttributes attributes, Class<?> interfaceClass) {
        StringBuilder beanNameBuilder = new StringBuilder("@Reference");

        if (!attributes.isEmpty()) {
            beanNameBuilder.append('(');
            for (Map.Entry<String, Object> entry : attributes.entrySet()) {
                beanNameBuilder.append(entry.getKey())
                        .append('=')
                        .append(entry.getValue())
                        .append(',');
            }
            // replace the latest "," to be ")"
            beanNameBuilder.setCharAt(beanNameBuilder.lastIndexOf(","), ')');
        }

        beanNameBuilder.append(" ").append(interfaceClass.getName());

        return beanNameBuilder.toString();
    }

    /**
     * Is Local Service bean or not?
     *
     * @param referencedBeanName the bean name to the referenced bean
     * @return If the target referenced bean is existed, return <code>true</code>, or <code>false</code>
     * @since 2.7.6
     */
    private boolean isLocalServiceBean(String referencedBeanName, ReferenceBean referenceBean, AnnotationAttributes attributes) {
        return existsServiceBean(referencedBeanName) && !isRemoteReferenceBean(referenceBean, attributes);
    }

    /**
     * Check the {@link ServiceBean} is exited or not
     *
     * @param referencedBeanName the bean name to the referenced bean
     * @return if exists, return <code>true</code>, or <code>false</code>
     * @revised 2.7.6
     */
    private boolean existsServiceBean(String referencedBeanName) {
        return applicationContext.isTypeMatch(referencedBeanName, ServiceBean.class);

    }

    private boolean isRemoteReferenceBean(ReferenceBean referenceBean, AnnotationAttributes attributes) {
        boolean remote = Boolean.FALSE.equals(referenceBean.isInjvm()) || Boolean.FALSE.equals(attributes.get("injvm"));
        return remote;
    }

    /**
     * Get or Create a proxy of {@link ReferenceBean} for the specified the type of Dubbo service interface
     *
     * @param referencedBeanName   The name of bean that annotated Dubbo's {@link Service @Service} in the Spring {@link ApplicationContext}
<<<<<<< HEAD
     * @param referenceBean        the instance of {@link ReferenceBean}
     * @param localServiceBean     Is Local Service bean or not
=======
     * @param referenceBeanName    the bean name of {@link ReferenceBean}
     * @param attributes           the {@link AnnotationAttributes attributes} of {@link Reference @Reference}
>>>>>>> 027c5a6c
     * @param serviceInterfaceType the type of Dubbo service interface
     * @return non-null
     * @since 2.7.4
     */
<<<<<<< HEAD
    private Object getOrCreateProxy(String referencedBeanName, ReferenceBean referenceBean, boolean localServiceBean,
                                    Class<?> serviceInterfaceType) {
        if (localServiceBean) { // If the local @Service Bean exists, build a proxy of Service
            return newProxyInstance(getClassLoader(), new Class[]{serviceInterfaceType},
                    newReferencedBeanInvocationHandler(referencedBeanName));
        } else {
            exportServiceBeanIfNecessary(referencedBeanName); // If the referenced ServiceBean exits, export it immediately
            return referenceBean.get();
=======
    private Object getOrCreateProxy(String referencedBeanName, String referenceBeanName, AnnotationAttributes attributes, Class<?> serviceInterfaceType) {

        String beanName = getReferenceBeanName(attributes, serviceInterfaceType);

        ConfigurableListableBeanFactory beanFactory = getBeanFactory();
        // Get remote or local @Service Bean
        Object bean = beanFactory.getBean(beanName);

        if (existsServiceBean(referencedBeanName)) {
            // If the local @Service Bean exists, build a proxy of ReferenceBean
            return newProxyInstance(getClassLoader(), new Class[]{serviceInterfaceType},
                    wrapInvocationHandler(referenceBeanName, bean));
        } else {
            return bean;
>>>>>>> 027c5a6c
        }
    }


    private void exportServiceBeanIfNecessary(String referencedBeanName) {
        if (existsServiceBean(referencedBeanName)) {
            ServiceBean serviceBean = getServiceBean(referencedBeanName);
            if (!serviceBean.isExported()) {
                serviceBean.export();
            }
        }
    }

    private ServiceBean getServiceBean(String referencedBeanName) {
        return applicationContext.getBean(referencedBeanName, ServiceBean.class);
    }

    private InvocationHandler newReferencedBeanInvocationHandler(String referencedBeanName) {
        return referencedBeanInvocationHandlersCache.computeIfAbsent(referencedBeanName,
                ReferencedBeanInvocationHandler::new);
    }

    /**
     * The {@link InvocationHandler} class for the referenced Bean
     */
<<<<<<< HEAD
    @Override
    public void onApplicationEvent(ServiceBeanExportedEvent event) {
        initReferencedBeanInvocationHandler(event.getServiceBean());
    }

    private void initReferencedBeanInvocationHandler(ServiceBean serviceBean) {
        String serviceBeanName = serviceBean.getBeanName();
        referencedBeanInvocationHandlersCache.computeIfPresent(serviceBeanName, (name, handler) -> {
            handler.init();
            return null;
        });
=======
    private InvocationHandler wrapInvocationHandler(String referenceBeanName, Object referenceBean) {
        return localReferenceBeanInvocationHandlerCache.computeIfAbsent(referenceBeanName, name ->
                new ReferenceBeanInvocationHandler(referenceBean));
>>>>>>> 027c5a6c
    }

    private class ReferencedBeanInvocationHandler implements InvocationHandler {

<<<<<<< HEAD
        private final String referencedBeanName;

        private Object bean;

        private ReferencedBeanInvocationHandler(String referencedBeanName) {
            this.referencedBeanName = referencedBeanName;
=======
        private Object bean;

        private ReferenceBeanInvocationHandler(Object bean) {
            this.bean = bean;
>>>>>>> 027c5a6c
        }

        @Override
        public Object invoke(Object proxy, Method method, Object[] args) throws Throwable {
            Object result = null;
            try {
<<<<<<< HEAD
                if (bean == null) {
                    init();
                }
=======
>>>>>>> 027c5a6c
                result = method.invoke(bean, args);
            } catch (InvocationTargetException e) {
                // re-throws the actual Exception.
                throw e.getTargetException();
            }
            return result;
        }
<<<<<<< HEAD

        private void init() {
            ServiceBean serviceBean = applicationContext.getBean(referencedBeanName, ServiceBean.class);
            this.bean = serviceBean.getRef();
        }
=======
>>>>>>> 027c5a6c
    }

    @Override
    protected String buildInjectedObjectCacheKey(AnnotationAttributes attributes, Object bean, String beanName,
                                                 Class<?> injectedType, InjectionMetadata.InjectedElement injectedElement) {
        return buildReferencedBeanName(attributes, injectedType) +
                "#source=" + (injectedElement.getMember()) +
                "#attributes=" + getAttributes(attributes, getEnvironment());
    }

    /**
     * @param attributes           the attributes of {@link Reference @Reference}
     * @param serviceInterfaceType the type of Dubbo's service interface
     * @return The name of bean that annotated Dubbo's {@link Service @Service} in local Spring {@link ApplicationContext}
     */
    private String buildReferencedBeanName(AnnotationAttributes attributes, Class<?> serviceInterfaceType) {
        ServiceBeanNameBuilder serviceBeanNameBuilder = create(attributes, serviceInterfaceType, getEnvironment());
        return serviceBeanNameBuilder.build();
    }

    private ReferenceBean buildReferenceBeanIfAbsent(String referenceBeanName, AnnotationAttributes attributes,
                                                     Class<?> referencedType)
            throws Exception {

        ReferenceBean<?> referenceBean = referenceBeanCache.get(referenceBeanName);

        if (referenceBean == null) {
            ReferenceBeanBuilder beanBuilder = ReferenceBeanBuilder
                    .create(attributes, applicationContext)
                    .interfaceClass(referencedType);
            referenceBean = beanBuilder.build();
            referenceBeanCache.put(referenceBeanName, referenceBean);
        } else if (!referencedType.isAssignableFrom(referenceBean.getInterfaceClass())) {
            throw new IllegalArgumentException("reference bean name " + referenceBeanName + " has been duplicated, but interfaceClass " +
                    referenceBean.getInterfaceClass().getName() + " cannot be assigned to " + referencedType.getName());
        }
        return referenceBean;
    }

    private void cacheInjectedReferenceBean(ReferenceBean referenceBean,
                                            InjectionMetadata.InjectedElement injectedElement) {
        if (injectedElement.getMember() instanceof Field) {
            injectedFieldReferenceBeanCache.put(injectedElement, referenceBean);
        } else if (injectedElement.getMember() instanceof Method) {
            injectedMethodReferenceBeanCache.put(injectedElement, referenceBean);
        }
    }

    @Override
    public void setApplicationContext(ApplicationContext applicationContext) throws BeansException {
        this.applicationContext = applicationContext;
    }

    @Override
<<<<<<< HEAD
=======
    public void onApplicationEvent(ApplicationEvent event) {
        if (event instanceof ServiceBeanExportedEvent) {
            onServiceBeanExportEvent((ServiceBeanExportedEvent) event);
        }
    }

    private void onServiceBeanExportEvent(ServiceBeanExportedEvent event) {
        ServiceBean serviceBean = event.getServiceBean();
        initReferenceBeanInvocationHandler(serviceBean);
    }

    private void initReferenceBeanInvocationHandler(ServiceBean serviceBean) {
        String serviceBeanName = serviceBean.getBeanName();
        // Remove ServiceBean when it's exported
        localReferenceBeanInvocationHandlerCache.remove(serviceBeanName);
    }


    @Override
>>>>>>> 027c5a6c
    public void destroy() throws Exception {
        super.destroy();
        this.referenceBeanCache.clear();
        referencedBeanInvocationHandlersCache.clear();
        this.injectedFieldReferenceBeanCache.clear();
        this.injectedMethodReferenceBeanCache.clear();
    }
}<|MERGE_RESOLUTION|>--- conflicted
+++ resolved
@@ -38,6 +38,7 @@
 import java.lang.reflect.InvocationTargetException;
 import java.lang.reflect.Method;
 import java.util.Collection;
+import java.util.Collections;
 import java.util.Map;
 import java.util.concurrent.ConcurrentHashMap;
 import java.util.concurrent.ConcurrentMap;
@@ -45,7 +46,6 @@
 import static com.alibaba.spring.util.AnnotationUtils.getAttribute;
 import static com.alibaba.spring.util.AnnotationUtils.getAttributes;
 import static java.lang.reflect.Proxy.newProxyInstance;
-import static java.util.Collections.unmodifiableMap;
 import static org.apache.dubbo.config.spring.beans.factory.annotation.ServiceBeanNameBuilder.create;
 import static org.springframework.util.StringUtils.hasText;
 
@@ -106,7 +106,7 @@
      * @since 2.5.11
      */
     public Map<InjectionMetadata.InjectedElement, ReferenceBean<?>> getInjectedFieldReferenceBeanMap() {
-        return unmodifiableMap(injectedFieldReferenceBeanCache);
+        return Collections.unmodifiableMap(injectedFieldReferenceBeanCache);
     }
 
     /**
@@ -116,7 +116,7 @@
      * @since 2.5.11
      */
     public Map<InjectionMetadata.InjectedElement, ReferenceBean<?>> getInjectedMethodReferenceBeanMap() {
-        return unmodifiableMap(injectedMethodReferenceBeanCache);
+        return Collections.unmodifiableMap(injectedMethodReferenceBeanCache);
     }
 
     @Override
@@ -140,11 +140,7 @@
 
         cacheInjectedReferenceBean(referenceBean, injectedElement);
 
-<<<<<<< HEAD
         return getOrCreateProxy(referencedBeanName, referenceBean, localServiceBean, injectedType);
-=======
-        return getOrCreateProxy(referencedBeanName, referenceBeanName, attributes, injectedType);
->>>>>>> 027c5a6c
     }
 
     /**
@@ -261,18 +257,12 @@
      * Get or Create a proxy of {@link ReferenceBean} for the specified the type of Dubbo service interface
      *
      * @param referencedBeanName   The name of bean that annotated Dubbo's {@link Service @Service} in the Spring {@link ApplicationContext}
-<<<<<<< HEAD
      * @param referenceBean        the instance of {@link ReferenceBean}
      * @param localServiceBean     Is Local Service bean or not
-=======
-     * @param referenceBeanName    the bean name of {@link ReferenceBean}
-     * @param attributes           the {@link AnnotationAttributes attributes} of {@link Reference @Reference}
->>>>>>> 027c5a6c
      * @param serviceInterfaceType the type of Dubbo service interface
      * @return non-null
      * @since 2.7.4
      */
-<<<<<<< HEAD
     private Object getOrCreateProxy(String referencedBeanName, ReferenceBean referenceBean, boolean localServiceBean,
                                     Class<?> serviceInterfaceType) {
         if (localServiceBean) { // If the local @Service Bean exists, build a proxy of Service
@@ -281,22 +271,6 @@
         } else {
             exportServiceBeanIfNecessary(referencedBeanName); // If the referenced ServiceBean exits, export it immediately
             return referenceBean.get();
-=======
-    private Object getOrCreateProxy(String referencedBeanName, String referenceBeanName, AnnotationAttributes attributes, Class<?> serviceInterfaceType) {
-
-        String beanName = getReferenceBeanName(attributes, serviceInterfaceType);
-
-        ConfigurableListableBeanFactory beanFactory = getBeanFactory();
-        // Get remote or local @Service Bean
-        Object bean = beanFactory.getBean(beanName);
-
-        if (existsServiceBean(referencedBeanName)) {
-            // If the local @Service Bean exists, build a proxy of ReferenceBean
-            return newProxyInstance(getClassLoader(), new Class[]{serviceInterfaceType},
-                    wrapInvocationHandler(referenceBeanName, bean));
-        } else {
-            return bean;
->>>>>>> 027c5a6c
         }
     }
 
@@ -322,7 +296,6 @@
     /**
      * The {@link InvocationHandler} class for the referenced Bean
      */
-<<<<<<< HEAD
     @Override
     public void onApplicationEvent(ServiceBeanExportedEvent event) {
         initReferencedBeanInvocationHandler(event.getServiceBean());
@@ -334,40 +307,25 @@
             handler.init();
             return null;
         });
-=======
-    private InvocationHandler wrapInvocationHandler(String referenceBeanName, Object referenceBean) {
-        return localReferenceBeanInvocationHandlerCache.computeIfAbsent(referenceBeanName, name ->
-                new ReferenceBeanInvocationHandler(referenceBean));
->>>>>>> 027c5a6c
     }
 
     private class ReferencedBeanInvocationHandler implements InvocationHandler {
 
-<<<<<<< HEAD
         private final String referencedBeanName;
 
         private Object bean;
 
         private ReferencedBeanInvocationHandler(String referencedBeanName) {
             this.referencedBeanName = referencedBeanName;
-=======
-        private Object bean;
-
-        private ReferenceBeanInvocationHandler(Object bean) {
-            this.bean = bean;
->>>>>>> 027c5a6c
         }
 
         @Override
         public Object invoke(Object proxy, Method method, Object[] args) throws Throwable {
             Object result = null;
             try {
-<<<<<<< HEAD
                 if (bean == null) {
                     init();
                 }
-=======
->>>>>>> 027c5a6c
                 result = method.invoke(bean, args);
             } catch (InvocationTargetException e) {
                 // re-throws the actual Exception.
@@ -375,14 +333,11 @@
             }
             return result;
         }
-<<<<<<< HEAD
 
         private void init() {
             ServiceBean serviceBean = applicationContext.getBean(referencedBeanName, ServiceBean.class);
             this.bean = serviceBean.getRef();
         }
-=======
->>>>>>> 027c5a6c
     }
 
     @Override
@@ -437,32 +392,10 @@
     }
 
     @Override
-<<<<<<< HEAD
-=======
-    public void onApplicationEvent(ApplicationEvent event) {
-        if (event instanceof ServiceBeanExportedEvent) {
-            onServiceBeanExportEvent((ServiceBeanExportedEvent) event);
-        }
-    }
-
-    private void onServiceBeanExportEvent(ServiceBeanExportedEvent event) {
-        ServiceBean serviceBean = event.getServiceBean();
-        initReferenceBeanInvocationHandler(serviceBean);
-    }
-
-    private void initReferenceBeanInvocationHandler(ServiceBean serviceBean) {
-        String serviceBeanName = serviceBean.getBeanName();
-        // Remove ServiceBean when it's exported
-        localReferenceBeanInvocationHandlerCache.remove(serviceBeanName);
-    }
-
-
-    @Override
->>>>>>> 027c5a6c
     public void destroy() throws Exception {
         super.destroy();
         this.referenceBeanCache.clear();
-        referencedBeanInvocationHandlersCache.clear();
+        this.referencedBeanInvocationHandlersCache.clear();
         this.injectedFieldReferenceBeanCache.clear();
         this.injectedMethodReferenceBeanCache.clear();
     }
