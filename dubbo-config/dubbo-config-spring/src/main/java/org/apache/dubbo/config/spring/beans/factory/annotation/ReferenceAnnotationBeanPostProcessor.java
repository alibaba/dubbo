/*
 * Licensed to the Apache Software Foundation (ASF) under one or more
 * contributor license agreements.  See the NOTICE file distributed with
 * this work for additional information regarding copyright ownership.
 * The ASF licenses this file to You under the Apache License, Version 2.0
 * (the "License"); you may not use this file except in compliance with
 * the License.  You may obtain a copy of the License at
 *
 *     http://www.apache.org/licenses/LICENSE-2.0
 *
 * Unless required by applicable law or agreed to in writing, software
 * distributed under the License is distributed on an "AS IS" BASIS,
 * WITHOUT WARRANTIES OR CONDITIONS OF ANY KIND, either express or implied.
 * See the License for the specific language governing permissions and
 * limitations under the License.
 */
package org.apache.dubbo.config.spring.beans.factory.annotation;

import org.apache.commons.logging.Log;
import org.apache.commons.logging.LogFactory;
import org.apache.dubbo.common.utils.Assert;
import org.apache.dubbo.common.utils.ClassUtils;
import org.apache.dubbo.common.utils.StringUtils;
import org.apache.dubbo.config.annotation.DubboReference;
import org.apache.dubbo.config.annotation.Reference;
import org.apache.dubbo.config.context.ConfigManager;
import org.apache.dubbo.config.spring.Constants;
import org.apache.dubbo.config.spring.context.event.DubboAnnotationInitedEvent;
import org.apache.dubbo.config.spring.reference.ReferenceAttributes;
import org.apache.dubbo.config.spring.ReferenceBean;
import org.apache.dubbo.config.spring.reference.ReferenceBeanManager;
import org.apache.dubbo.config.spring.reference.ReferenceBeanSupport;
import org.apache.dubbo.rpc.service.GenericService;
import org.springframework.beans.BeansException;
import org.springframework.beans.PropertyValue;
import org.springframework.beans.PropertyValues;
import org.springframework.beans.factory.BeanCreationException;
import org.springframework.beans.factory.annotation.AnnotatedBeanDefinition;
import org.springframework.beans.factory.annotation.InjectionMetadata;
import org.springframework.beans.factory.config.BeanDefinition;
import org.springframework.beans.factory.config.BeanDefinitionHolder;
import org.springframework.beans.factory.config.BeanFactoryPostProcessor;
import org.springframework.beans.factory.config.ConfigurableListableBeanFactory;
import org.springframework.beans.factory.support.BeanDefinitionRegistry;
import org.springframework.beans.factory.support.GenericBeanDefinition;
import org.springframework.beans.factory.support.RootBeanDefinition;
import org.springframework.context.ApplicationContext;
import org.springframework.context.ApplicationContextAware;
import org.springframework.core.annotation.AnnotationAttributes;
import org.springframework.core.type.MethodMetadata;

import java.beans.PropertyDescriptor;
import java.lang.annotation.Annotation;
import java.lang.reflect.Member;
import java.util.Collection;
import java.util.Collections;
import java.util.HashMap;
import java.util.LinkedHashMap;
import java.util.List;
import java.util.Map;
import java.util.concurrent.ConcurrentHashMap;
import java.util.concurrent.ConcurrentMap;

import static com.alibaba.spring.util.AnnotationUtils.getAttribute;
import static org.apache.dubbo.common.utils.AnnotationUtils.filterDefaultValues;
import static org.springframework.util.StringUtils.hasText;

/**
 * <p>
 * Step 1:
 * The purpose of implementing {@link BeanFactoryPostProcessor} is to scan the registration reference bean definition earlier,
 * so that it can be shared with the xml bean configuration.
 * </p>
 *
 * <p>
 * Step 2:
 * By implementing {@link org.springframework.beans.factory.config.InstantiationAwareBeanPostProcessor},
 * inject the reference bean instance into the fields and setter methods which annotated with {@link DubboReference}.
 * </p>
 *
 * @see DubboReference
 * @see Reference
 * @see com.alibaba.dubbo.config.annotation.Reference
 * @since 2.5.7
 */
public class ReferenceAnnotationBeanPostProcessor extends AbstractAnnotationBeanPostProcessor
        implements ApplicationContextAware, BeanFactoryPostProcessor {

    /**
     * The bean name of {@link ReferenceAnnotationBeanPostProcessor}
     */
    public static final String BEAN_NAME = "referenceAnnotationBeanPostProcessor";

    /**
     * Cache size
     */
    private static final int CACHE_SIZE = Integer.getInteger(BEAN_NAME + ".cache.size", 32);

    private final Log logger = LogFactory.getLog(getClass());

    private final ConcurrentMap<InjectionMetadata.InjectedElement, String> injectedFieldReferenceBeanCache =
            new ConcurrentHashMap<>(CACHE_SIZE);

    private final ConcurrentMap<InjectionMetadata.InjectedElement, String> injectedMethodReferenceBeanCache =
            new ConcurrentHashMap<>(CACHE_SIZE);

    private ApplicationContext applicationContext;

    private ReferenceBeanManager referenceBeanManager;
    private BeanDefinitionRegistry beanDefinitionRegistry;

    /**
     * {@link com.alibaba.dubbo.config.annotation.Reference @com.alibaba.dubbo.config.annotation.Reference} has been supported since 2.7.3
     * <p>
     * {@link DubboReference @DubboReference} has been supported since 2.7.7
     */
    public ReferenceAnnotationBeanPostProcessor() {
        super(DubboReference.class, Reference.class, com.alibaba.dubbo.config.annotation.Reference.class);
    }

    @Override
    public void postProcessBeanFactory(ConfigurableListableBeanFactory beanFactory) throws BeansException {

        String[] beanNames = beanFactory.getBeanDefinitionNames();
        for (String beanName : beanNames) {
            Class<?> beanType;
            if (beanFactory.isFactoryBean(beanName)){
                BeanDefinition beanDefinition = beanFactory.getBeanDefinition(beanName);
                if (isReferenceBean(beanDefinition)) {
                    continue;
                }
                if (isAnnotatedReferenceBean(beanDefinition)) {
                    // process @DubboReference at java-config @bean method
                    processReferenceAnnotatedBeanDefinition(beanName, (AnnotatedBeanDefinition) beanDefinition);
                    continue;
                }

                String beanClassName = beanDefinition.getBeanClassName();
//                if (beanDefinition instanceof AnnotatedBeanDefinition) {
//                    AnnotatedBeanDefinition annotatedBeanDefinition = (AnnotatedBeanDefinition) beanDefinition;
//                    beanClassName = annotatedBeanDefinition.getFactoryMethodMetadata().getDeclaringClassName();
//                }
                beanType = ClassUtils.resolveClass(beanClassName, getClassLoader());
            } else {
                beanType = beanFactory.getType(beanName);
            }
            if (beanType != null) {
                AnnotatedInjectionMetadata metadata = findInjectionMetadata(beanName, beanType, null);
                try {
                    prepareInjection(metadata);
                } catch (BeansException e) {
                    throw e;
                } catch (Exception e) {
                    throw new IllegalStateException("Prepare dubbo reference injection element failed", e);
                }
            }
        }

<<<<<<< HEAD
        // this is an early event, it will be notified at org.springframework.context.support.AbstractApplicationContext.registerListeners()
        applicationContext.publishEvent(new DubboAnnotationInitedEvent(applicationContext));
=======
        // This bean has bean register as BeanPostProcessor at org.apache.dubbo.config.spring.context.DubboInfraBeanRegisterPostProcessor.postProcessBeanFactory()
        // so destroy this bean here, prevent register it as BeanPostProcessor again, avoid cause BeanPostProcessorChecker detection error
        beanDefinitionRegistry.removeBeanDefinition(BEAN_NAME);
>>>>>>> 940c7da0
    }

    /**
     * check whether is @DubboReference at java-config @bean method
     */
    private boolean isAnnotatedReferenceBean(BeanDefinition beanDefinition) {
        if (beanDefinition instanceof AnnotatedBeanDefinition) {
            AnnotatedBeanDefinition annotatedBeanDefinition = (AnnotatedBeanDefinition) beanDefinition;
            if (annotatedBeanDefinition.getFactoryMethodMetadata() == null) {
                return false;
            }
            String beanClassName = annotatedBeanDefinition.getFactoryMethodMetadata().getReturnTypeName();
            if (ReferenceBean.class.getName().equals(beanClassName)) {
                return true;
            }
        }
        return false;
    }

    /**
     * process @DubboReference at java-config @bean method
     * <pre class="code">
     * &#064;Configuration
     * public class ConsumerConfig {
     *
     *      &#064;Bean
     *      &#064;DubboReference(group="demo", version="1.2.3")
     *      public ReferenceBean&lt;DemoService&gt; demoService() {
     *          return new ReferenceBean();
     *      }
     *
     * }
     * </pre>
     * @param beanName
     * @param beanDefinition
     */
    private void processReferenceAnnotatedBeanDefinition(String beanName, AnnotatedBeanDefinition beanDefinition) {

        // Extract beanClass from generic return type of java-config bean method: ReferenceBean<DemoService>
        // see org.springframework.beans.factory.support.AbstractAutowireCapableBeanFactory.getTypeForFactoryBeanFromMethod
        Class beanClass = getBeanFactory().getType(beanName);
        MethodMetadata factoryMethodMetadata = beanDefinition.getFactoryMethodMetadata();
        if (beanClass == null) {
            String beanMethodSignature = factoryMethodMetadata.getDeclaringClassName()+"#"+factoryMethodMetadata.getMethodName()+"()";
            throw new BeanCreationException("The ReferenceBean is missing necessary generic type, which returned by the @Bean method of Java-config class. " +
                    "The generic type of the returned ReferenceBean must be specified as the referenced interface type, " +
                    "such as ReferenceBean<DemoService>. Please check bean method: "+beanMethodSignature);
        }

        // get dubbo reference annotation attributes
        Map<String, Object> annotationAttributes = null;
        // try all dubbo reference annotation types
        for (Class<? extends Annotation> annotationType : getAnnotationTypes()) {
            if (factoryMethodMetadata.isAnnotated(annotationType.getName())) {
                // Since Spring 5.2
                // return factoryMethodMetadata.getAnnotations().get(annotationType).filterDefaultValues().asMap();
                // Compatible with Spring 4.x
                annotationAttributes = factoryMethodMetadata.getAnnotationAttributes(annotationType.getName());
                annotationAttributes = filterDefaultValues(annotationType, annotationAttributes);
            }
        }

        if (annotationAttributes != null) {
            // @DubboReference on @Bean method
            LinkedHashMap<String, Object> attributes = new LinkedHashMap<>(annotationAttributes);
            // reset id attribute
            attributes.put(ReferenceAttributes.ID, beanName);
            // convert annotation props
            ReferenceBeanSupport.convertReferenceProps(attributes, beanClass);

            // get interface
            String interfaceName = (String) attributes.get(ReferenceAttributes.INTERFACE);
            // check beanClass and reference interface class
            if (!StringUtils.isEquals(interfaceName, beanClass.getName()) && beanClass != GenericService.class) {
                String beanMethodSignature = factoryMethodMetadata.getDeclaringClassName()+"#"+factoryMethodMetadata.getMethodName()+"()";
                throw new BeanCreationException("The 'interfaceClass' or 'interfaceName' attribute value of @DubboReference annotation " +
                        "is inconsistent with the generic type of the ReferenceBean returned by the bean method. " +
                        "The interface class of @DubboReference is: "+interfaceName+", but return ReferenceBean<"+beanClass.getName()+">. " +
                        "Please remove the 'interfaceClass' and 'interfaceName' attributes from @DubboReference annotation. " +
                        "Please check bean method: "+beanMethodSignature);
            }

            Class interfaceClass = beanClass;

            // set attribute instead of property values
            beanDefinition.setAttribute(Constants.REFERENCE_PROPS, attributes);
            beanDefinition.setAttribute(ReferenceAttributes.INTERFACE_CLASS, interfaceClass);
            beanDefinition.setAttribute(ReferenceAttributes.INTERFACE_NAME, interfaceName);
        } else {
            // raw reference bean
            // the ReferenceBean is not yet initialized
            beanDefinition.setAttribute(ReferenceAttributes.INTERFACE_CLASS, beanClass);
            if (beanClass != GenericService.class) {
                beanDefinition.setAttribute(ReferenceAttributes.INTERFACE_NAME, beanClass.getName());
            }
        }

        // set id
        beanDefinition.getPropertyValues().add(ReferenceAttributes.ID, beanName);
    }

    @Override
    public void postProcessMergedBeanDefinition(RootBeanDefinition beanDefinition, Class<?> beanType, String beanName) {
        if (beanType != null) {
            if (isReferenceBean(beanDefinition)) {
                //mark property value as optional
                List<PropertyValue> propertyValues = beanDefinition.getPropertyValues().getPropertyValueList();
                for (PropertyValue propertyValue : propertyValues) {
                    propertyValue.setOptional(true);
                }
            } else if (isAnnotatedReferenceBean(beanDefinition)) {
                // extract beanClass from java-config bean method generic return type: ReferenceBean<DemoService>
                //Class beanClass = getBeanFactory().getType(beanName);
            } else {
                AnnotatedInjectionMetadata metadata = findInjectionMetadata(beanName, beanType, null);
                metadata.checkConfigMembers(beanDefinition);
                try {
                    prepareInjection(metadata);
                } catch (Exception e) {
                    throw new IllegalStateException("Prepare dubbo reference injection element failed", e);
                }
            }
        }
    }

    @Override
    public PropertyValues postProcessPropertyValues(
            PropertyValues pvs, PropertyDescriptor[] pds, Object bean, String beanName) throws BeansException {

        try {
            AnnotatedInjectionMetadata metadata = findInjectionMetadata(beanName, bean.getClass(), pvs);
            prepareInjection(metadata);
            metadata.inject(bean, beanName, pvs);
        } catch (BeansException ex) {
            throw ex;
        } catch (Throwable ex) {
            throw new BeanCreationException(beanName, "Injection of @" + getAnnotationType().getSimpleName()
                    + " dependencies is failed", ex);
        }
        return pvs;
    }

    private boolean isReferenceBean(BeanDefinition beanDefinition) {
        return ReferenceBean.class.getName().equals(beanDefinition.getBeanClassName());
    }

    protected void prepareInjection(AnnotatedInjectionMetadata metadata) throws BeansException {
        try {
            //find and registry bean definition for @DubboReference/@Reference
            for (AnnotatedFieldElement fieldElement : metadata.getFieldElements()) {
                if (fieldElement.injectedObject != null) {
                    continue;
                }
                Class<?> injectedType = fieldElement.field.getType();
                AnnotationAttributes attributes = fieldElement.attributes;
                String referenceBeanName = registerReferenceBean(fieldElement.getPropertyName(), injectedType, attributes, fieldElement.field);

                //associate fieldElement and reference bean
                fieldElement.injectedObject = referenceBeanName;
                injectedFieldReferenceBeanCache.put(fieldElement, referenceBeanName);

            }

            for (AnnotatedMethodElement methodElement : metadata.getMethodElements()) {
                if (methodElement.injectedObject != null) {
                    continue;
                }
                Class<?> injectedType = methodElement.getInjectedType();
                AnnotationAttributes attributes = methodElement.attributes;
                String referenceBeanName = registerReferenceBean(methodElement.getPropertyName(), injectedType, attributes, methodElement.method);

                //associate fieldElement and reference bean
                methodElement.injectedObject = referenceBeanName;
                injectedMethodReferenceBeanCache.put(methodElement, referenceBeanName);
            }
        } catch (ClassNotFoundException e) {
            throw new BeanCreationException("prepare reference annotation failed", e);
        }
    }

    public String registerReferenceBean(String propertyName, Class<?> injectedType, Map<String, Object> attributes, Member member) throws BeansException {

        boolean renameable = true;
        // referenceBeanName
        String referenceBeanName = getAttribute(attributes, ReferenceAttributes.ID);
        if (hasText(referenceBeanName)) {
            renameable = false;
        } else {
            referenceBeanName = propertyName;
        }

        String checkLocation = "Please check " + member.toString();

        // convert annotation props
        ReferenceBeanSupport.convertReferenceProps(attributes, injectedType);

        // get interface
        String interfaceName = (String) attributes.get(ReferenceAttributes.INTERFACE);
        if (StringUtils.isBlank(interfaceName)) {
            throw new BeanCreationException("Need to specify the 'interfaceName' or 'interfaceClass' attribute of '@DubboReference' if enable generic. "+checkLocation);
        }

        // check reference key
        String referenceKey = ReferenceBeanSupport.generateReferenceKey(attributes, applicationContext);

        // find reference bean name by reference key
        List<String> registeredReferenceBeanNames = referenceBeanManager.getBeanNamesByKey(referenceKey);
        if (registeredReferenceBeanNames.size() > 0) {
            // found same name and reference key
            if (registeredReferenceBeanNames.contains(referenceBeanName)) {
                return referenceBeanName;
            }
//            else if (renameable) {
//                // reference key matched, but difference bean name
//                return registeredReferenceBeanNames.get(0);
//            }
            // specify bean name by id attribute, it will register alias later
        }

        //check bean definition
        if (beanDefinitionRegistry.containsBeanDefinition(referenceBeanName)) {
            BeanDefinition prevBeanDefinition = beanDefinitionRegistry.getBeanDefinition(referenceBeanName);
            String prevBeanType = prevBeanDefinition.getBeanClassName();
            String prevBeanDesc = referenceBeanName + "[" + prevBeanType + "]";
            String newBeanDesc = referenceBeanName + "[" + referenceKey + "]";

            if (isReferenceBean(prevBeanDefinition)) {
                //check reference key
                String prevReferenceKey = ReferenceBeanSupport.generateReferenceKey(prevBeanDefinition, applicationContext);
                if (StringUtils.isEquals(prevReferenceKey, referenceKey)) {
                    //found matched dubbo reference bean, ignore register
                    return referenceBeanName;
                }
                //get interfaceName from attribute
                Class prevInterfaceClass = (Class) prevBeanDefinition.getAttribute(ReferenceAttributes.INTERFACE_CLASS);
                Assert.notNull(prevBeanDefinition, "The interface class of ReferenceBean is not initialized");
                prevBeanType = prevInterfaceClass.getName();
                prevBeanDesc = referenceBeanName + "[" + prevReferenceKey + "]";

                //check bean type
                // If two reference beans are the same type and name, then other class injection them by type or name are confusion.
                // Let it go, Spring find candidate bean will check it
//                if (StringUtils.isEquals(prevBeanType, interfaceName)) {
//                    throw new BeanCreationException("Already exists another reference bean with the same bean name and type but difference attributes. " +
//                        "In order to avoid injection confusion later, please modify the name of one of the beans: " +
//                        "prev: " + prevBeanDesc + ", new: " + newBeanDesc+". "+checkLocation);
//                }
            }

            // bean name from attribute 'id' or java-config bean, cannot be renamed
            if (!renameable) {
                throw new BeanCreationException("Already exists another bean definition with the same bean name [" + referenceBeanName + "], " +
                    "but cannot rename the reference bean name (specify the id attribute or java-config bean), " +
                    "please modify the name of one of the beans: " +
                    "prev: " + prevBeanDesc + ", new: " + newBeanDesc + ". " + checkLocation);
            }

            // the prev bean type is different, rename the new reference bean
            int index = 2;
            String newReferenceBeanName = null;
            while (newReferenceBeanName == null || beanDefinitionRegistry.containsBeanDefinition(newReferenceBeanName)) {
                newReferenceBeanName = referenceBeanName + "#" + index;
                index++;
            }
            newBeanDesc = newReferenceBeanName + "[" + referenceKey + "]";

            logger.warn("Already exists another bean definition with the same bean name [" + referenceBeanName + "], " +
                "rename dubbo reference bean to [" + newReferenceBeanName + "]. " +
                "It is recommended to modify the name of one of the beans to avoid injection problems. " +
                "prev: " + prevBeanDesc + ", new: " + newBeanDesc + ". " + checkLocation);
            referenceBeanName = newReferenceBeanName;
        }
        attributes.put(ReferenceAttributes.ID, referenceBeanName);

        // If registered matched reference before, just register alias
        if (registeredReferenceBeanNames.size() > 0) {
            beanDefinitionRegistry.registerAlias(registeredReferenceBeanNames.get(0), referenceBeanName);
            referenceBeanManager.registerReferenceKeyAndBeanName(referenceKey, referenceBeanName);
            return referenceBeanName;
        }

        Class interfaceClass = injectedType;

        // TODO Only register one reference bean for same (group, interface, version)

        // Register the reference bean definition to the beanFactory
        RootBeanDefinition beanDefinition = new RootBeanDefinition();
        beanDefinition.setBeanClassName(ReferenceBean.class.getName());
        beanDefinition.getPropertyValues().add(ReferenceAttributes.ID, referenceBeanName);

        // set attribute instead of property values
        beanDefinition.setAttribute(Constants.REFERENCE_PROPS, attributes);
        beanDefinition.setAttribute(ReferenceAttributes.INTERFACE_CLASS, interfaceClass);
        beanDefinition.setAttribute(ReferenceAttributes.INTERFACE_NAME, interfaceName);

        // create decorated definition for reference bean, Avoid being instantiated when getting the beanType of ReferenceBean
        // see org.springframework.beans.factory.support.AbstractBeanFactory#getTypeForFactoryBean()
        GenericBeanDefinition targetDefinition = new GenericBeanDefinition();
        targetDefinition.setBeanClass(interfaceClass);
        String id = (String) beanDefinition.getPropertyValues().get(ReferenceAttributes.ID);
        beanDefinition.setDecoratedDefinition(new BeanDefinitionHolder(targetDefinition, id+"_decorated"));

        // signal object type since Spring 5.2
        beanDefinition.setAttribute(Constants.OBJECT_TYPE_ATTRIBUTE, interfaceClass);

        beanDefinitionRegistry.registerBeanDefinition(referenceBeanName, beanDefinition);
        referenceBeanManager.registerReferenceKeyAndBeanName(referenceKey, referenceBeanName);
        logger.info("Register dubbo reference bean: "+referenceBeanName+" = "+referenceKey+" at "+member);
        return referenceBeanName;
    }

    @Override
    protected Object doGetInjectedBean(AnnotationAttributes attributes, Object bean, String beanName, Class<?> injectedType,
                                       AnnotatedInjectElement injectedElement) throws Exception {

        if (injectedElement.injectedObject == null) {
            throw new IllegalStateException("The AnnotatedInjectElement of @DubboReference should be inited before injection");
        }

        return getBeanFactory().getBean((String) injectedElement.injectedObject);
    }

    @Override
    public void setApplicationContext(ApplicationContext applicationContext) throws BeansException {
        this.applicationContext = applicationContext;
        this.referenceBeanManager = applicationContext.getBean(ReferenceBeanManager.BEAN_NAME, ReferenceBeanManager.class);
        this.beanDefinitionRegistry = (BeanDefinitionRegistry) applicationContext.getAutowireCapableBeanFactory();
    }

    @Override
    public void destroy() throws Exception {
        super.destroy();
        this.injectedFieldReferenceBeanCache.clear();
        this.injectedMethodReferenceBeanCache.clear();
    }

    /**
     * Gets all beans of {@link ReferenceBean}
     * @deprecated  use {@link ConfigManager#getReferences()} instead
     */
    @Deprecated
    public Collection<ReferenceBean<?>> getReferenceBeans() {
        return Collections.emptyList();
    }

    /**
     * Get {@link ReferenceBean} {@link Map} in injected field.
     *
     * @return non-null {@link Map}
     * @since 2.5.11
     */
    public Map<InjectionMetadata.InjectedElement, ReferenceBean<?>> getInjectedFieldReferenceBeanMap() {
        Map<InjectionMetadata.InjectedElement, ReferenceBean<?>> map = new HashMap<>();
        for (Map.Entry<InjectionMetadata.InjectedElement, String> entry : injectedFieldReferenceBeanCache.entrySet()) {
            map.put(entry.getKey(), referenceBeanManager.getById(entry.getValue()));
        }
        return Collections.unmodifiableMap(map);
    }

    /**
     * Get {@link ReferenceBean} {@link Map} in injected method.
     *
     * @return non-null {@link Map}
     * @since 2.5.11
     */
    public Map<InjectionMetadata.InjectedElement, ReferenceBean<?>> getInjectedMethodReferenceBeanMap() {
        Map<InjectionMetadata.InjectedElement, ReferenceBean<?>> map = new HashMap<>();
        for (Map.Entry<InjectionMetadata.InjectedElement, String> entry : injectedMethodReferenceBeanCache.entrySet()) {
            map.put(entry.getKey(), referenceBeanManager.getById(entry.getValue()));
        }
        return Collections.unmodifiableMap(map);
    }
}<|MERGE_RESOLUTION|>--- conflicted
+++ resolved
@@ -156,14 +156,12 @@
             }
         }
 
-<<<<<<< HEAD
-        // this is an early event, it will be notified at org.springframework.context.support.AbstractApplicationContext.registerListeners()
-        applicationContext.publishEvent(new DubboAnnotationInitedEvent(applicationContext));
-=======
         // This bean has bean register as BeanPostProcessor at org.apache.dubbo.config.spring.context.DubboInfraBeanRegisterPostProcessor.postProcessBeanFactory()
         // so destroy this bean here, prevent register it as BeanPostProcessor again, avoid cause BeanPostProcessorChecker detection error
         beanDefinitionRegistry.removeBeanDefinition(BEAN_NAME);
->>>>>>> 940c7da0
+
+        // this is an early event, it will be notified at org.springframework.context.support.AbstractApplicationContext.registerListeners()
+        applicationContext.publishEvent(new DubboAnnotationInitedEvent(applicationContext));
     }
 
     /**
