/*
 * Licensed to the Apache Software Foundation (ASF) under one or more
 * contributor license agreements.  See the NOTICE file distributed with
 * this work for additional information regarding copyright ownership.
 * The ASF licenses this file to You under the Apache License, Version 2.0
 * (the "License"); you may not use this file except in compliance with
 * the License.  You may obtain a copy of the License at
 *
 *     http://www.apache.org/licenses/LICENSE-2.0
 *
 * Unless required by applicable law or agreed to in writing, software
 * distributed under the License is distributed on an "AS IS" BASIS,
 * WITHOUT WARRANTIES OR CONDITIONS OF ANY KIND, either express or implied.
 * See the License for the specific language governing permissions and
 * limitations under the License.
 */
package com.alibaba.dubbo.config.spring.beans.factory.annotation;

import com.alibaba.dubbo.config.annotation.Reference;
import com.alibaba.dubbo.config.spring.ReferenceBean;
import com.alibaba.dubbo.config.spring.ServiceBean;
import com.alibaba.dubbo.config.spring.context.event.ServiceBeanExportedEvent;
import com.alibaba.spring.beans.factory.annotation.AnnotationInjectedBeanPostProcessor;
<<<<<<< HEAD
=======
import com.alibaba.spring.util.AnnotationUtils;

>>>>>>> ac49a7d3
import org.springframework.beans.BeansException;
import org.springframework.beans.factory.annotation.InjectionMetadata;
import org.springframework.context.ApplicationContext;
import org.springframework.context.ApplicationContextAware;
import org.springframework.context.ApplicationEvent;
import org.springframework.context.ApplicationListener;
import org.springframework.context.event.ContextRefreshedEvent;

import java.lang.reflect.Field;
import java.lang.reflect.InvocationHandler;
import java.lang.reflect.Method;
import java.lang.reflect.Proxy;
import java.util.Collection;
import java.util.Collections;
import java.util.Map;
import java.util.concurrent.ConcurrentHashMap;
import java.util.concurrent.ConcurrentMap;

/**
 * {@link org.springframework.beans.factory.config.BeanPostProcessor} implementation
 * that Consumer service {@link Reference} annotated fields
 *
 * @since 2.5.7
 */
public class ReferenceAnnotationBeanPostProcessor extends AnnotationInjectedBeanPostProcessor<Reference>
        implements ApplicationContextAware, ApplicationListener {

    /**
     * The bean name of {@link ReferenceAnnotationBeanPostProcessor}
     */
    public static final String BEAN_NAME = "referenceAnnotationBeanPostProcessor";

    /**
     * Cache size
     */
    private static final int CACHE_SIZE = Integer.getInteger(BEAN_NAME + ".cache.size", 32);
<<<<<<< HEAD

    private final ConcurrentMap<String, ReferenceBean<?>> referenceBeanCache =
            new ConcurrentHashMap<String, ReferenceBean<?>>(CACHE_SIZE);

    private final ConcurrentHashMap<String, ReferenceBeanInvocationHandler> localReferenceBeanInvocationHandlerCache =
            new ConcurrentHashMap<String, ReferenceBeanInvocationHandler>(CACHE_SIZE);

    private final ConcurrentMap<InjectionMetadata.InjectedElement, ReferenceBean<?>> injectedFieldReferenceBeanCache =
            new ConcurrentHashMap<InjectionMetadata.InjectedElement, ReferenceBean<?>>(CACHE_SIZE);

=======

    private final ConcurrentMap<String, ReferenceBean<?>> referenceBeanCache =
            new ConcurrentHashMap<String, ReferenceBean<?>>(CACHE_SIZE);

    private final ConcurrentHashMap<String, ReferenceBeanInvocationHandler> localReferenceBeanInvocationHandlerCache =
            new ConcurrentHashMap<String, ReferenceBeanInvocationHandler>(CACHE_SIZE);

    private final ConcurrentMap<InjectionMetadata.InjectedElement, ReferenceBean<?>> injectedFieldReferenceBeanCache =
            new ConcurrentHashMap<InjectionMetadata.InjectedElement, ReferenceBean<?>>(CACHE_SIZE);

>>>>>>> ac49a7d3
    private final ConcurrentMap<InjectionMetadata.InjectedElement, ReferenceBean<?>> injectedMethodReferenceBeanCache =
            new ConcurrentHashMap<InjectionMetadata.InjectedElement, ReferenceBean<?>>(CACHE_SIZE);

    private ApplicationContext applicationContext;

    /**
     * Gets all beans of {@link ReferenceBean}
     *
     * @return non-null read-only {@link Collection}
     * @since 2.5.9
     */
    public Collection<ReferenceBean<?>> getReferenceBeans() {
        return referenceBeanCache.values();
    }

    /**
     * Get {@link ReferenceBean} {@link Map} in injected field.
     *
     * @return non-null {@link Map}
     * @since 2.5.11
     */
    public Map<InjectionMetadata.InjectedElement, ReferenceBean<?>> getInjectedFieldReferenceBeanMap() {
        return Collections.unmodifiableMap(injectedFieldReferenceBeanCache);
    }

    /**
     * Get {@link ReferenceBean} {@link Map} in injected method.
     *
     * @return non-null {@link Map}
     * @since 2.5.11
     */
    public Map<InjectionMetadata.InjectedElement, ReferenceBean<?>> getInjectedMethodReferenceBeanMap() {
        return Collections.unmodifiableMap(injectedMethodReferenceBeanCache);
    }

    @Override
    protected Object doGetInjectedBean(Reference reference, Object bean, String beanName, Class<?> injectedType,
                                       InjectionMetadata.InjectedElement injectedElement) throws Exception {

        String referencedBeanName = buildReferencedBeanName(reference, injectedType);

        ReferenceBean referenceBean = buildReferenceBeanIfAbsent(referencedBeanName, reference, injectedType, getClassLoader());

        cacheInjectedReferenceBean(referenceBean, injectedElement);

        Object proxy = buildProxy(referencedBeanName, referenceBean, injectedType);

        return proxy;
    }

    private Object buildProxy(String referencedBeanName, ReferenceBean referenceBean, Class<?> injectedType) {
        InvocationHandler handler = buildInvocationHandler(referencedBeanName, referenceBean);
        Object proxy = Proxy.newProxyInstance(getClassLoader(), new Class[]{injectedType}, handler);
        return proxy;
    }

    private InvocationHandler buildInvocationHandler(String referencedBeanName, ReferenceBean referenceBean) {

        ReferenceBeanInvocationHandler handler = localReferenceBeanInvocationHandlerCache.get(referencedBeanName);

        if (handler == null) {
            handler = new ReferenceBeanInvocationHandler(referenceBean);
        }

        if (applicationContext.containsBean(referencedBeanName)) { // Is local @Service Bean or not ?
            // ReferenceBeanInvocationHandler's initialization has to wait for current local @Service Bean has been exported.
            localReferenceBeanInvocationHandlerCache.put(referencedBeanName, handler);
        } else {
            // Remote Reference Bean should initialize immediately
            handler.init();
        }

        return handler;
    }

    private static class ReferenceBeanInvocationHandler implements InvocationHandler {

        private final ReferenceBean referenceBean;

        private Object bean;

        private ReferenceBeanInvocationHandler(ReferenceBean referenceBean) {
            this.referenceBean = referenceBean;
        }

        @Override
        public Object invoke(Object proxy, Method method, Object[] args) throws Throwable {
            return method.invoke(bean, args);
        }

        private void init() {
            this.bean = referenceBean.get();
        }
    }

    @Override
    protected String buildInjectedObjectCacheKey(Reference reference, Object bean, String beanName,
                                                 Class<?> injectedType, InjectionMetadata.InjectedElement injectedElement) {

        String key = buildReferencedBeanName(reference, injectedType) +
<<<<<<< HEAD
                "#source=" + (injectedElement.getMember());
=======
                "#source=" + (injectedElement.getMember()) +
                "#attributes=" + AnnotationUtils.getAttributes(reference,getEnvironment(),true);
>>>>>>> ac49a7d3

        return key;
    }

    private String buildReferencedBeanName(Reference reference, Class<?> injectedType) {

        ServiceBeanNameBuilder builder = ServiceBeanNameBuilder.create(reference, injectedType, getEnvironment());

        return getEnvironment().resolvePlaceholders(builder.build());
    }

    private ReferenceBean buildReferenceBeanIfAbsent(String referencedBeanName, Reference reference,
                                                     Class<?> referencedType, ClassLoader classLoader)
            throws Exception {

        ReferenceBean<?> referenceBean = referenceBeanCache.get(referencedBeanName);

        if (referenceBean == null) {
            ReferenceBeanBuilder beanBuilder = ReferenceBeanBuilder
                    .create(reference, classLoader, applicationContext)
                    .interfaceClass(referencedType);
            referenceBean = beanBuilder.build();
            referenceBeanCache.put(referencedBeanName, referenceBean);
        }

        return referenceBean;
    }

    private void cacheInjectedReferenceBean(ReferenceBean referenceBean,
                                            InjectionMetadata.InjectedElement injectedElement) {
        if (injectedElement.getMember() instanceof Field) {
            injectedFieldReferenceBeanCache.put(injectedElement, referenceBean);
        } else if (injectedElement.getMember() instanceof Method) {
            injectedMethodReferenceBeanCache.put(injectedElement, referenceBean);
        }
    }

    @Override
    public void setApplicationContext(ApplicationContext applicationContext) throws BeansException {
        this.applicationContext = applicationContext;
    }

    @Override
    public void onApplicationEvent(ApplicationEvent event) {
        if (event instanceof ServiceBeanExportedEvent) {
            onServiceBeanExportEvent((ServiceBeanExportedEvent) event);
        } else if (event instanceof ContextRefreshedEvent) {
            onContextRefreshedEvent((ContextRefreshedEvent) event);
        }
    }

    private void onServiceBeanExportEvent(ServiceBeanExportedEvent event) {
        ServiceBean serviceBean = event.getServiceBean();
        initReferenceBeanInvocationHandler(serviceBean);
    }

    private void initReferenceBeanInvocationHandler(ServiceBean serviceBean) {
        String serviceBeanName = serviceBean.getBeanName();
        // Remove ServiceBean when it's exported
        ReferenceBeanInvocationHandler handler = localReferenceBeanInvocationHandlerCache.remove(serviceBeanName);
        // Initialize
        if (handler != null) {
            handler.init();
        }
    }

    private void onContextRefreshedEvent(ContextRefreshedEvent event) {

    }


    @Override
    public void destroy() throws Exception {
        super.destroy();
        this.referenceBeanCache.clear();
        this.localReferenceBeanInvocationHandlerCache.clear();
        this.injectedFieldReferenceBeanCache.clear();
        this.injectedMethodReferenceBeanCache.clear();
    }
}<|MERGE_RESOLUTION|>--- conflicted
+++ resolved
@@ -21,11 +21,8 @@
 import com.alibaba.dubbo.config.spring.ServiceBean;
 import com.alibaba.dubbo.config.spring.context.event.ServiceBeanExportedEvent;
 import com.alibaba.spring.beans.factory.annotation.AnnotationInjectedBeanPostProcessor;
-<<<<<<< HEAD
-=======
 import com.alibaba.spring.util.AnnotationUtils;
 
->>>>>>> ac49a7d3
 import org.springframework.beans.BeansException;
 import org.springframework.beans.factory.annotation.InjectionMetadata;
 import org.springframework.context.ApplicationContext;
@@ -62,7 +59,6 @@
      * Cache size
      */
     private static final int CACHE_SIZE = Integer.getInteger(BEAN_NAME + ".cache.size", 32);
-<<<<<<< HEAD
 
     private final ConcurrentMap<String, ReferenceBean<?>> referenceBeanCache =
             new ConcurrentHashMap<String, ReferenceBean<?>>(CACHE_SIZE);
@@ -73,18 +69,6 @@
     private final ConcurrentMap<InjectionMetadata.InjectedElement, ReferenceBean<?>> injectedFieldReferenceBeanCache =
             new ConcurrentHashMap<InjectionMetadata.InjectedElement, ReferenceBean<?>>(CACHE_SIZE);
 
-=======
-
-    private final ConcurrentMap<String, ReferenceBean<?>> referenceBeanCache =
-            new ConcurrentHashMap<String, ReferenceBean<?>>(CACHE_SIZE);
-
-    private final ConcurrentHashMap<String, ReferenceBeanInvocationHandler> localReferenceBeanInvocationHandlerCache =
-            new ConcurrentHashMap<String, ReferenceBeanInvocationHandler>(CACHE_SIZE);
-
-    private final ConcurrentMap<InjectionMetadata.InjectedElement, ReferenceBean<?>> injectedFieldReferenceBeanCache =
-            new ConcurrentHashMap<InjectionMetadata.InjectedElement, ReferenceBean<?>>(CACHE_SIZE);
-
->>>>>>> ac49a7d3
     private final ConcurrentMap<InjectionMetadata.InjectedElement, ReferenceBean<?>> injectedMethodReferenceBeanCache =
             new ConcurrentHashMap<InjectionMetadata.InjectedElement, ReferenceBean<?>>(CACHE_SIZE);
 
@@ -185,12 +169,8 @@
                                                  Class<?> injectedType, InjectionMetadata.InjectedElement injectedElement) {
 
         String key = buildReferencedBeanName(reference, injectedType) +
-<<<<<<< HEAD
-                "#source=" + (injectedElement.getMember());
-=======
                 "#source=" + (injectedElement.getMember()) +
                 "#attributes=" + AnnotationUtils.getAttributes(reference,getEnvironment(),true);
->>>>>>> ac49a7d3
 
         return key;
     }
