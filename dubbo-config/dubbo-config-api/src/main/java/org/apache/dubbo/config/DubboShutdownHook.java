--- conflicted
+++ resolved
@@ -24,11 +24,8 @@
 import org.apache.dubbo.config.event.DubboShutdownHookUnregisteredEvent;
 import org.apache.dubbo.event.Event;
 import org.apache.dubbo.event.EventDispatcher;
-<<<<<<< HEAD
-=======
 import org.apache.dubbo.registry.support.AbstractRegistryFactory;
 import org.apache.dubbo.rpc.Protocol;
->>>>>>> 14f62f20
 
 import java.util.concurrent.atomic.AtomicBoolean;
 
@@ -130,8 +127,6 @@
         eventDispatcher.dispatch(event);
     }
 
-<<<<<<< HEAD
-=======
     /**
      * Destroy all the protocols.
      */
@@ -148,5 +143,4 @@
             }
         }
     }
->>>>>>> 14f62f20
 }