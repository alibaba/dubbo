/*
 * Licensed to the Apache Software Foundation (ASF) under one or more
 * contributor license agreements.  See the NOTICE file distributed with
 * this work for additional information regarding copyright ownership.
 * The ASF licenses this file to You under the Apache License, Version 2.0
 * (the "License"); you may not use this file except in compliance with
 * the License.  You may obtain a copy of the License at
 *
 *     http://www.apache.org/licenses/LICENSE-2.0
 *
 * Unless required by applicable law or agreed to in writing, software
 * distributed under the License is distributed on an "AS IS" BASIS,
 * WITHOUT WARRANTIES OR CONDITIONS OF ANY KIND, either express or implied.
 * See the License for the specific language governing permissions and
 * limitations under the License.
 */
package org.apache.dubbo.config.annotation;

import org.apache.dubbo.common.Constants;
import org.apache.dubbo.rpc.ExporterListener;
import org.apache.dubbo.rpc.Filter;

import java.lang.annotation.Documented;
import java.lang.annotation.ElementType;
import java.lang.annotation.Retention;
import java.lang.annotation.RetentionPolicy;
import java.lang.annotation.Target;

/**
 * Reference
 *
 * @export
 */
@Documented
@Retention(RetentionPolicy.RUNTIME)
@Target({ElementType.FIELD, ElementType.METHOD, ElementType.ANNOTATION_TYPE})
public @interface Reference {
    /**
     * Interface class, default value is void.class
     */
    Class<?> interfaceClass() default void.class;

    /**
     * Interface class name, default value is empty string
     */
    String interfaceName() default "";

    /**
     * Service version, default value is empty string
     */
    String version() default "";

    /**
     * Service group, default value is empty string
     */
    String group() default "";

    /**
     * Service target URL for direct invocation, if this is specified, then registry center takes no effect.
     */
    String url() default "";

    /**
     * Client transport type, default value is "netty"
     */
    String client() default "";

    /**
     * Whether to enable generic invocation, default value is false
     */
    boolean generic() default false;

    /**
     * When enable, prefer to call local service in the same JVM if it's present, default value is true
     */
    boolean injvm() default true;

    /**
     * Check if service provider is available during boot up, default value is true
     */
    boolean check() default true;

    /**
     * Whether eager initialize the reference bean when all properties are set, default value is false
     */
    boolean init() default false;

    /**
     * Whether to make connection when the client is created, the default value is false
     */
    boolean lazy() default false;

    /**
     * Export an stub service for event dispatch, default value is false.
     *
     * @see Constants#STUB_EVENT_METHODS_KEY
     */
    boolean stubevent() default false;

    /**
     * Whether to reconnect if connection is lost, if not specify, reconnect is enabled by default, and the interval
     * for retry connecting is 2000 ms
     *
     * @see Constants#DEFAULT_RECONNECT_PERIOD
     */
    String reconnect() default "";

    /**
     * Whether to stick to the same node in the cluster, the default value is false
     *
     * @see Constants#DEFAULT_CLUSTER_STICKY
     */
    boolean sticky() default false;

    /**
     * How the proxy is generated, legal values include: jdk, javassist
     */
    String proxy() default "";

    /**
     * Service stub name, use interface name + Local if not set
     */
    String stub() default "";

    /**
     * Cluster strategy, legal values include: failover, failfast, failsafe, failback, forking
     */
    String cluster() default "";

    /**
     * Maximum connections service provider can accept, default value is 0 - connection is shared
     */
    int connections() default 0;

    /**
     * The callback instance limit peer connection
     *
     * @see Constants#DEFAULT_CALLBACK_INSTANCES
     */
    int callbacks() default 0;

    /**
     * Callback method name when connected, default value is empty string
     */
    String onconnect() default "";

    /**
     * Callback method name when disconnected, default value is empty string
     */
    String ondisconnect() default "";

    /**
     * Service owner, default value is empty string
     */
    String owner() default "";

    /**
     * Service layer, default value is empty string
     */
    String layer() default "";

    /**
     * Service invocation retry times
     *
     * @see Constants#DEFAULT_RETRIES
     */
    int retries() default 2;

    /**
     * Load balance strategy, legal values include: random, roundrobin, leastactive
     *
     * @see Constants#DEFAULT_LOADBALANCE
     */
    String loadbalance() default "";

    /**
     * Whether to enable async invocation, default value is false
     */
    boolean async() default false;

    /**
     * Maximum active requests allowed, default value is 0
     */
    int actives() default 0;

    /**
     * Whether the async request has already been sent, the default value is false
     */
    boolean sent() default false;

    /**
     * Service mock name, use interface name + Mock if not set
     */
    String mock() default "";

    /**
     * Whether to use JSR303 validation, legal values are: true, false
     */
    String validation() default "";

    /**
     * Timeout value for service invocation, default value is 0
     */
    int timeout() default 0;

    /**
     * Specify cache implementation for service invocation, legal values include: lru, threadlocal, jcache
     */
    String cache() default "";

    /**
     * Filters for service invocation
     *
     * @see Filter
     */
    String[] filter() default {};

    /**
     * Listeners for service exporting and unexporting
     *
     * @see ExporterListener
     */
    String[] listener() default {};

    /**
     * Customized parameter key-value pair, for example: {key1, value1, key2, value2}
     */
    String[] parameters() default {};

    /**
     * Application spring bean name
     */
    String application() default "";

    /**
     * Module spring bean name
     */
    String module() default "";

    /**
     * Consumer spring bean name
     */
    String consumer() default "";

    /**
     * Monitor spring bean name
     */
    String monitor() default "";

    /**
     * Registry spring bean name
     */
    String[] registry() default {};

    /**
     * Protocol spring bean names
     */
    String protocol() default "";

    /**
<<<<<<< HEAD
     * Cluster mod support merge multiple results
     */
    String merger() default "";
=======
     * methods support
     * @return
     */
    Method[] methods() default {};
>>>>>>> f932d7b4
}
<|MERGE_RESOLUTION|>--- conflicted
+++ resolved
@@ -258,14 +258,13 @@
     String protocol() default "";
 
     /**
-<<<<<<< HEAD
      * Cluster mod support merge multiple results
      */
     String merger() default "";
-=======
+    
+    /**     
      * methods support
      * @return
      */
     Method[] methods() default {};
->>>>>>> f932d7b4
-}
+}