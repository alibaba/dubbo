/*
 * Licensed to the Apache Software Foundation (ASF) under one or more
 * contributor license agreements.  See the NOTICE file distributed with
 * this work for additional information regarding copyright ownership.
 * The ASF licenses this file to You under the Apache License, Version 2.0
 * (the "License"); you may not use this file except in compliance with
 * the License.  You may obtain a copy of the License at
 *
 *     http://www.apache.org/licenses/LICENSE-2.0
 *
 * Unless required by applicable law or agreed to in writing, software
 * distributed under the License is distributed on an "AS IS" BASIS,
 * WITHOUT WARRANTIES OR CONDITIONS OF ANY KIND, either express or implied.
 * See the License for the specific language governing permissions and
 * limitations under the License.
 */
package org.apache.dubbo.config;

import org.apache.dubbo.common.URL;
import org.apache.dubbo.common.Version;
import org.apache.dubbo.common.bytecode.Wrapper;
import org.apache.dubbo.common.extension.ExtensionLoader;
import org.apache.dubbo.common.logger.Logger;
import org.apache.dubbo.common.logger.LoggerFactory;
import org.apache.dubbo.common.utils.CollectionUtils;
import org.apache.dubbo.common.utils.ConfigUtils;
import org.apache.dubbo.common.utils.NetUtils;
import org.apache.dubbo.common.utils.StringUtils;
import org.apache.dubbo.common.utils.UrlUtils;
import org.apache.dubbo.config.annotation.Reference;
import org.apache.dubbo.config.bootstrap.DubboBootstrap;
import org.apache.dubbo.config.event.ReferenceConfigDestroyedEvent;
import org.apache.dubbo.config.event.ReferenceConfigInitializedEvent;
import org.apache.dubbo.config.utils.ConfigValidationUtils;
import org.apache.dubbo.event.Event;
import org.apache.dubbo.event.EventDispatcher;
import org.apache.dubbo.metadata.WritableMetadataService;
import org.apache.dubbo.rpc.Invoker;
import org.apache.dubbo.rpc.Protocol;
import org.apache.dubbo.rpc.ProxyFactory;
import org.apache.dubbo.rpc.cluster.Cluster;
import org.apache.dubbo.rpc.cluster.directory.StaticDirectory;
import org.apache.dubbo.rpc.cluster.support.ClusterUtils;
import org.apache.dubbo.rpc.cluster.support.registry.ZoneAwareCluster;
import org.apache.dubbo.rpc.model.ApplicationModel;
import org.apache.dubbo.rpc.model.AsyncMethodInfo;
import org.apache.dubbo.rpc.model.ConsumerModel;
import org.apache.dubbo.rpc.model.ServiceDescriptor;
import org.apache.dubbo.rpc.model.ServiceRepository;
import org.apache.dubbo.rpc.protocol.injvm.InjvmProtocol;
import org.apache.dubbo.rpc.service.GenericService;
import org.apache.dubbo.rpc.support.ProtocolUtils;

import java.util.ArrayList;
import java.util.Arrays;
import java.util.HashMap;
import java.util.HashSet;
import java.util.List;
import java.util.Map;

import static org.apache.dubbo.common.constants.CommonConstants.ANY_VALUE;
import static org.apache.dubbo.common.constants.CommonConstants.CLUSTER_KEY;
import static org.apache.dubbo.common.constants.CommonConstants.COMMA_SEPARATOR;
import static org.apache.dubbo.common.constants.CommonConstants.CONSUMER_SIDE;
import static org.apache.dubbo.common.constants.CommonConstants.DEFAULT_METADATA_STORAGE_TYPE;
import static org.apache.dubbo.common.constants.CommonConstants.INTERFACE_KEY;
import static org.apache.dubbo.common.constants.CommonConstants.LOCALHOST_VALUE;
import static org.apache.dubbo.common.constants.CommonConstants.METADATA_KEY;
import static org.apache.dubbo.common.constants.CommonConstants.METHODS_KEY;
import static org.apache.dubbo.common.constants.CommonConstants.MONITOR_KEY;
import static org.apache.dubbo.common.constants.CommonConstants.PROXY_CLASS_REF;
import static org.apache.dubbo.common.constants.CommonConstants.REMOTE_METADATA_STORAGE_TYPE;
import static org.apache.dubbo.common.constants.CommonConstants.REVISION_KEY;
import static org.apache.dubbo.common.constants.CommonConstants.SEMICOLON_SPLIT_PATTERN;
import static org.apache.dubbo.common.constants.CommonConstants.SIDE_KEY;
import static org.apache.dubbo.common.utils.NetUtils.isInvalidLocalHost;
import static org.apache.dubbo.config.Constants.DUBBO_IP_TO_REGISTRY;
import static org.apache.dubbo.registry.Constants.CONSUMER_PROTOCOL;
import static org.apache.dubbo.registry.Constants.REGISTER_IP_KEY;
import static org.apache.dubbo.rpc.Constants.LOCAL_PROTOCOL;
import static org.apache.dubbo.rpc.cluster.Constants.REFER_KEY;

/**
 * Please avoid using this class for any new application,
 * use {@link ReferenceConfigBase} instead.
 */
public class ReferenceConfig<T> extends ReferenceConfigBase<T> {

    public static final Logger logger = LoggerFactory.getLogger(ReferenceConfig.class);

    /**
     * The {@link Protocol} implementation with adaptive functionality,it will be different in different scenarios.
     * A particular {@link Protocol} implementation is determined by the protocol attribute in the {@link URL}.
     * For example:
     *
     * <li>when the url is registry://224.5.6.7:1234/org.apache.dubbo.registry.RegistryService?application=dubbo-sample,
     * then the protocol is <b>RegistryProtocol</b></li>
     *
     * <li>when the url is dubbo://224.5.6.7:1234/org.apache.dubbo.config.api.DemoService?application=dubbo-sample, then
     * the protocol is <b>DubboProtocol</b></li>
     * <p>
     * Actually，when the {@link ExtensionLoader} init the {@link Protocol} instants,it will automatically wraps two
     * layers, and eventually will get a <b>ProtocolFilterWrapper</b> or <b>ProtocolListenerWrapper</b>
     */
    private static final Protocol REF_PROTOCOL = ExtensionLoader.getExtensionLoader(Protocol.class).getAdaptiveExtension();

    /**
     * The {@link Cluster}'s implementation with adaptive functionality, and actually it will get a {@link Cluster}'s
     * specific implementation who is wrapped with <b>MockClusterInvoker</b>
     */
    private static final Cluster CLUSTER = ExtensionLoader.getExtensionLoader(Cluster.class).getAdaptiveExtension();

    /**
     * A {@link ProxyFactory} implementation that will generate a reference service's proxy,the JavassistProxyFactory is
     * its default implementation
     */
    private static final ProxyFactory PROXY_FACTORY = ExtensionLoader.getExtensionLoader(ProxyFactory.class).getAdaptiveExtension();

    /**
     * The interface proxy reference
     */
    private transient volatile T ref;

    /**
     * The invoker of the reference service
     */
    private transient volatile Invoker<?> invoker;

    /**
     * The flag whether the ReferenceConfig has been initialized
     */
    private transient volatile boolean initialized;

    /**
     * whether this ReferenceConfig has been destroyed
     */
    private transient volatile boolean destroyed;

    private final ServiceRepository repository;

    private DubboBootstrap bootstrap;

    public ReferenceConfig() {
        super();
        this.repository = ApplicationModel.getServiceRepository();
    }

    public ReferenceConfig(Reference reference) {
        super(reference);
        this.repository = ApplicationModel.getServiceRepository();
    }

    @Override
    public synchronized T get() {
        if (destroyed) {
            throw new IllegalStateException("The invoker of ReferenceConfig(" + url + ") has already destroyed!");
        }
        if (ref == null) {
            init();
        }
        return ref;
    }

    @Override
    public synchronized void destroy() {
        if (ref == null) {
            return;
        }
        if (destroyed) {
            return;
        }
        destroyed = true;
        try {
            invoker.destroy();
        } catch (Throwable t) {
            logger.warn("Unexpected error occured when destroy invoker of ReferenceConfig(" + url + ").", t);
        }
        invoker = null;
        ref = null;

        // dispatch a ReferenceConfigDestroyedEvent since 2.7.4
        dispatch(new ReferenceConfigDestroyedEvent(this));
    }

    public synchronized void init() {
        if (initialized) {
            return;
        }

        if (bootstrap == null) {
            bootstrap = DubboBootstrap.getInstance();
            bootstrap.init();
        }

        checkAndUpdateSubConfigs();

        checkStubAndLocal(interfaceClass);
        ConfigValidationUtils.checkMock(interfaceClass, this);

        Map<String, String> map = new HashMap<String, String>();
        map.put(SIDE_KEY, CONSUMER_SIDE);

        ReferenceConfigBase.appendRuntimeParameters(map);
        if (!ProtocolUtils.isGeneric(generic)) {
            String revision = Version.getVersion(interfaceClass, version);
            if (revision != null && revision.length() > 0) {
                map.put(REVISION_KEY, revision);
            }

            String[] methods = Wrapper.getWrapper(interfaceClass).getMethodNames();
            if (methods.length == 0) {
                logger.warn("No method found in service interface " + interfaceClass.getName());
                map.put(METHODS_KEY, ANY_VALUE);
            } else {
                map.put(METHODS_KEY, StringUtils.join(new HashSet<String>(Arrays.asList(methods)), COMMA_SEPARATOR));
            }
        }
        map.put(INTERFACE_KEY, interfaceName);
        AbstractConfig.appendParameters(map, getMetrics());
        AbstractConfig.appendParameters(map, getApplication());
        AbstractConfig.appendParameters(map, getModule());
        // remove 'default.' prefix for configs from ConsumerConfig
        // appendParameters(map, consumer, Constants.DEFAULT_KEY);
        AbstractConfig.appendParameters(map, consumer);
        AbstractConfig.appendParameters(map, this);
        MetadataReportConfig metadataReportConfig = getMetadataReportConfig();
        if (metadataReportConfig != null && metadataReportConfig.isValid()) {
            map.putIfAbsent(METADATA_KEY, REMOTE_METADATA_STORAGE_TYPE);
        }
        Map<String, AsyncMethodInfo> attributes = null;
        if (CollectionUtils.isNotEmpty(getMethods())) {
            attributes = new HashMap<>();
            for (MethodConfig methodConfig : getMethods()) {
                AbstractConfig.appendParameters(map, methodConfig, methodConfig.getName());
                String retryKey = methodConfig.getName() + ".retry";
                if (map.containsKey(retryKey)) {
                    String retryValue = map.remove(retryKey);
                    if ("false".equals(retryValue)) {
                        map.put(methodConfig.getName() + ".retries", "0");
                    }
                }
                AsyncMethodInfo asyncMethodInfo = AbstractConfig.convertMethodConfig2AsyncInfo(methodConfig);
                if (asyncMethodInfo != null) {
//                    consumerModel.getMethodModel(methodConfig.getName()).addAttribute(ASYNC_KEY, asyncMethodInfo);
                    attributes.put(methodConfig.getName(), asyncMethodInfo);
                }
            }
        }

        String hostToRegistry = ConfigUtils.getSystemProperty(DUBBO_IP_TO_REGISTRY);
        if (StringUtils.isEmpty(hostToRegistry)) {
            hostToRegistry = NetUtils.getLocalHost();
        } else if (isInvalidLocalHost(hostToRegistry)) {
            throw new IllegalArgumentException("Specified invalid registry ip from property:" + DUBBO_IP_TO_REGISTRY + ", value:" + hostToRegistry);
        }
        map.put(REGISTER_IP_KEY, hostToRegistry);

        serviceMetadata.getAttachments().putAll(map);

        ref = createProxy(map);

        serviceMetadata.setTarget(ref);
        serviceMetadata.addAttribute(PROXY_CLASS_REF, ref);
        ConsumerModel consumerModel = repository.lookupReferredService(serviceMetadata.getServiceKey());
        consumerModel.setProxyObject(ref);
        consumerModel.init(attributes);

        initialized = true;

        // dispatch a ReferenceConfigInitializedEvent since 2.7.4
        dispatch(new ReferenceConfigInitializedEvent(this, invoker));
    }

    @SuppressWarnings({"unchecked", "rawtypes", "deprecation"})
    private T createProxy(Map<String, String> map) {
        if (shouldJvmRefer(map)) {
            URL url = new URL(LOCAL_PROTOCOL, LOCALHOST_VALUE, 0, interfaceClass.getName()).addParameters(map);
            invoker = REF_PROTOCOL.refer(interfaceClass, url);
            if (logger.isInfoEnabled()) {
                logger.info("Using injvm service " + interfaceClass.getName());
            }
        } else {
            urls.clear();
            if (url != null && url.length() > 0) { // user specified URL, could be peer-to-peer address, or register center's address.
                String[] us = SEMICOLON_SPLIT_PATTERN.split(url);
                if (us != null && us.length > 0) {
                    for (String u : us) {
                        URL url = URL.valueOf(u);
                        if (StringUtils.isEmpty(url.getPath())) {
                            url = url.setPath(interfaceName);
                        }
                        if (UrlUtils.isRegistry(url)) {
                            urls.add(url.addParameterAndEncoded(REFER_KEY, StringUtils.toQueryString(map)));
                        } else {
                            urls.add(ClusterUtils.mergeUrl(url, map));
                        }
                    }
                }
            } else { // assemble URL from register center's configuration
                // if protocols not injvm checkRegistry
                if (!LOCAL_PROTOCOL.equalsIgnoreCase(getProtocol())) {
                    checkRegistry();
                    List<URL> us = ConfigValidationUtils.loadRegistries(this, false);
                    if (CollectionUtils.isNotEmpty(us)) {
                        for (URL u : us) {
                            URL monitorUrl = ConfigValidationUtils.loadMonitor(this, u);
                            if (monitorUrl != null) {
                                map.put(MONITOR_KEY, URL.encode(monitorUrl.toFullString()));
                            }
                            urls.add(u.addParameterAndEncoded(REFER_KEY, StringUtils.toQueryString(map)));
                        }
                    }
                    if (urls.isEmpty()) {
                        throw new IllegalStateException("No such any registry to reference " + interfaceName + " on the consumer " + NetUtils.getLocalHost() + " use dubbo version " + Version.getVersion() + ", please config <dubbo:registry address=\"...\" /> to your spring config.");
                    }
                }
            }

            if (urls.size() == 1) {
                invoker = REF_PROTOCOL.refer(interfaceClass, urls.get(0));
            } else {
                List<Invoker<?>> invokers = new ArrayList<Invoker<?>>();
                URL registryURL = null;
                for (URL url : urls) {
                    invokers.add(REF_PROTOCOL.refer(interfaceClass, url));
                    if (UrlUtils.isRegistry(url)) {
                        registryURL = url; // use last registry url
                    }
                }
                if (registryURL != null) { // registry url is available
                    // for multi-subscription scenario, use 'zone-aware' policy by default
                    URL u = registryURL.addParameterIfAbsent(CLUSTER_KEY, ZoneAwareCluster.NAME);
                    // The invoker wrap relation would be like: ZoneAwareClusterInvoker(StaticDirectory) -> FailoverClusterInvoker(RegistryDirectory, routing happens here) -> Invoker
                    invoker = CLUSTER.join(new StaticDirectory(u, invokers));
                } else { // not a registry url, must be direct invoke.
                    invoker = CLUSTER.join(new StaticDirectory(invokers));
                }
            }
        }

<<<<<<< HEAD
        if (!invoker.isAvailable() && shouldCheck()) {
=======
        if (shouldCheck() && !invoker.isAvailable()) {
            invoker.destroy();
>>>>>>> 3e5b5629
            throw new IllegalStateException("Failed to check the status of the service "
                    + interfaceName
                    + ". No provider available for the service "
                    + (group == null ? "" : group + "/")
                    + interfaceName +
                    (version == null ? "" : ":" + version)
                    + " from the url "
                    + invoker.getUrl()
                    + " to the consumer "
                    + NetUtils.getLocalHost() + " use dubbo version " + Version.getVersion());
        }
        if (logger.isInfoEnabled()) {
            logger.info("Refer dubbo service " + interfaceClass.getName() + " from url " + invoker.getUrl());
        }
        /**
         * @since 2.7.0
         * ServiceData Store
         */
        String metadata = map.get(METADATA_KEY);
        WritableMetadataService metadataService = WritableMetadataService.getExtension(metadata == null ? DEFAULT_METADATA_STORAGE_TYPE : metadata);
        if (metadataService != null) {
            URL consumerURL = new URL(CONSUMER_PROTOCOL, map.remove(REGISTER_IP_KEY), 0, map.get(INTERFACE_KEY), map);
            metadataService.publishServiceDefinition(consumerURL);
        }
        // create service proxy
        return (T) PROXY_FACTORY.getProxy(invoker, ProtocolUtils.isGeneric(generic));
    }

    /**
     * This method should be called right after the creation of this class's instance, before any property in other config modules is used.
     * Check each config modules are created properly and override their properties if necessary.
     */
    public void checkAndUpdateSubConfigs() {
        if (StringUtils.isEmpty(interfaceName)) {
            throw new IllegalStateException("<dubbo:reference interface=\"\" /> interface not allow null!");
        }
        completeCompoundConfigs(consumer);
        if (consumer != null) {
            if (StringUtils.isEmpty(registryIds)) {
                setRegistryIds(consumer.getRegistryIds());
            }
        }
        // get consumer's global configuration
        checkDefault();
        this.refresh();
        if (getGeneric() == null && getConsumer() != null) {
            setGeneric(getConsumer().getGeneric());
        }
        if (ProtocolUtils.isGeneric(generic)) {
            interfaceClass = GenericService.class;
        } else {
            try {
                interfaceClass = Class.forName(interfaceName, true, Thread.currentThread()
                        .getContextClassLoader());
            } catch (ClassNotFoundException e) {
                throw new IllegalStateException(e.getMessage(), e);
            }
            checkInterfaceAndMethods(interfaceClass, getMethods());
        }

        //init serivceMetadata
        serviceMetadata.setVersion(version);
        serviceMetadata.setGroup(group);
        serviceMetadata.setDefaultGroup(group);
        serviceMetadata.setServiceType(getActualInterface());
        serviceMetadata.setServiceInterfaceName(interfaceName);
        // TODO, uncomment this line once service key is unified
        serviceMetadata.setServiceKey(URL.buildKey(interfaceName, group, version));

        ServiceRepository repository = ApplicationModel.getServiceRepository();
        ServiceDescriptor serviceDescriptor = repository.registerService(interfaceClass);
        repository.registerConsumer(
                serviceMetadata.getServiceKey(),
                serviceDescriptor,
                this,
                null,
                serviceMetadata);

        resolveFile();
        ConfigValidationUtils.validateReferenceConfig(this);
        postProcessConfig();
    }


    /**
     * Figure out should refer the service in the same JVM from configurations. The default behavior is true
     * 1. if injvm is specified, then use it
     * 2. then if a url is specified, then assume it's a remote call
     * 3. otherwise, check scope parameter
     * 4. if scope is not specified but the target service is provided in the same JVM, then prefer to make the local
     * call, which is the default behavior
     */
    protected boolean shouldJvmRefer(Map<String, String> map) {
        URL tmpUrl = new URL("temp", "localhost", 0, map);
        boolean isJvmRefer;
        if (isInjvm() == null) {
            // if a url is specified, don't do local reference
            if (url != null && url.length() > 0) {
                isJvmRefer = false;
            } else {
                // by default, reference local service if there is
                isJvmRefer = InjvmProtocol.getInjvmProtocol().isInjvmRefer(tmpUrl);
            }
        } else {
            isJvmRefer = isInjvm();
        }
        return isJvmRefer;
    }

    /**
     * Dispatch an {@link Event event}
     *
     * @param event an {@link Event event}
     * @since 2.7.5
     */
    protected void dispatch(Event event) {
        EventDispatcher.getDefaultExtension().dispatch(event);
    }

    public DubboBootstrap getBootstrap() {
        return bootstrap;
    }

    public void setBootstrap(DubboBootstrap bootstrap) {
        this.bootstrap = bootstrap;
    }

    @SuppressWarnings("unused")
    private final Object finalizerGuardian = new Object() {
        @Override
        protected void finalize() throws Throwable {
            super.finalize();

            if (!ReferenceConfig.this.destroyed) {
                logger.warn("ReferenceConfig(" + url + ") is not DESTROYED when FINALIZE");

                /* don't destroy for now
                try {
                    ReferenceConfig.this.destroy();
                } catch (Throwable t) {
                        logger.warn("Unexpected err when destroy invoker of ReferenceConfig(" + url + ") in finalize method!", t);
                }
                */
            }
        }
    };

    private void postProcessConfig() {
        List<ConfigPostProcessor> configPostProcessors =ExtensionLoader.getExtensionLoader(ConfigPostProcessor.class)
                .getActivateExtension(URL.valueOf("configPostProcessor://"), (String[]) null);
        configPostProcessors.forEach(component -> component.postProcessReferConfig(this));
    }

    // just for test
    Invoker<?> getInvoker() {
        return invoker;
    }
}<|MERGE_RESOLUTION|>--- conflicted
+++ resolved
@@ -338,12 +338,8 @@
             }
         }
 
-<<<<<<< HEAD
         if (!invoker.isAvailable() && shouldCheck()) {
-=======
-        if (shouldCheck() && !invoker.isAvailable()) {
             invoker.destroy();
->>>>>>> 3e5b5629
             throw new IllegalStateException("Failed to check the status of the service "
                     + interfaceName
                     + ". No provider available for the service "
