/*
 * Licensed to the Apache Software Foundation (ASF) under one or more
 * contributor license agreements.  See the NOTICE file distributed with
 * this work for additional information regarding copyright ownership.
 * The ASF licenses this file to You under the Apache License, Version 2.0
 * (the "License"); you may not use this file except in compliance with
 * the License.  You may obtain a copy of the License at
 *
 *     http://www.apache.org/licenses/LICENSE-2.0
 *
 * Unless required by applicable law or agreed to in writing, software
 * distributed under the License is distributed on an "AS IS" BASIS,
 * WITHOUT WARRANTIES OR CONDITIONS OF ANY KIND, either express or implied.
 * See the License for the specific language governing permissions and
 * limitations under the License.
 */
package org.apache.dubbo.config;

import org.apache.dubbo.common.URL;
import org.apache.dubbo.common.URLBuilder;
import org.apache.dubbo.common.Version;
import org.apache.dubbo.common.config.Environment;
import org.apache.dubbo.common.extension.ExtensionLoader;
import org.apache.dubbo.common.utils.Assert;
import org.apache.dubbo.common.utils.CollectionUtils;
import org.apache.dubbo.common.utils.ConfigUtils;
import org.apache.dubbo.common.utils.NetUtils;
import org.apache.dubbo.common.utils.ReflectUtils;
import org.apache.dubbo.common.utils.StringUtils;
import org.apache.dubbo.common.utils.UrlUtils;
import org.apache.dubbo.config.context.ConfigManager;
import org.apache.dubbo.config.support.Parameter;
import org.apache.dubbo.configcenter.DynamicConfiguration;
import org.apache.dubbo.configcenter.DynamicConfigurationFactory;
import org.apache.dubbo.metadata.integration.MetadataReportService;
import org.apache.dubbo.monitor.MonitorFactory;
import org.apache.dubbo.monitor.MonitorService;
import org.apache.dubbo.registry.RegistryService;
import org.apache.dubbo.rpc.Filter;
import org.apache.dubbo.rpc.InvokerListener;
import org.apache.dubbo.rpc.ProxyFactory;
import org.apache.dubbo.rpc.cluster.Cluster;
import org.apache.dubbo.rpc.model.ApplicationModel;
import org.apache.dubbo.rpc.support.MockInvoker;

import java.io.IOException;
import java.util.ArrayList;
import java.util.Arrays;
import java.util.HashMap;
import java.util.HashSet;
import java.util.List;
import java.util.Map;
import java.util.Set;

import static org.apache.dubbo.common.config.ConfigurationUtils.parseProperties;
import static org.apache.dubbo.common.constants.ClusterConstants.TAG_KEY;
import static org.apache.dubbo.common.constants.CommonConstants.ANYHOST_VALUE;
import static org.apache.dubbo.common.constants.CommonConstants.COMMA_SEPARATOR;
import static org.apache.dubbo.common.constants.CommonConstants.COMMA_SPLIT_PATTERN;
import static org.apache.dubbo.common.constants.CommonConstants.FILE_KEY;
import static org.apache.dubbo.common.constants.CommonConstants.INTERFACE_KEY;
import static org.apache.dubbo.common.constants.CommonConstants.PATH_KEY;
import static org.apache.dubbo.common.constants.CommonConstants.PID_KEY;
import static org.apache.dubbo.common.constants.CommonConstants.PROTOCOL_KEY;
import static org.apache.dubbo.common.constants.CommonConstants.RELEASE_KEY;
import static org.apache.dubbo.common.constants.CommonConstants.TIMESTAMP_KEY;
import static org.apache.dubbo.common.constants.ConfigConstants.CLUSTER_KEY;
import static org.apache.dubbo.common.constants.ConfigConstants.DUBBO_IP_TO_REGISTRY;
import static org.apache.dubbo.common.constants.ConfigConstants.DUBBO_PROTOCOL;
import static org.apache.dubbo.common.constants.ConfigConstants.LAYER_KEY;
import static org.apache.dubbo.common.constants.ConfigConstants.LISTENER_KEY;
import static org.apache.dubbo.common.constants.ConfigConstants.REFER_KEY;
import static org.apache.dubbo.common.constants.ConfigConstants.REGISTER_IP_KEY;
import static org.apache.dubbo.common.constants.ConfigConstants.REGISTRIES_SUFFIX;
import static org.apache.dubbo.common.constants.ConfigConstants.SHUTDOWN_WAIT_KEY;
import static org.apache.dubbo.common.constants.ConfigConstants.SHUTDOWN_WAIT_SECONDS_KEY;
import static org.apache.dubbo.common.constants.MonitorConstants.LOGSTAT_PROTOCOL;
import static org.apache.dubbo.common.constants.RegistryConstants.REGISTER_KEY;
import static org.apache.dubbo.common.constants.RegistryConstants.REGISTRY_KEY;
import static org.apache.dubbo.common.constants.RegistryConstants.REGISTRY_PROTOCOL;
import static org.apache.dubbo.common.constants.RegistryConstants.SUBSCRIBE_KEY;
import static org.apache.dubbo.common.constants.RpcConstants.DUBBO_VERSION_KEY;
import static org.apache.dubbo.common.constants.RpcConstants.INVOKER_LISTENER_KEY;
import static org.apache.dubbo.common.constants.RpcConstants.LOCAL_KEY;
import static org.apache.dubbo.common.constants.RpcConstants.PROXY_KEY;
import static org.apache.dubbo.common.constants.RpcConstants.REFERENCE_FILTER_KEY;
import static org.apache.dubbo.common.constants.RpcConstants.RETURN_PREFIX;
import static org.apache.dubbo.common.constants.RpcConstants.THROW_PREFIX;
import static org.apache.dubbo.common.extension.ExtensionLoader.getExtensionLoader;

/**
 * AbstractDefaultConfig
 *
 * @export
 */
public abstract class AbstractInterfaceConfig extends AbstractMethodConfig {

    private static final long serialVersionUID = -1559314110797223229L;

    /**
     * Local impl class name for the service interface
     */
    protected String local;

    /**
     * Local stub class name for the service interface
     */
    protected String stub;

    /**
     * Service monitor
     */
    protected MonitorConfig monitor;

    /**
     * Strategies for generating dynamic agents，there are two strategies can be choosed: jdk and javassist
     */
    protected String proxy;

    /**
     * Cluster type
     */
    protected String cluster;

    /**
     * The {@link Filter} when the provider side exposed a service or the customer side references a remote service used,
     * if there are more than one, you can use commas to separate them
     */
    protected String filter;

    /**
     * The Listener when the provider side exposes a service or the customer side references a remote service used
     * if there are more than one, you can use commas to separate them
     */
    protected String listener;

    /**
     * The owner of the service providers
     */
    protected String owner;

    /**
     * Connection limits, 0 means shared connection, otherwise it defines the connections delegated to the current service
     */
    protected Integer connections;

    /**
     * The layer of service providers
     */
    protected String layer;

    /**
     * The application info
     */
    protected ApplicationConfig application;

    /**
     * The module info
     */
    protected ModuleConfig module;

    /**
     * Registry centers
     */
    protected List<RegistryConfig> registries;

    protected String registryIds;

    // connection events
    protected String onconnect;

    /**
     * Disconnection events
     */
    protected String ondisconnect;

    /**
     * The metrics configuration
     */
    protected MetricsConfig metrics;
    protected MetadataReportConfig metadataReportConfig;

    protected ConfigCenterConfig configCenter;

    // callback limits
    private Integer callbacks;
    // the scope for referring/exporting a service, if it's local, it means searching in current JVM only.
    private String scope;

    protected String tag;

    /**
     * Check whether the registry config is exists, and then conversion it to {@link RegistryConfig}
     */
    protected void checkRegistry() {
        loadRegistriesFromBackwardConfig();

        convertRegistryIdsToRegistries();

        for (RegistryConfig registryConfig : registries) {
            boolean check = registryConfig.isCheck() == null ? true : registryConfig.isCheck();
            if (check && !registryConfig.isValid()) {
                throw new IllegalStateException("No registry config found or it's not a valid config! " +
                        "The registry config is: " + registryConfig);
            }
        }

        useRegistryForConfigIfNecessary();
    }

    @SuppressWarnings("deprecation")
    protected void checkApplication() {
        // for backward compatibility
        createApplicationIfAbsent();

        if (!application.isValid()) {
            throw new IllegalStateException("No application config found or it's not a valid config! " +
                    "Please add <dubbo:application name=\"...\" /> to your spring config.");
        }

        ApplicationModel.setApplication(application.getName());

        // backward compatibility
        String wait = ConfigUtils.getProperty(SHUTDOWN_WAIT_KEY);
        if (wait != null && wait.trim().length() > 0) {
            System.setProperty(SHUTDOWN_WAIT_KEY, wait.trim());
        } else {
            wait = ConfigUtils.getProperty(SHUTDOWN_WAIT_SECONDS_KEY);
            if (wait != null && wait.trim().length() > 0) {
                System.setProperty(SHUTDOWN_WAIT_SECONDS_KEY, wait.trim());
            }
        }
    }

    protected void checkMonitor() {
        createMonitorIfAbsent();
        if (!monitor.isValid()) {
            logger.info("There's no valid monitor config found, if you want to open monitor statistics for Dubbo, " +
                    "please make sure your monitor is configured properly.");
        }
    }

    private void createMonitorIfAbsent() {
        if (this.monitor != null) {
            return;
        }
        ConfigManager configManager = ConfigManager.getInstance();
        setMonitor(
                configManager
                        .getMonitor()
                        .orElseGet(() -> {
                            MonitorConfig monitorConfig = new MonitorConfig();
                            monitorConfig.refresh();
                            return monitorConfig;
                        })
        );
    }

    protected void checkMetadataReport() {
        // TODO get from ConfigManager first, only create if absent.
        if (metadataReportConfig == null) {
            setMetadataReportConfig(new MetadataReportConfig());
        }
        metadataReportConfig.refresh();
        if (!metadataReportConfig.isValid()) {
            logger.warn("There's no valid metadata config found, if you are using the simplified mode of registry url, " +
                    "please make sure you have a metadata address configured properly.");
        }
    }


    void startConfigCenter() {
        if (configCenter == null) {
            ConfigManager.getInstance().getConfigCenter().ifPresent(cc -> this.configCenter = cc);
        }

        if (this.configCenter != null) {
            // TODO there may have duplicate refresh
            this.configCenter.refresh();
            prepareEnvironment();
        }
        ConfigManager.getInstance().refreshAll();
    }

    private void prepareEnvironment() {
        if (configCenter.isValid()) {
            if (!configCenter.checkOrUpdateInited()) {
                return;
            }
            DynamicConfiguration dynamicConfiguration = getDynamicConfiguration(configCenter.toUrl());
            String configContent = dynamicConfiguration.getConfig(configCenter.getConfigFile(), configCenter.getGroup());

            String appGroup = application != null ? application.getName() : null;
            String appConfigContent = null;
            if (StringUtils.isNotEmpty(appGroup)) {
                appConfigContent = dynamicConfiguration.getConfig
                        (StringUtils.isNotEmpty(configCenter.getAppConfigFile()) ? configCenter.getAppConfigFile() : configCenter.getConfigFile(),
                                appGroup
                        );
            }
            try {
                Environment.getInstance().setConfigCenterFirst(configCenter.isHighestPriority());
                Environment.getInstance().updateExternalConfigurationMap(parseProperties(configContent));
                Environment.getInstance().updateAppExternalConfigurationMap(parseProperties(appConfigContent));
            } catch (IOException e) {
                throw new IllegalStateException("Failed to parse configurations from Config Center.", e);
            }
        }
    }

    private DynamicConfiguration getDynamicConfiguration(URL url) {
        DynamicConfigurationFactory factories = ExtensionLoader
                .getExtensionLoader(DynamicConfigurationFactory.class)
                .getExtension(url.getProtocol());
        DynamicConfiguration configuration = factories.getDynamicConfiguration(url);
        Environment.getInstance().setDynamicConfiguration(configuration);
        return configuration;
    }

    /**
     * Load the registry and conversion it to {@link URL}, the priority order is: system property > dubbo registry config
     *
     * @param provider whether it is the provider side
     * @return
     */
    protected List<URL> loadRegistries(boolean provider) {
        // check && override if necessary
        List<URL> registryList = new ArrayList<>();
        if (CollectionUtils.isNotEmpty(registries)) {
            for (RegistryConfig config : registries) {
                String address = config.getAddress();
                if (StringUtils.isEmpty(address)) {
                    address = ANYHOST_VALUE;
                }
                if (!RegistryConfig.NO_AVAILABLE.equalsIgnoreCase(address)) {
                    Map<String, String> map = new HashMap<>();
                    appendParameters(map, application);
                    appendParameters(map, config);
                    map.put(PATH_KEY, RegistryService.class.getName());
                    appendRuntimeParameters(map);
                    if (!map.containsKey(PROTOCOL_KEY)) {
                        map.put(PROTOCOL_KEY, DUBBO_PROTOCOL);
                    }
                    List<URL> urls = UrlUtils.parseURLs(address, map);

                    for (URL url : urls) {
                        url = URLBuilder.from(url)
                                .addParameter(REGISTRY_KEY, url.getProtocol())
                                .setProtocol(REGISTRY_PROTOCOL)
                                .build();
                        if ((provider && url.getParameter(REGISTER_KEY, true))
                                || (!provider && url.getParameter(SUBSCRIBE_KEY, true))) {
                            registryList.add(url);
                        }
                    }
                }
            }
        }
        return registryList;
    }

    /**
     * Load the monitor config from the system properties and conversation it to {@link URL}
     *
     * @param registryURL
     * @return
     */
    protected URL loadMonitor(URL registryURL) {
        checkMonitor();
<<<<<<< HEAD
        Map<String, String> map = new HashMap<>();
        map.put(Constants.INTERFACE_KEY, MonitorService.class.getName());
=======
        Map<String, String> map = new HashMap<String, String>();
        map.put(INTERFACE_KEY, MonitorService.class.getName());
>>>>>>> 4f9d8960
        appendRuntimeParameters(map);
        //set ip
        String hostToRegistry = ConfigUtils.getSystemProperty(DUBBO_IP_TO_REGISTRY);
        if (StringUtils.isEmpty(hostToRegistry)) {
            hostToRegistry = NetUtils.getLocalHost();
        } else if (NetUtils.isInvalidLocalHost(hostToRegistry)) {
            throw new IllegalArgumentException("Specified invalid registry ip from property:" +
                    DUBBO_IP_TO_REGISTRY + ", value:" + hostToRegistry);
        }
        map.put(REGISTER_IP_KEY, hostToRegistry);
        appendParameters(map, monitor);
        appendParameters(map, application);
        String address = monitor.getAddress();
        String sysaddress = System.getProperty("dubbo.monitor.address");
        if (sysaddress != null && sysaddress.length() > 0) {
            address = sysaddress;
        }
        if (ConfigUtils.isNotEmpty(address)) {
            if (!map.containsKey(PROTOCOL_KEY)) {
                if (getExtensionLoader(MonitorFactory.class).hasExtension(LOGSTAT_PROTOCOL)) {
                    map.put(PROTOCOL_KEY, LOGSTAT_PROTOCOL);
                } else {
                    map.put(PROTOCOL_KEY, DUBBO_PROTOCOL);
                }
            }
            return UrlUtils.parseURL(address, map);
        } else if (REGISTRY_PROTOCOL.equals(monitor.getProtocol()) && registryURL != null) {
            return URLBuilder.from(registryURL)
                    .setProtocol(DUBBO_PROTOCOL)
                    .addParameter(PROTOCOL_KEY, REGISTRY_PROTOCOL)
                    .addParameterAndEncoded(REFER_KEY, StringUtils.toQueryString(map))
                    .build();
        }
        return null;
    }

    static void appendRuntimeParameters(Map<String, String> map) {
        map.put(DUBBO_VERSION_KEY, Version.getProtocolVersion());
        map.put(RELEASE_KEY, Version.getVersion());
        map.put(TIMESTAMP_KEY, String.valueOf(System.currentTimeMillis()));
        if (ConfigUtils.getPid() > 0) {
            map.put(PID_KEY, String.valueOf(ConfigUtils.getPid()));
        }
    }

    private URL loadMetadataReporterURL() {
        String address = metadataReportConfig.getAddress();
        if (StringUtils.isEmpty(address)) {
            return null;
        }
        Map<String, String> map = new HashMap<>();
        appendParameters(map, metadataReportConfig);
        return UrlUtils.parseURL(address, map);
    }

    protected MetadataReportService getMetadataReportService() {

        if (metadataReportConfig == null || !metadataReportConfig.isValid()) {
            return null;
        }
        return MetadataReportService.instance(this::loadMetadataReporterURL);
    }

    /**
     * Check whether the remote service interface and the methods meet with Dubbo's requirements.it mainly check, if the
     * methods configured in the configuration file are included in the interface of remote service
     *
     * @param interfaceClass the interface of remote service
     * @param methods        the methods configured
     */
    protected void checkInterfaceAndMethods(Class<?> interfaceClass, List<MethodConfig> methods) {
        // interface cannot be null
        Assert.notNull(interfaceClass, new IllegalStateException("interface not allow null!"));

        // to verify interfaceClass is an interface
        if (!interfaceClass.isInterface()) {
            throw new IllegalStateException("The interface class " + interfaceClass + " is not a interface!");
        }
        // check if methods exist in the remote service interface
        if (CollectionUtils.isNotEmpty(methods)) {
            for (MethodConfig methodBean : methods) {
                methodBean.setService(interfaceClass.getName());
                methodBean.setServiceId(this.getId());
                methodBean.refresh();
                String methodName = methodBean.getName();
                if (StringUtils.isEmpty(methodName)) {
                    throw new IllegalStateException("<dubbo:method> name attribute is required! Please check: " +
                            "<dubbo:service interface=\"" + interfaceClass.getName() + "\" ... >" +
                            "<dubbo:method name=\"\" ... /></<dubbo:reference>");
                }

                boolean hasMethod = Arrays.stream(interfaceClass.getMethods()).anyMatch(method -> method.getName().equals(methodName));
                if (!hasMethod) {
                    throw new IllegalStateException("The interface " + interfaceClass.getName()
                            + " not found method " + methodName);
                }
            }
        }
    }

    /**
     * Legitimacy check and setup of local simulated operations. The operations can be a string with Simple operation or
     * a classname whose {@link Class} implements a particular function
     *
     * @param interfaceClass for provider side, it is the {@link Class} of the service that will be exported; for consumer
     *                       side, it is the {@link Class} of the remote service interface that will be referenced
     */
    void checkMock(Class<?> interfaceClass) {
        if (ConfigUtils.isEmpty(mock)) {
            return;
        }

        String normalizedMock = MockInvoker.normalizeMock(mock);
        if (normalizedMock.startsWith(RETURN_PREFIX)) {
            normalizedMock = normalizedMock.substring(RETURN_PREFIX.length()).trim();
            try {
                //Check whether the mock value is legal, if it is illegal, throw exception
                MockInvoker.parseMockValue(normalizedMock);
            } catch (Exception e) {
                throw new IllegalStateException("Illegal mock return in <dubbo:service/reference ... " +
                        "mock=\"" + mock + "\" />");
            }
        } else if (normalizedMock.startsWith(THROW_PREFIX)) {
            normalizedMock = normalizedMock.substring(THROW_PREFIX.length()).trim();
            if (ConfigUtils.isNotEmpty(normalizedMock)) {
                try {
                    //Check whether the mock value is legal
                    MockInvoker.getThrowable(normalizedMock);
                } catch (Exception e) {
                    throw new IllegalStateException("Illegal mock throw in <dubbo:service/reference ... " +
                            "mock=\"" + mock + "\" />");
                }
            }
        } else {
            //Check whether the mock class is a implementation of the interfaceClass, and if it has a default constructor
            MockInvoker.getMockObject(normalizedMock, interfaceClass);
        }
    }

    /**
     * Legitimacy check of stub, note that: the local will deprecated, and replace with <code>stub</code>
     *
     * @param interfaceClass for provider side, it is the {@link Class} of the service that will be exported; for consumer
     *                       side, it is the {@link Class} of the remote service interface
     */
    void checkStubAndLocal(Class<?> interfaceClass) {
        if (ConfigUtils.isNotEmpty(local)) {
            Class<?> localClass = ConfigUtils.isDefault(local) ?
                    ReflectUtils.forName(interfaceClass.getName() + "Local") : ReflectUtils.forName(local);
            verify(interfaceClass, localClass);
        }
        if (ConfigUtils.isNotEmpty(stub)) {
            Class<?> localClass = ConfigUtils.isDefault(stub) ?
                    ReflectUtils.forName(interfaceClass.getName() + "Stub") : ReflectUtils.forName(stub);
            verify(interfaceClass, localClass);
        }
    }

    private void verify(Class<?> interfaceClass, Class<?> localClass) {
        if (!interfaceClass.isAssignableFrom(localClass)) {
            throw new IllegalStateException("The local implementation class " + localClass.getName() +
                    " not implement interface " + interfaceClass.getName());
        }

        try {
            //Check if the localClass a constructor with parameter who's type is interfaceClass
            ReflectUtils.findConstructor(localClass, interfaceClass);
        } catch (NoSuchMethodException e) {
            throw new IllegalStateException("No such constructor \"public " + localClass.getSimpleName() +
                    "(" + interfaceClass.getName() + ")\" in local implementation class " + localClass.getName());
        }
    }

    private void convertRegistryIdsToRegistries() {
        if (StringUtils.isEmpty(registryIds) && CollectionUtils.isEmpty(registries)) {
            Set<String> configedRegistries = new HashSet<>();
            configedRegistries.addAll(getSubProperties(Environment.getInstance().getExternalConfigurationMap(),
                    REGISTRIES_SUFFIX));
            configedRegistries.addAll(getSubProperties(Environment.getInstance().getAppExternalConfigurationMap(),
                    REGISTRIES_SUFFIX));

            registryIds = String.join(COMMA_SEPARATOR, configedRegistries);
        }

        if (StringUtils.isEmpty(registryIds)) {
            if (CollectionUtils.isEmpty(registries)) {
                setRegistries(
                        ConfigManager.getInstance().getDefaultRegistries()
                                .filter(CollectionUtils::isNotEmpty)
                                .orElseGet(() -> {
                                    RegistryConfig registryConfig = new RegistryConfig();
                                    registryConfig.refresh();
                                    return Arrays.asList(registryConfig);
                                })
                );
            }
        } else {
            String[] ids = COMMA_SPLIT_PATTERN.split(registryIds);
            List<RegistryConfig> tmpRegistries = CollectionUtils.isNotEmpty(registries) ? registries : new ArrayList<>();
            Arrays.stream(ids).forEach(id -> {
                if (tmpRegistries.stream().noneMatch(reg -> reg.getId().equals(id))) {
                    tmpRegistries.add(ConfigManager.getInstance().getRegistry(id).orElseGet(() -> {
                        RegistryConfig registryConfig = new RegistryConfig();
                        registryConfig.setId(id);
                        registryConfig.refresh();
                        return registryConfig;
                    }));
                }
            });

            if (tmpRegistries.size() > ids.length) {
                throw new IllegalStateException("Too much registries found, the registries assigned to this service " +
                        "are :" + registryIds + ", but got " + tmpRegistries.size() + " registries!");
            }

            setRegistries(tmpRegistries);
        }

    }

    private void loadRegistriesFromBackwardConfig() {
        // for backward compatibility
        // -Ddubbo.registry.address is now deprecated.
        if (registries == null || registries.isEmpty()) {
            String address = ConfigUtils.getProperty("dubbo.registry.address");
            if (address != null && address.length() > 0) {
                List<RegistryConfig> tmpRegistries = new ArrayList<>();
                String[] as = address.split("\\s*[|]+\\s*");
                for (String a : as) {
                    RegistryConfig registryConfig = new RegistryConfig();
                    registryConfig.setAddress(a);
                    registryConfig.refresh();
                    tmpRegistries.add(registryConfig);
                }
                setRegistries(tmpRegistries);
            }
        }
    }

    /**
     * For compatibility purpose, use registry as the default config center if the registry protocol is zookeeper and
     * there's no config center specified explicitly.
     */
    private void useRegistryForConfigIfNecessary() {
        registries.stream().filter(RegistryConfig::isZookeeperProtocol).findFirst().ifPresent(rc -> {
            // we use the loading status of DynamicConfiguration to decide whether ConfigCenter has been initiated.
            Environment.getInstance().getDynamicConfiguration().orElseGet(() -> {
                ConfigManager configManager = ConfigManager.getInstance();
                ConfigCenterConfig cc = configManager.getConfigCenter().orElse(new ConfigCenterConfig());
                cc.setProtocol(rc.getProtocol());
                cc.setAddress(rc.getAddress());
                cc.setHighestPriority(false);
                setConfigCenter(cc);
                startConfigCenter();
                return null;
            });
        });
    }

    /**
     * @return local
     * @deprecated Replace to <code>getStub()</code>
     */
    @Deprecated
    public String getLocal() {
        return local;
    }

    /**
     * @param local
     * @deprecated Replace to <code>setStub(Boolean)</code>
     */
    @Deprecated
    public void setLocal(Boolean local) {
        if (local == null) {
            setLocal((String) null);
        } else {
            setLocal(local.toString());
        }
    }

    /**
     * @param local
     * @deprecated Replace to <code>setStub(String)</code>
     */
    @Deprecated
    public void setLocal(String local) {
        checkName(LOCAL_KEY, local);
        this.local = local;
    }

    public String getStub() {
        return stub;
    }

    public void setStub(Boolean stub) {
        if (stub == null) {
            setStub((String) null);
        } else {
            setStub(stub.toString());
        }
    }

    public void setStub(String stub) {
        checkName("stub", stub);
        this.stub = stub;
    }

    public String getCluster() {
        return cluster;
    }

    public void setCluster(String cluster) {
        checkExtension(Cluster.class, CLUSTER_KEY, cluster);
        this.cluster = cluster;
    }

    public String getProxy() {
        return proxy;
    }

    public void setProxy(String proxy) {
        checkExtension(ProxyFactory.class, PROXY_KEY, proxy);
        this.proxy = proxy;
    }

    public Integer getConnections() {
        return connections;
    }

    public void setConnections(Integer connections) {
        this.connections = connections;
    }

    @Parameter(key = REFERENCE_FILTER_KEY, append = true)
    public String getFilter() {
        return filter;
    }

    public void setFilter(String filter) {
        checkMultiExtension(Filter.class, FILE_KEY, filter);
        this.filter = filter;
    }

    @Parameter(key = INVOKER_LISTENER_KEY, append = true)
    public String getListener() {
        return listener;
    }

    public void setListener(String listener) {
        checkMultiExtension(InvokerListener.class, LISTENER_KEY, listener);
        this.listener = listener;
    }

    public String getLayer() {
        return layer;
    }

    public void setLayer(String layer) {
        checkNameHasSymbol(LAYER_KEY, layer);
        this.layer = layer;
    }

    public ApplicationConfig getApplication() {
        return application;
    }

    public void setApplication(ApplicationConfig application) {
        ConfigManager.getInstance().setApplication(application);
        this.application = application;
    }

    private void createApplicationIfAbsent() {
        if (this.application != null) {
            return;
        }
        ConfigManager configManager = ConfigManager.getInstance();
        setApplication(
                configManager
                        .getApplication()
                        .orElseGet(() -> {
                            ApplicationConfig applicationConfig = new ApplicationConfig();
                            applicationConfig.refresh();
                            return applicationConfig;
                        })
        );
    }

    public ModuleConfig getModule() {
        return module;
    }

    public void setModule(ModuleConfig module) {
        ConfigManager.getInstance().setModule(module);
        this.module = module;
    }

    public RegistryConfig getRegistry() {
        return CollectionUtils.isEmpty(registries) ? null : registries.get(0);
    }

    public void setRegistry(RegistryConfig registry) {
        List<RegistryConfig> registries = new ArrayList<>(1);
        registries.add(registry);
        setRegistries(registries);
    }

    public List<RegistryConfig> getRegistries() {
        return registries;
    }

    @SuppressWarnings({"unchecked"})
    public void setRegistries(List<? extends RegistryConfig> registries) {
        ConfigManager.getInstance().addRegistries((List<RegistryConfig>) registries);
        this.registries = (List<RegistryConfig>) registries;
    }

    @Parameter(excluded = true)
    public String getRegistryIds() {
        return registryIds;
    }

    public void setRegistryIds(String registryIds) {
        this.registryIds = registryIds;
    }

    public MonitorConfig getMonitor() {
        return monitor;
    }

    public void setMonitor(String monitor) {
        setMonitor(new MonitorConfig(monitor));
    }

    public void setMonitor(MonitorConfig monitor) {
        ConfigManager.getInstance().setMonitor(monitor);
        this.monitor = monitor;
    }

    public String getOwner() {
        return owner;
    }

    public void setOwner(String owner) {
        checkMultiName("owner", owner);
        this.owner = owner;
    }

    public ConfigCenterConfig getConfigCenter() {
        return configCenter;
    }

    public void setConfigCenter(ConfigCenterConfig configCenter) {
        ConfigManager.getInstance().setConfigCenter(configCenter);
        this.configCenter = configCenter;
    }

    public Integer getCallbacks() {
        return callbacks;
    }

    public void setCallbacks(Integer callbacks) {
        this.callbacks = callbacks;
    }

    public String getOnconnect() {
        return onconnect;
    }

    public void setOnconnect(String onconnect) {
        this.onconnect = onconnect;
    }

    public String getOndisconnect() {
        return ondisconnect;
    }

    public void setOndisconnect(String ondisconnect) {
        this.ondisconnect = ondisconnect;
    }

    public String getScope() {
        return scope;
    }

    public void setScope(String scope) {
        this.scope = scope;
    }

    public MetadataReportConfig getMetadataReportConfig() {
        return metadataReportConfig;
    }

    public void setMetadataReportConfig(MetadataReportConfig metadataReportConfig) {
        this.metadataReportConfig = metadataReportConfig;
    }

    public MetricsConfig getMetrics() {
        return metrics;
    }

    public void setMetrics(MetricsConfig metrics) {
        this.metrics = metrics;
    }

    @Parameter(key = TAG_KEY, useKeyAsProperty = false)
    public String getTag() {
        return tag;
    }

    public void setTag(String tag) {
        this.tag = tag;
    }
}<|MERGE_RESOLUTION|>--- conflicted
+++ resolved
@@ -367,13 +367,8 @@
      */
     protected URL loadMonitor(URL registryURL) {
         checkMonitor();
-<<<<<<< HEAD
         Map<String, String> map = new HashMap<>();
-        map.put(Constants.INTERFACE_KEY, MonitorService.class.getName());
-=======
-        Map<String, String> map = new HashMap<String, String>();
         map.put(INTERFACE_KEY, MonitorService.class.getName());
->>>>>>> 4f9d8960
         appendRuntimeParameters(map);
         //set ip
         String hostToRegistry = ConfigUtils.getSystemProperty(DUBBO_IP_TO_REGISTRY);
