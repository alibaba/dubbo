/*
 * Licensed to the Apache Software Foundation (ASF) under one or more
 * contributor license agreements.  See the NOTICE file distributed with
 * this work for additional information regarding copyright ownership.
 * The ASF licenses this file to You under the Apache License, Version 2.0
 * (the "License"); you may not use this file except in compliance with
 * the License.  You may obtain a copy of the License at
 *
 *     http://www.apache.org/licenses/LICENSE-2.0
 *
 * Unless required by applicable law or agreed to in writing, software
 * distributed under the License is distributed on an "AS IS" BASIS,
 * WITHOUT WARRANTIES OR CONDITIONS OF ANY KIND, either express or implied.
 * See the License for the specific language governing permissions and
 * limitations under the License.
 */
package org.apache.dubbo.config.bootstrap;

import org.apache.dubbo.common.URL;
import org.apache.dubbo.common.config.ConfigurationUtils;
import org.apache.dubbo.common.config.Environment;
import org.apache.dubbo.common.config.configcenter.DynamicConfiguration;
import org.apache.dubbo.common.config.configcenter.DynamicConfigurationFactory;
import org.apache.dubbo.common.config.configcenter.wrapper.CompositeDynamicConfiguration;
import org.apache.dubbo.common.extension.ExtensionLoader;
import org.apache.dubbo.common.lang.ShutdownHookCallbacks;
import org.apache.dubbo.common.logger.Logger;
import org.apache.dubbo.common.logger.LoggerFactory;
import org.apache.dubbo.common.threadpool.concurrent.ScheduledCompletableFuture;
import org.apache.dubbo.common.threadpool.manager.ExecutorRepository;
import org.apache.dubbo.common.utils.ArrayUtils;
import org.apache.dubbo.common.utils.CollectionUtils;
import org.apache.dubbo.common.utils.ConfigUtils;
import org.apache.dubbo.common.utils.StringUtils;
import org.apache.dubbo.config.AbstractConfig;
import org.apache.dubbo.config.ApplicationConfig;
import org.apache.dubbo.config.ConfigCenterConfig;
import org.apache.dubbo.config.ConsumerConfig;
import org.apache.dubbo.config.DubboShutdownHook;
import org.apache.dubbo.config.MetadataReportConfig;
import org.apache.dubbo.config.MetricsConfig;
import org.apache.dubbo.config.ModuleConfig;
import org.apache.dubbo.config.MonitorConfig;
import org.apache.dubbo.config.ProtocolConfig;
import org.apache.dubbo.config.ProviderConfig;
import org.apache.dubbo.config.ReferenceConfig;
import org.apache.dubbo.config.ReferenceConfigBase;
import org.apache.dubbo.config.RegistryConfig;
import org.apache.dubbo.config.ServiceConfig;
import org.apache.dubbo.config.ServiceConfigBase;
import org.apache.dubbo.config.SslConfig;
import org.apache.dubbo.config.bootstrap.builders.ApplicationBuilder;
import org.apache.dubbo.config.bootstrap.builders.ConsumerBuilder;
import org.apache.dubbo.config.bootstrap.builders.ProtocolBuilder;
import org.apache.dubbo.config.bootstrap.builders.ProviderBuilder;
import org.apache.dubbo.config.bootstrap.builders.ReferenceBuilder;
import org.apache.dubbo.config.bootstrap.builders.RegistryBuilder;
import org.apache.dubbo.config.bootstrap.builders.ServiceBuilder;
import org.apache.dubbo.config.context.ConfigManager;
import org.apache.dubbo.config.metadata.ConfigurableMetadataServiceExporter;
import org.apache.dubbo.config.utils.ConfigValidationUtils;
import org.apache.dubbo.config.utils.ReferenceConfigCache;
import org.apache.dubbo.metadata.MetadataService;
import org.apache.dubbo.metadata.MetadataServiceExporter;
import org.apache.dubbo.metadata.WritableMetadataService;
import org.apache.dubbo.metadata.report.MetadataReportFactory;
import org.apache.dubbo.metadata.report.MetadataReportInstance;
import org.apache.dubbo.metadata.report.support.AbstractMetadataReportFactory;
import org.apache.dubbo.registry.client.DefaultServiceInstance;
import org.apache.dubbo.registry.client.ServiceInstance;
import org.apache.dubbo.registry.client.metadata.MetadataUtils;
import org.apache.dubbo.registry.client.metadata.ServiceInstanceMetadataUtils;
import org.apache.dubbo.registry.client.metadata.store.InMemoryWritableMetadataService;
import org.apache.dubbo.registry.client.metadata.store.RemoteMetadataServiceImpl;
import org.apache.dubbo.registry.support.AbstractRegistryFactory;
import org.apache.dubbo.rpc.Protocol;
import org.apache.dubbo.rpc.model.ApplicationModel;

import java.io.IOException;
import java.util.ArrayList;
import java.util.Arrays;
import java.util.Collection;
import java.util.HashMap;
import java.util.LinkedHashMap;
import java.util.List;
import java.util.Map;
import java.util.Set;
import java.util.concurrent.CompletableFuture;
import java.util.concurrent.ExecutorService;
import java.util.concurrent.Future;
import java.util.concurrent.TimeUnit;
import java.util.concurrent.atomic.AtomicBoolean;
import java.util.concurrent.locks.Condition;
import java.util.concurrent.locks.Lock;
import java.util.concurrent.locks.ReentrantLock;
import java.util.function.Consumer;
import java.util.function.Supplier;

import static java.lang.String.format;
import static java.util.Collections.singletonList;
import static java.util.concurrent.Executors.newSingleThreadExecutor;
import static org.apache.dubbo.common.config.ConfigurationUtils.parseProperties;
import static org.apache.dubbo.common.config.configcenter.DynamicConfiguration.getDynamicConfiguration;
import static org.apache.dubbo.common.constants.CommonConstants.DEFAULT_METADATA_STORAGE_TYPE;
import static org.apache.dubbo.common.constants.CommonConstants.DUBBO;
import static org.apache.dubbo.common.constants.CommonConstants.REGISTRY_SPLIT_PATTERN;
import static org.apache.dubbo.common.constants.CommonConstants.REMOTE_METADATA_STORAGE_TYPE;
import static org.apache.dubbo.common.extension.ExtensionLoader.getExtensionLoader;
import static org.apache.dubbo.common.function.ThrowableAction.execute;
import static org.apache.dubbo.common.utils.StringUtils.isEmpty;
import static org.apache.dubbo.common.utils.StringUtils.isNotEmpty;
import static org.apache.dubbo.metadata.MetadataConstants.DEFAULT_METADATA_PUBLISH_DELAY;
import static org.apache.dubbo.metadata.MetadataConstants.METADATA_PUBLISH_DELAY_KEY;
import static org.apache.dubbo.metadata.WritableMetadataService.getDefaultExtension;
import static org.apache.dubbo.registry.client.metadata.ServiceInstanceMetadataUtils.calInstanceRevision;
import static org.apache.dubbo.registry.client.metadata.ServiceInstanceMetadataUtils.setMetadataStorageType;
import static org.apache.dubbo.registry.support.AbstractRegistryFactory.getServiceDiscoveries;
import static org.apache.dubbo.remoting.Constants.CLIENT_KEY;

/**
 * See {@link ApplicationModel} and {@link ExtensionLoader} for why this class is designed to be singleton.
 * <p>
 * The bootstrap class of Dubbo
 * <p>
 * Get singleton instance by calling static method {@link #getInstance()}.
 * Designed as singleton because some classes inside Dubbo, such as ExtensionLoader, are designed only for one instance per process.
 *
 * @since 2.7.5
 */
public class DubboBootstrap {

    public static final String DEFAULT_REGISTRY_ID = "REGISTRY#DEFAULT";

    public static final String DEFAULT_PROTOCOL_ID = "PROTOCOL#DEFAULT";

    public static final String DEFAULT_SERVICE_ID = "SERVICE#DEFAULT";

    public static final String DEFAULT_REFERENCE_ID = "REFERENCE#DEFAULT";

    public static final String DEFAULT_PROVIDER_ID = "PROVIDER#DEFAULT";

    public static final String DEFAULT_CONSUMER_ID = "CONSUMER#DEFAULT";

    private static final String NAME = DubboBootstrap.class.getSimpleName();

    private final Logger logger = LoggerFactory.getLogger(getClass());

    private static volatile DubboBootstrap instance;

    private final AtomicBoolean awaited = new AtomicBoolean(false);

    private final Lock lock = new ReentrantLock();

    private final Condition condition = lock.newCondition();

    private final Lock destroyLock = new ReentrantLock();

    private final ExecutorService executorService = newSingleThreadExecutor();

    private final ExecutorRepository executorRepository = getExtensionLoader(ExecutorRepository.class).getDefaultExtension();

    private final ConfigManager configManager;

    private final Environment environment;

    private ReferenceConfigCache cache;

    private volatile boolean exportAsync;

    private volatile boolean referAsync;

    private AtomicBoolean initialized = new AtomicBoolean(false);

    private AtomicBoolean started = new AtomicBoolean(false);

    private AtomicBoolean startup = new AtomicBoolean(true);

    private AtomicBoolean destroyed = new AtomicBoolean(false);

    private AtomicBoolean shutdown = new AtomicBoolean(false);

    private volatile ServiceInstance serviceInstance;

    private volatile MetadataService metadataService;

    private volatile MetadataServiceExporter metadataServiceExporter;

    private List<ServiceConfigBase<?>> exportedServices = new ArrayList<>();

    private List<Future<?>> asyncExportingFutures = new ArrayList<>();

    private List<CompletableFuture<Object>> asyncReferringFutures = new ArrayList<>();

    private static boolean ignoreConfigState;

    /**
     * See {@link ApplicationModel} and {@link ExtensionLoader} for why DubboBootstrap is designed to be singleton.
     */
    public static DubboBootstrap getInstance() {
        if (instance == null) {
            synchronized (DubboBootstrap.class) {
                if (instance == null) {
                    instance = new DubboBootstrap();
                }
            }
        }
        return instance;
    }

    /**
     * Try reset dubbo status for new instance.
     *
     * @deprecated For testing purposes only
     */
    @Deprecated
    public static void reset() {
        reset(true);
    }

    /**
     * Try reset dubbo status for new instance.
     *
     * @deprecated For testing purposes only
     */
    @Deprecated
    public static void reset(boolean destroy) {
        ConfigUtils.setProperties(null);
        DubboBootstrap.ignoreConfigState = true;
        if (destroy) {
            if (instance != null) {
                instance.destroy();
                instance = null;
            }
            ApplicationModel.reset();
            MetadataReportInstance.reset();
            AbstractMetadataReportFactory.reset();
            AbstractRegistryFactory.reset();
            ExtensionLoader.resetExtensionLoader(DynamicConfigurationFactory.class);
            ExtensionLoader.resetExtensionLoader(MetadataReportFactory.class);
            ExtensionLoader.destroyAll();
        } else {
            instance = null;
            ApplicationModel.reset();
        }
    }

    private DubboBootstrap() {
        configManager = ApplicationModel.getConfigManager();
        environment = ApplicationModel.getEnvironment();

        DubboShutdownHook.getDubboShutdownHook().register();
        ShutdownHookCallbacks.INSTANCE.addCallback(DubboBootstrap.this::destroy);
    }

    public ConfigManager getConfigManager() {
        return configManager;
    }

    public void unRegisterShutdownHook() {
        DubboShutdownHook.getDubboShutdownHook().unregister();
    }

    private boolean isOnlyRegisterProvider() {
        Boolean registerConsumer = getApplication().getRegisterConsumer();
        return registerConsumer == null || !registerConsumer;
    }

    private String getMetadataType() {
        String type = getApplication().getMetadataType();
        if (StringUtils.isEmpty(type)) {
            type = DEFAULT_METADATA_STORAGE_TYPE;
        }
        return type;
    }

    public DubboBootstrap metadataReport(MetadataReportConfig metadataReportConfig) {
        configManager.addMetadataReport(metadataReportConfig);
        return this;
    }

    public DubboBootstrap metadataReports(List<MetadataReportConfig> metadataReportConfigs) {
        if (CollectionUtils.isEmpty(metadataReportConfigs)) {
            return this;
        }

        configManager.addMetadataReports(metadataReportConfigs);
        return this;
    }

    // {@link ApplicationConfig} correlative methods

    /**
     * Set the name of application
     *
     * @param name the name of application
     * @return current {@link DubboBootstrap} instance
     */
    public DubboBootstrap application(String name) {
        return application(name, builder -> {
            // DO NOTHING
        });
    }

    /**
     * Set the name of application and it's future build
     *
     * @param name            the name of application
     * @param consumerBuilder {@link ApplicationBuilder}
     * @return current {@link DubboBootstrap} instance
     */
    public DubboBootstrap application(String name, Consumer<ApplicationBuilder> consumerBuilder) {
        ApplicationBuilder builder = createApplicationBuilder(name);
        consumerBuilder.accept(builder);
        return application(builder.build());
    }

    /**
     * Set the {@link ApplicationConfig}
     *
     * @param applicationConfig the {@link ApplicationConfig}
     * @return current {@link DubboBootstrap} instance
     */
    public DubboBootstrap application(ApplicationConfig applicationConfig) {
        configManager.setApplication(applicationConfig);
        return this;
    }


    // {@link RegistryConfig} correlative methods

    /**
     * Add an instance of {@link RegistryConfig} with {@link #DEFAULT_REGISTRY_ID default ID}
     *
     * @param consumerBuilder the {@link Consumer} of {@link RegistryBuilder}
     * @return current {@link DubboBootstrap} instance
     */
    public DubboBootstrap registry(Consumer<RegistryBuilder> consumerBuilder) {
        return registry(DEFAULT_REGISTRY_ID, consumerBuilder);
    }

    /**
     * Add an instance of {@link RegistryConfig} with the specified ID
     *
     * @param id              the {@link RegistryConfig#getId() id}  of {@link RegistryConfig}
     * @param consumerBuilder the {@link Consumer} of {@link RegistryBuilder}
     * @return current {@link DubboBootstrap} instance
     */
    public DubboBootstrap registry(String id, Consumer<RegistryBuilder> consumerBuilder) {
        RegistryBuilder builder = createRegistryBuilder(id);
        consumerBuilder.accept(builder);
        return registry(builder.build());
    }

    /**
     * Add an instance of {@link RegistryConfig}
     *
     * @param registryConfig an instance of {@link RegistryConfig}
     * @return current {@link DubboBootstrap} instance
     */
    public DubboBootstrap registry(RegistryConfig registryConfig) {
        configManager.addRegistry(registryConfig);
        return this;
    }

    /**
     * Add an instance of {@link RegistryConfig}
     *
     * @param registryConfigs the multiple instances of {@link RegistryConfig}
     * @return current {@link DubboBootstrap} instance
     */
    public DubboBootstrap registries(List<RegistryConfig> registryConfigs) {
        if (CollectionUtils.isEmpty(registryConfigs)) {
            return this;
        }
        registryConfigs.forEach(this::registry);
        return this;
    }


    // {@link ProtocolConfig} correlative methods
    public DubboBootstrap protocol(Consumer<ProtocolBuilder> consumerBuilder) {
        return protocol(DEFAULT_PROTOCOL_ID, consumerBuilder);
    }

    public DubboBootstrap protocol(String id, Consumer<ProtocolBuilder> consumerBuilder) {
        ProtocolBuilder builder = createProtocolBuilder(id);
        consumerBuilder.accept(builder);
        return protocol(builder.build());
    }

    public DubboBootstrap protocol(ProtocolConfig protocolConfig) {
        return protocols(singletonList(protocolConfig));
    }

    public DubboBootstrap protocols(List<ProtocolConfig> protocolConfigs) {
        if (CollectionUtils.isEmpty(protocolConfigs)) {
            return this;
        }
        configManager.addProtocols(protocolConfigs);
        return this;
    }

    // {@link ServiceConfig} correlative methods
    public <S> DubboBootstrap service(Consumer<ServiceBuilder<S>> consumerBuilder) {
        return service(DEFAULT_SERVICE_ID, consumerBuilder);
    }

    public <S> DubboBootstrap service(String id, Consumer<ServiceBuilder<S>> consumerBuilder) {
        ServiceBuilder builder = createServiceBuilder(id);
        consumerBuilder.accept(builder);
        return service(builder.build());
    }

    public DubboBootstrap service(ServiceConfig<?> serviceConfig) {
        serviceConfig.setBootstrap(this);
        configManager.addService(serviceConfig);
        return this;
    }

    public DubboBootstrap services(List<ServiceConfig> serviceConfigs) {
        if (CollectionUtils.isEmpty(serviceConfigs)) {
            return this;
        }
        serviceConfigs.forEach(configManager::addService);
        return this;
    }

    // {@link Reference} correlative methods
    public <S> DubboBootstrap reference(Consumer<ReferenceBuilder<S>> consumerBuilder) {
        return reference(DEFAULT_REFERENCE_ID, consumerBuilder);
    }

    public <S> DubboBootstrap reference(String id, Consumer<ReferenceBuilder<S>> consumerBuilder) {
        ReferenceBuilder builder = createReferenceBuilder(id);
        consumerBuilder.accept(builder);
        return reference(builder.build());
    }

    public DubboBootstrap reference(ReferenceConfig<?> referenceConfig) {
        referenceConfig.setBootstrap(this);
        configManager.addReference(referenceConfig);
        return this;
    }

    public DubboBootstrap references(List<ReferenceConfig> referenceConfigs) {
        if (CollectionUtils.isEmpty(referenceConfigs)) {
            return this;
        }

        referenceConfigs.forEach(configManager::addReference);
        return this;
    }

    // {@link ProviderConfig} correlative methods
    public DubboBootstrap provider(Consumer<ProviderBuilder> builderConsumer) {
        return provider(DEFAULT_PROVIDER_ID, builderConsumer);
    }

    public DubboBootstrap provider(String id, Consumer<ProviderBuilder> builderConsumer) {
        ProviderBuilder builder = createProviderBuilder(id);
        builderConsumer.accept(builder);
        return provider(builder.build());
    }

    public DubboBootstrap provider(ProviderConfig providerConfig) {
        return providers(singletonList(providerConfig));
    }

    public DubboBootstrap providers(List<ProviderConfig> providerConfigs) {
        if (CollectionUtils.isEmpty(providerConfigs)) {
            return this;
        }

        providerConfigs.forEach(configManager::addProvider);
        return this;
    }

    // {@link ConsumerConfig} correlative methods
    public DubboBootstrap consumer(Consumer<ConsumerBuilder> builderConsumer) {
        return consumer(DEFAULT_CONSUMER_ID, builderConsumer);
    }

    public DubboBootstrap consumer(String id, Consumer<ConsumerBuilder> builderConsumer) {
        ConsumerBuilder builder = createConsumerBuilder(id);
        builderConsumer.accept(builder);
        return consumer(builder.build());
    }

    public DubboBootstrap consumer(ConsumerConfig consumerConfig) {
        return consumers(singletonList(consumerConfig));
    }

    public DubboBootstrap consumers(List<ConsumerConfig> consumerConfigs) {
        if (CollectionUtils.isEmpty(consumerConfigs)) {
            return this;
        }

        consumerConfigs.forEach(configManager::addConsumer);
        return this;
    }

    // {@link ConfigCenterConfig} correlative methods
    public DubboBootstrap configCenter(ConfigCenterConfig configCenterConfig) {
        return configCenters(singletonList(configCenterConfig));
    }

    public DubboBootstrap configCenters(List<ConfigCenterConfig> configCenterConfigs) {
        if (CollectionUtils.isEmpty(configCenterConfigs)) {
            return this;
        }
        configManager.addConfigCenters(configCenterConfigs);
        return this;
    }

    public DubboBootstrap monitor(MonitorConfig monitor) {
        configManager.setMonitor(monitor);
        return this;
    }

    public DubboBootstrap metrics(MetricsConfig metrics) {
        configManager.setMetrics(metrics);
        return this;
    }

    public DubboBootstrap module(ModuleConfig module) {
        configManager.setModule(module);
        return this;
    }

    public DubboBootstrap ssl(SslConfig sslConfig) {
        configManager.setSsl(sslConfig);
        return this;
    }

    public DubboBootstrap cache(ReferenceConfigCache cache) {
        this.cache = cache;
        return this;
    }

    public ReferenceConfigCache getCache() {
        if (cache == null) {
            cache = ReferenceConfigCache.getCache();
        }
        return cache;
    }

    public DubboBootstrap exportAsync() {
        this.exportAsync = true;
        return this;
    }

    public DubboBootstrap referAsync() {
        this.referAsync = true;
        return this;
    }

    /**
     * Initialize
     */
    public void initialize() {
        if (!initialized.compareAndSet(false, true)) {
            return;
        }

        ApplicationModel.initFrameworkExts();

        startConfigCenter();

        loadConfigsFromProps();

        checkGlobalConfigs();

        // @since 2.7.8
        startMetadataCenter();

        initMetadataService();

        if (logger.isInfoEnabled()) {
            logger.info(NAME + " has been initialized!");
        }
    }

    private void checkGlobalConfigs() {
        // check config types (ignore metadata-center)
        List<Class<? extends AbstractConfig>> multipleConfigTypes = Arrays.asList(
                ApplicationConfig.class,
                ProtocolConfig.class,
                RegistryConfig.class,
                MetadataReportConfig.class,
                ProviderConfig.class,
                ConsumerConfig.class,
                MonitorConfig.class,
                ModuleConfig.class,
                MetricsConfig.class,
                SslConfig.class);

        for (Class<? extends AbstractConfig> configType : multipleConfigTypes) {
            checkDefaultAndValidateConfigs(configType);
        }

        // check port conflicts
        Map<Integer, ProtocolConfig> protocolPortMap = new LinkedHashMap<>();
        for (ProtocolConfig protocol : configManager.getProtocols()) {
            Integer port = protocol.getPort();
            if (port == null || port == -1) {
                continue;
            }
            ProtocolConfig prevProtocol = protocolPortMap.get(port);
            if (prevProtocol != null) {
                throw new IllegalStateException("Duplicated port used by protocol configs, port: " + port +
                        ", configs: " + Arrays.asList(prevProtocol, protocol));
            }
            protocolPortMap.put(port, protocol);
        }

        // check reference and service
        for (ReferenceConfigBase<?> reference : configManager.getReferences()) {
            reference.refresh();
        }
        for (ServiceConfigBase service : configManager.getServices()) {
            service.refresh();
        }
    }

    private <T extends AbstractConfig> void checkDefaultAndValidateConfigs(Class<T> configType) {
        boolean needValid = (configType == MetadataReportConfig.class);
        try {
            if (shouldAddDefaultConfig(configType)) {
                T config = configType.newInstance();
                config.refresh();
                if (!needValid || config.isValid()) {
                    configManager.addConfig(config);
                } else {
                    logger.info("Ignore invalid config: " + config);
                }
            }
        } catch (Exception e) {
            throw new IllegalStateException("Add default config failed: " + configType.getSimpleName(), e);
        }

        //validate configs
        Collection<T> configs = configManager.getConfigs(configType);
        for (T config : configs) {
            validateConfig(config);
        }

        // check required default
        if (configType != MetadataReportConfig.class && configs.isEmpty()) {
            throw new IllegalStateException("Default config not found for " + configType.getSimpleName());
        }
    }

    private <T extends AbstractConfig> void validateConfig(T config) {
        if (config instanceof ProtocolConfig) {
            ConfigValidationUtils.validateProtocolConfig((ProtocolConfig) config);
        } else if (config instanceof RegistryConfig) {
            ConfigValidationUtils.validateRegistryConfig((RegistryConfig) config);
        } else if (config instanceof MetadataReportConfig) {
            ConfigValidationUtils.validateMetadataConfig((MetadataReportConfig) config);
        } else if (config instanceof ProviderConfig) {
            ConfigValidationUtils.validateProviderConfig((ProviderConfig) config);
        } else if (config instanceof ConsumerConfig) {
            ConfigValidationUtils.validateConsumerConfig((ConsumerConfig) config);
        } else if (config instanceof ApplicationConfig) {
            ConfigValidationUtils.validateApplicationConfig((ApplicationConfig) config);
        } else if (config instanceof MonitorConfig) {
            ConfigValidationUtils.validateMonitorConfig((MonitorConfig) config);
        } else if (config instanceof ModuleConfig) {
            ConfigValidationUtils.validateModuleConfig((ModuleConfig) config);
        } else if (config instanceof MetricsConfig) {
            ConfigValidationUtils.validateMetricsConfig((MetricsConfig) config);
        } else if (config instanceof SslConfig) {
            ConfigValidationUtils.validateSslConfig((SslConfig) config);
        }
    }

    private <T extends AbstractConfig> boolean shouldAddDefaultConfig(Class<T> clazz) {
        return configManager.getDefaultConfigs(clazz).isEmpty();
    }

    private void startConfigCenter() {

        // load application config
        loadConfigs(ApplicationConfig.class);

        // load config centers
        loadConfigs(ConfigCenterConfig.class);

        useRegistryAsConfigCenterIfNecessary();

        // check Config Center
        Collection<ConfigCenterConfig> configCenters = configManager.getConfigCenters();
        if (CollectionUtils.isEmpty(configCenters)) {
            ConfigCenterConfig configCenterConfig = new ConfigCenterConfig();
            configCenterConfig.refresh();
            ConfigValidationUtils.validateConfigCenterConfig(configCenterConfig);
            if (configCenterConfig.isValid()) {
                configManager.addConfigCenter(configCenterConfig);
                configCenters = configManager.getConfigCenters();
            }
        } else {
            for (ConfigCenterConfig configCenterConfig : configCenters) {
                configCenterConfig.refresh();
                ConfigValidationUtils.validateConfigCenterConfig(configCenterConfig);
            }
        }

        if (CollectionUtils.isNotEmpty(configCenters)) {
            CompositeDynamicConfiguration compositeDynamicConfiguration = new CompositeDynamicConfiguration();
            for (ConfigCenterConfig configCenter : configCenters) {
                compositeDynamicConfiguration.addConfiguration(prepareEnvironment(configCenter));
            }
            environment.setDynamicConfiguration(compositeDynamicConfiguration);
        }
        configManager.refreshAll();
    }

    private void startMetadataCenter() {

        useRegistryAsMetadataCenterIfNecessary();

        ApplicationConfig applicationConfig = getApplication();

        String metadataType = applicationConfig.getMetadataType();
        // FIXME, multiple metadata config support.
        Collection<MetadataReportConfig> metadataReportConfigs = configManager.getMetadataConfigs();
        if (CollectionUtils.isEmpty(metadataReportConfigs)) {
            if (REMOTE_METADATA_STORAGE_TYPE.equals(metadataType)) {
                throw new IllegalStateException("No MetadataConfig found, Metadata Center address is required when 'metadata=remote' is enabled.");
            }
            return;
        }

        for (MetadataReportConfig metadataReportConfig : metadataReportConfigs) {
            ConfigValidationUtils.validateMetadataConfig(metadataReportConfig);
            if (!metadataReportConfig.isValid()) {
                return;
            }
            MetadataReportInstance.init(metadataReportConfig);
        }
    }

    /**
     * For compatibility purpose, use registry as the default config center when
     * there's no config center specified explicitly and
     * useAsConfigCenter of registryConfig is null or true
     */
    private void useRegistryAsConfigCenterIfNecessary() {
        // we use the loading status of DynamicConfiguration to decide whether ConfigCenter has been initiated.
        if (environment.getDynamicConfiguration().isPresent()) {
            return;
        }

        if (CollectionUtils.isNotEmpty(configManager.getConfigCenters())) {
            return;
        }

        // load registry
        loadConfigs(RegistryConfig.class);

        List<RegistryConfig> defaultRegistries = configManager.getDefaultRegistries();
        if (defaultRegistries.size() > 0) {
            defaultRegistries
                    .stream()
                    .filter(this::isUsedRegistryAsConfigCenter)
                    .map(this::registryAsConfigCenter)
                    .forEach(configManager::addConfigCenter);

            logger.info("use registry as config-center: " + configManager.getConfigCenters());
        }
    }

    private boolean isUsedRegistryAsConfigCenter(RegistryConfig registryConfig) {
        return isUsedRegistryAsCenter(registryConfig, registryConfig::getUseAsConfigCenter, "config",
                DynamicConfigurationFactory.class);
    }

    private ConfigCenterConfig registryAsConfigCenter(RegistryConfig registryConfig) {
        String protocol = registryConfig.getProtocol();
        Integer port = registryConfig.getPort();
        String id = "config-center-" + protocol + "-" + port;
        ConfigCenterConfig cc = new ConfigCenterConfig();
        cc.setId(id);
        if (cc.getParameters() == null) {
            cc.setParameters(new HashMap<>());
        }
        if (registryConfig.getParameters() != null) {
            cc.getParameters().putAll(registryConfig.getParameters()); // copy the parameters
        }
        cc.getParameters().put(CLIENT_KEY, registryConfig.getClient());
        cc.setProtocol(protocol);
        cc.setPort(port);
        if (StringUtils.isNotEmpty(registryConfig.getGroup())) {
            cc.setGroup(registryConfig.getGroup());
        }
        cc.setAddress(getRegistryCompatibleAddress(registryConfig));
        cc.setNamespace(registryConfig.getGroup());
        cc.setUsername(registryConfig.getUsername());
        cc.setPassword(registryConfig.getPassword());
        if (registryConfig.getTimeout() != null) {
            cc.setTimeout(registryConfig.getTimeout().longValue());
        }
        cc.setHighestPriority(false);
        return cc;
    }

    private void useRegistryAsMetadataCenterIfNecessary() {

        Collection<MetadataReportConfig> metadataConfigs = configManager.getMetadataConfigs();

        if (CollectionUtils.isNotEmpty(metadataConfigs)) {
            return;
        }

        List<RegistryConfig> defaultRegistries = configManager.getDefaultRegistries();
        if (defaultRegistries.size() > 0) {
            defaultRegistries
                    .stream()
                    .filter(this::isUsedRegistryAsMetadataCenter)
                    .map(this::registryAsMetadataCenter)
                    .forEach(configManager::addMetadataReport);

            logger.info("use registry as metadata-center: " + configManager.getMetadataConfigs());
        }
    }

    private boolean isUsedRegistryAsMetadataCenter(RegistryConfig registryConfig) {
        return isUsedRegistryAsCenter(registryConfig, registryConfig::getUseAsMetadataCenter, "metadata",
                MetadataReportFactory.class);
    }

    /**
     * Is used the specified registry as a center infrastructure
     *
     * @param registryConfig       the {@link RegistryConfig}
     * @param usedRegistryAsCenter the configured value on
     * @param centerType           the type name of center
     * @param extensionClass       an extension class of a center infrastructure
     * @return
     * @since 2.7.8
     */
    private boolean isUsedRegistryAsCenter(RegistryConfig registryConfig, Supplier<Boolean> usedRegistryAsCenter,
                                           String centerType,
                                           Class<?> extensionClass) {
        final boolean supported;

        Boolean configuredValue = usedRegistryAsCenter.get();
        if (configuredValue != null) { // If configured, take its value.
            supported = configuredValue.booleanValue();
        } else {                       // Or check the extension existence
            String protocol = registryConfig.getProtocol();
            supported = supportsExtension(extensionClass, protocol);
            if (logger.isInfoEnabled()) {
                logger.info(format("No value is configured in the registry, the %s extension[name : %s] %s as the %s center"
                        , extensionClass.getSimpleName(), protocol, supported ? "supports" : "does not support", centerType));
            }
        }

        if (logger.isInfoEnabled()) {
            logger.info(format("The registry[%s] will be %s as the %s center", registryConfig,
                    supported ? "used" : "not used", centerType));
        }
        return supported;
    }

    /**
     * Supports the extension with the specified class and name
     *
     * @param extensionClass the {@link Class} of extension
     * @param name           the name of extension
     * @return if supports, return <code>true</code>, or <code>false</code>
     * @since 2.7.8
     */
    private boolean supportsExtension(Class<?> extensionClass, String name) {
        if (isNotEmpty(name)) {
            ExtensionLoader extensionLoader = getExtensionLoader(extensionClass);
            return extensionLoader.hasExtension(name);
        }
        return false;
    }

    private MetadataReportConfig registryAsMetadataCenter(RegistryConfig registryConfig) {
        String protocol = registryConfig.getProtocol();
        Integer port = registryConfig.getPort();
        String id = "metadata-center-" + protocol + "-" + port;
        MetadataReportConfig metadataReportConfig = new MetadataReportConfig();
        metadataReportConfig.setId(id);
        if (metadataReportConfig.getParameters() == null) {
            metadataReportConfig.setParameters(new HashMap<>());
        }
        if (registryConfig.getParameters() != null) {
            metadataReportConfig.getParameters().putAll(registryConfig.getParameters()); // copy the parameters
        }
        metadataReportConfig.getParameters().put(CLIENT_KEY, registryConfig.getClient());
        metadataReportConfig.setGroup(registryConfig.getGroup());
        metadataReportConfig.setAddress(getRegistryCompatibleAddress(registryConfig));
        metadataReportConfig.setUsername(registryConfig.getUsername());
        metadataReportConfig.setPassword(registryConfig.getPassword());
        metadataReportConfig.setTimeout(registryConfig.getTimeout());
        return metadataReportConfig;
    }

    private String getRegistryCompatibleAddress(RegistryConfig registryConfig) {
        String registryAddress = registryConfig.getAddress();
        String[] addresses = REGISTRY_SPLIT_PATTERN.split(registryAddress);
        if (ArrayUtils.isEmpty(addresses)) {
            throw new IllegalStateException("Invalid registry address found.");
        }
        String address = addresses[0];
        // since 2.7.8
        // Issue : https://github.com/apache/dubbo/issues/6476
        StringBuilder metadataAddressBuilder = new StringBuilder();
        URL url = URL.valueOf(address);
        String protocolFromAddress = url.getProtocol();
        if (isEmpty(protocolFromAddress)) {
            // If the protocol from address is missing, is like :
            // "dubbo.registry.address = 127.0.0.1:2181"
            String protocolFromConfig = registryConfig.getProtocol();
            metadataAddressBuilder.append(protocolFromConfig).append("://");
        }
        metadataAddressBuilder.append(address);
        return metadataAddressBuilder.toString();
    }

    private void loadConfigsFromProps() {

        // application config has load before starting config center
        // load dubbo.applications.xxx
        loadConfigs(ApplicationConfig.class);

        // load dubbo.modules.xxx
        loadConfigs(ModuleConfig.class);

        // load dubbo.monitors.xxx
        loadConfigs(MonitorConfig.class);

        // load dubbo.metricses.xxx
        loadConfigs(MetricsConfig.class);

        // load multiple config types:
        // load dubbo.protocols.xxx
        loadConfigs(ProtocolConfig.class);

        // load dubbo.registries.xxx
        loadConfigs(RegistryConfig.class);

        // load dubbo.providers.xxx
        loadConfigs(ProviderConfig.class);

        // load dubbo.consumers.xxx
        loadConfigs(ConsumerConfig.class);

        // load dubbo.metadata-report.xxx
        loadConfigs(MetadataReportConfig.class);

        // config centers has bean loaded before starting config center
        //loadConfigs(ConfigCenterConfig.class);

    }

    private <T extends AbstractConfig> void loadConfigs(Class<T> cls) {
        // load multiple configs with id
        Set<String> configIds = configManager.getConfigIds(cls);
        configIds.forEach(id -> {
            if (!configManager.getConfig(cls, id).isPresent()) {
                T config = null;
                try {
                    config = cls.newInstance();
                    config.setId(id);
                } catch (Exception e) {
                    throw new IllegalStateException("create config instance failed, id: " + id + ", type:" + cls.getSimpleName());
                }

                String key = null;
                boolean addDefaultNameConfig = false;
                try {
                    // add default name config (same as id), e.g. dubbo.protocols.rest.port=1234
                    key = DUBBO + "." + AbstractConfig.getPluralTagName(cls) + "." + id + ".name";
                    if (ConfigUtils.getProperties().getProperty(key) == null) {
                        ConfigUtils.getProperties().setProperty(key, id);
                        addDefaultNameConfig = true;
                    }

                    config.refresh();
                    configManager.addConfig(config);
                } catch (Exception e) {
                    logger.error("load config failed, id: " + id + ", type:" + cls.getSimpleName(), e);
                    throw new IllegalStateException("load config failed, id: " + id + ", type:" + cls.getSimpleName());
                } finally {
                    if (addDefaultNameConfig && key != null) {
                        ConfigUtils.getProperties().remove(key);
                    }
                }
            }
        });

        // If none config of the type, try load single config
        if (configManager.getConfigs(cls).isEmpty()) {
            // load single config
            Environment env = ApplicationModel.getEnvironment();
            List<Map<String, Object>> configurationMaps = env.getConfigurationMaps();
            if (ConfigurationUtils.hasSubProperties(configurationMaps, AbstractConfig.getTypePrefix(cls))) {
                T config = null;
                try {
                    config = cls.newInstance();
                    config.refresh();
                } catch (Exception e) {
                    throw new IllegalStateException("create default config instance failed, type:" + cls.getSimpleName());
                }

                configManager.addConfig(config);
            }
        }

    }


    /**
     * Initialize {@link MetadataService} from {@link WritableMetadataService}'s extension
     */
    private void initMetadataService() {
//        startMetadataCenter();
        this.metadataService = getDefaultExtension();
        this.metadataServiceExporter = new ConfigurableMetadataServiceExporter(metadataService);
    }

    /**
     * Start the bootstrap
     */
    public DubboBootstrap start() {
        if (started.compareAndSet(false, true)) {
            startup.set(false);
            initialized.set(false);
            shutdown.set(false);
            awaited.set(false);

            initialize();
            if (logger.isInfoEnabled()) {
                logger.info(NAME + " is starting...");
            }
            // 1. export Dubbo Services
            exportServices();

            // Not only provider register
            if (!isOnlyRegisterProvider() || hasExportedServices()) {
                // 2. export MetadataService
                exportMetadataService();
                //3. Register the local ServiceInstance if required
                registerServiceInstance();
            }

            referServices();
            if (asyncExportingFutures.size() > 0) {
                new Thread(() -> {
                    try {
                        this.awaitFinish();
                    } catch (Exception e) {
                        logger.warn(NAME + " exportAsync occurred an exception.");
                    }
                    startup.set(true);
                    if (logger.isInfoEnabled()) {
                        logger.info(NAME + " is ready.");
                    }
                    ExtensionLoader<DubboBootstrapStartStopListener> exts = getExtensionLoader(DubboBootstrapStartStopListener.class);
                    exts.getSupportedExtensionInstances().forEach(ext -> ext.onStart(this));
                }).start();
            } else {
                startup.set(true);
                if (logger.isInfoEnabled()) {
                    logger.info(NAME + " is ready.");
                }
                ExtensionLoader<DubboBootstrapStartStopListener> exts = getExtensionLoader(DubboBootstrapStartStopListener.class);
                exts.getSupportedExtensionInstances().forEach(ext -> ext.onStart(this));
            }
            if (logger.isInfoEnabled()) {
                logger.info(NAME + " has started.");
            }
        }
        return this;
    }

    private boolean hasExportedServices() {
        return CollectionUtils.isNotEmpty(configManager.getServices());
    }

    /**
     * Block current thread to be await.
     *
     * @return {@link DubboBootstrap}
     */
    public DubboBootstrap await() {
        // if has been waited, no need to wait again, return immediately
        if (!awaited.get()) {
            if (!executorService.isShutdown()) {
                executeMutually(() -> {
                    while (!awaited.get()) {
                        if (logger.isInfoEnabled()) {
                            logger.info(NAME + " awaiting ...");
                        }
                        try {
                            condition.await();
                        } catch (InterruptedException e) {
                            Thread.currentThread().interrupt();
                        }
                    }
                });
            }
        }
        return this;
    }

    public DubboBootstrap awaitFinish() throws Exception {
        logger.info(NAME + " waiting services exporting / referring ...");
        if (exportAsync && asyncExportingFutures.size() > 0) {
            CompletableFuture future = CompletableFuture.allOf(asyncExportingFutures.toArray(new CompletableFuture[0]));
            future.get();
        }
        if (referAsync && asyncReferringFutures.size() > 0) {
            CompletableFuture future = CompletableFuture.allOf(asyncReferringFutures.toArray(new CompletableFuture[0]));
            future.get();
        }

        logger.info("Service export / refer finished.");
        return this;
    }

    public boolean isInitialized() {
        return initialized.get();
    }

    public boolean isStarted() {
        return started.get();
    }

    public boolean isStartup() {
        return startup.get();
    }

    public boolean isShutdown() {
        return shutdown.get();
    }


    public DubboBootstrap stop() throws IllegalStateException {
        destroy();
        return this;
    }
    /* serve for builder apis, begin */

    private ApplicationBuilder createApplicationBuilder(String name) {
        return new ApplicationBuilder().name(name);
    }

    private RegistryBuilder createRegistryBuilder(String id) {
        return new RegistryBuilder().id(id);
    }

    private ProtocolBuilder createProtocolBuilder(String id) {
        return new ProtocolBuilder().id(id);
    }

    private ServiceBuilder createServiceBuilder(String id) {
        return new ServiceBuilder().id(id);
    }

    private ReferenceBuilder createReferenceBuilder(String id) {
        return new ReferenceBuilder().id(id);
    }

    private ProviderBuilder createProviderBuilder(String id) {
        return new ProviderBuilder().id(id);
    }

    private ConsumerBuilder createConsumerBuilder(String id) {
        return new ConsumerBuilder().id(id);
    }
    /* serve for builder apis, end */

    private DynamicConfiguration prepareEnvironment(ConfigCenterConfig configCenter) {
        if (configCenter.isValid()) {
            if (!configCenter.checkOrUpdateInited()) {
                return null;
            }
            DynamicConfiguration dynamicConfiguration = getDynamicConfiguration(configCenter.toUrl());
            String configContent = dynamicConfiguration.getProperties(configCenter.getConfigFile(), configCenter.getGroup());

            String appGroup = getApplication().getName();
            String appConfigContent = null;
            if (isNotEmpty(appGroup)) {
                appConfigContent = dynamicConfiguration.getProperties
                        (isNotEmpty(configCenter.getAppConfigFile()) ? configCenter.getAppConfigFile() : configCenter.getConfigFile(),
                                appGroup
                        );
            }
            try {
                environment.updateExternalConfigMap(parseProperties(configContent));
                environment.updateAppExternalConfigMap(parseProperties(appConfigContent));
            } catch (IOException e) {
                throw new IllegalStateException("Failed to parse configurations from Config Center.", e);
            }
            return dynamicConfiguration;
        }
        return null;
    }

    /**
     * export {@link MetadataService}
     */
    private void exportMetadataService() {
        metadataServiceExporter.export();
    }

    private void unexportMetadataService() {
        if (metadataServiceExporter != null && metadataServiceExporter.isExported()) {
            metadataServiceExporter.unexport();
        }
    }

    private void exportServices() {
        for (ServiceConfigBase sc : configManager.getServices()) {
            // TODO, compatible with ServiceConfig.export()
            ServiceConfig serviceConfig = (ServiceConfig) sc;
            serviceConfig.setBootstrap(this);
            if (!serviceConfig.isRefreshed()) {
                serviceConfig.refresh();
            }

            if (exportAsync) {
                ExecutorService executor = executorRepository.getServiceExporterExecutor();
                Future<?> future = executor.submit(() -> {
                	try {
                        sc.export();
                        exportedServices.add(sc);
                	}catch (Throwable t) {
                		logger.error("export async catch error : " + t.getMessage(), t);
					}
                });
                asyncExportingFutures.add(future);
            } else {
                sc.export();
                exportedServices.add(sc);
            }
        }
    }

    private void unexportServices() {
        exportedServices.forEach(sc -> {
            configManager.removeConfig(sc);
            sc.unexport();
        });

        asyncExportingFutures.forEach(future -> {
            if (!future.isDone()) {
                future.cancel(true);
            }
        });
        asyncExportingFutures.clear();
        exportedServices.clear();
    }

    private void referServices() {
        if (cache == null) {
            cache = ReferenceConfigCache.getCache();
        }

        configManager.getReferences().forEach(rc -> {
            // TODO, compatible with  ReferenceConfig.refer()
            ReferenceConfig referenceConfig = (ReferenceConfig) rc;
            referenceConfig.setBootstrap(this);
            if (!referenceConfig.isRefreshed()) {
                referenceConfig.refresh();
            }

            if (rc.shouldInit()) {
                if (referAsync) {
                    CompletableFuture<Object> future = ScheduledCompletableFuture.submit(
                            executorRepository.getServiceExporterExecutor(),
                            () -> cache.get(rc)
                    );
                    asyncReferringFutures.add(future);
                } else {
                    cache.get(rc);
                }
            }
        });
    }

    private void unreferServices() {
        if (cache == null) {
            cache = ReferenceConfigCache.getCache();
        }

        asyncReferringFutures.forEach(future -> {
            if (!future.isDone()) {
                future.cancel(true);
            }
        });
        asyncReferringFutures.clear();
        cache.destroyAll();
    }

    private void registerServiceInstance() {
        ApplicationConfig application = getApplication();

        String serviceName = application.getName();

        ServiceInstance serviceInstance = createServiceInstance(serviceName);

        try {
            doRegisterServiceInstance(serviceInstance);
        } catch (Exception e) {
            logger.error("Register instance error", e);
        }

        // scheduled task for updating Metadata and ServiceInstance
        executorRepository.nextScheduledExecutor().scheduleAtFixedRate(() -> {
            InMemoryWritableMetadataService localMetadataService = (InMemoryWritableMetadataService) WritableMetadataService.getDefaultExtension();
            localMetadataService.blockUntilUpdated();
            try {
                ServiceInstanceMetadataUtils.refreshMetadataAndInstance(serviceInstance);
            } catch (Exception e) {
                logger.error("Refresh instance and metadata error", e);
            }
        }, 0, ConfigurationUtils.get(METADATA_PUBLISH_DELAY_KEY, DEFAULT_METADATA_PUBLISH_DELAY), TimeUnit.MILLISECONDS);
    }

    private void doRegisterServiceInstance(ServiceInstance serviceInstance) {
        // register instance only when at least one service is exported.
        if (serviceInstance.getPort() > 0) {
            publishMetadataToRemote(serviceInstance);
            logger.info("Start registering instance address to registry.");
            getServiceDiscoveries().forEach(serviceDiscovery ->
            {
                calInstanceRevision(serviceDiscovery, serviceInstance);
                if (logger.isDebugEnabled()) {
                    logger.info("Start registering instance address to registry" + serviceDiscovery.getUrl() + ", instance " + serviceInstance);
                }
                // register metadata
                serviceDiscovery.register(serviceInstance);
            });
        }
    }

    private void publishMetadataToRemote(ServiceInstance serviceInstance) {
//        InMemoryWritableMetadataService localMetadataService = (InMemoryWritableMetadataService)WritableMetadataService.getDefaultExtension();
//        localMetadataService.blockUntilUpdated();
        if (logger.isInfoEnabled()) {
            logger.info("Start publishing metadata to remote center, this only makes sense for applications enabled remote metadata center.");
        }
        RemoteMetadataServiceImpl remoteMetadataService = MetadataUtils.getRemoteMetadataService();
        remoteMetadataService.publishMetadata(serviceInstance.getServiceName());
    }

    private void unregisterServiceInstance() {
        if (serviceInstance != null) {
            getServiceDiscoveries().forEach(serviceDiscovery -> {
                serviceDiscovery.unregister(serviceInstance);
            });
        }
    }

    private ServiceInstance createServiceInstance(String serviceName) {
        this.serviceInstance = new DefaultServiceInstance(serviceName);
        setMetadataStorageType(serviceInstance, getMetadataType());
        ServiceInstanceMetadataUtils.customizeInstance(this.serviceInstance);
        return this.serviceInstance;
    }

    public void destroy() {
        if (destroyLock.tryLock()
                && shutdown.compareAndSet(false, true)) {
            try {
                if (destroyed.compareAndSet(false, true)) {
                    if (started.compareAndSet(true, false)) {
                        unregisterServiceInstance();
                        unexportMetadataService();
                        unexportServices();
                        unreferServices();
                    }

                    destroyRegistries();
<<<<<<< HEAD
                    destroyProtocols();
=======

>>>>>>> ee4d9091
                    destroyServiceDiscoveries();

                    // check config
                    checkConfigState();

                    clear();
                    shutdown();
                    release();
                    ExtensionLoader<DubboBootstrapStartStopListener> exts = getExtensionLoader(DubboBootstrapStartStopListener.class);
                    exts.getSupportedExtensionInstances().forEach(ext -> ext.onStop(this));
                }
            } finally {
                initialized.set(false);
                startup.set(false);
                destroyLock.unlock();
            }
        }
    }

    private void checkConfigState() {
        // config manager should not be cleared at this moment
        if (!ignoreConfigState && !configManager.getApplication().isPresent()) {
            logger.error("Dubbo config was cleaned prematurely");
            throw new IllegalStateException("Dubbo config was cleaned prematurely");
        }
    }

    private void destroyRegistries() {
        AbstractRegistryFactory.destroyAll();
    }

    /**
     * Destroy all the protocols.
     */
    private void destroyProtocols() {
        ExtensionLoader<Protocol> loader = ExtensionLoader.getExtensionLoader(Protocol.class);
        for (String protocolName : loader.getLoadedExtensions()) {
            try {
                Protocol protocol = loader.getLoadedExtension(protocolName);
                if (protocol != null) {
                    protocol.destroy();
                }
            } catch (Throwable t) {
                logger.warn(t.getMessage(), t);
            }
        }
    }

    private void destroyServiceDiscoveries() {
        getServiceDiscoveries().forEach(serviceDiscovery -> {
            execute(serviceDiscovery::destroy);
        });
        if (logger.isDebugEnabled()) {
            logger.debug(NAME + "'s all ServiceDiscoveries have been destroyed.");
        }
    }

    private void clear() {
        clearConfigs();
        clearApplicationModel();
    }

    private void clearApplicationModel() {

    }

    private void clearConfigs() {
        configManager.destroy();
        if (logger.isDebugEnabled()) {
            logger.debug(NAME + "'s configs have been clear.");
        }
    }

    private void release() {
        executeMutually(() -> {
            while (awaited.compareAndSet(false, true)) {
                if (logger.isInfoEnabled()) {
                    logger.info(NAME + " is about to shutdown...");
                }
                condition.signalAll();
                // sleep
                try {
                    Thread.sleep(100);
                } catch (InterruptedException e) {
                }
            }
        });
    }

    private void shutdown() {
        if (!executorService.isShutdown()) {
            // Shutdown executorService
            executorService.shutdown();
        }
    }

    private void executeMutually(Runnable runnable) {
        try {
            lock.lock();
            runnable.run();
        } finally {
            lock.unlock();
        }
    }

    public ApplicationConfig getApplication() {
        return configManager.getApplicationOrElseThrow();
    }

}<|MERGE_RESOLUTION|>--- conflicted
+++ resolved
@@ -1061,16 +1061,14 @@
                     if (logger.isInfoEnabled()) {
                         logger.info(NAME + " is ready.");
                     }
-                    ExtensionLoader<DubboBootstrapStartStopListener> exts = getExtensionLoader(DubboBootstrapStartStopListener.class);
-                    exts.getSupportedExtensionInstances().forEach(ext -> ext.onStart(this));
+                    onStart();
                 }).start();
             } else {
                 startup.set(true);
                 if (logger.isInfoEnabled()) {
                     logger.info(NAME + " is ready.");
                 }
-                ExtensionLoader<DubboBootstrapStartStopListener> exts = getExtensionLoader(DubboBootstrapStartStopListener.class);
-                exts.getSupportedExtensionInstances().forEach(ext -> ext.onStart(this));
+                onStart();
             }
             if (logger.isInfoEnabled()) {
                 logger.info(NAME + " has started.");
@@ -1379,11 +1377,7 @@
                     }
 
                     destroyRegistries();
-<<<<<<< HEAD
                     destroyProtocols();
-=======
-
->>>>>>> ee4d9091
                     destroyServiceDiscoveries();
 
                     // check config
@@ -1392,8 +1386,8 @@
                     clear();
                     shutdown();
                     release();
-                    ExtensionLoader<DubboBootstrapStartStopListener> exts = getExtensionLoader(DubboBootstrapStartStopListener.class);
-                    exts.getSupportedExtensionInstances().forEach(ext -> ext.onStop(this));
+
+                    onStop();
                 }
             } finally {
                 initialized.set(false);
@@ -1401,6 +1395,16 @@
                 destroyLock.unlock();
             }
         }
+    }
+
+    private void onStart() {
+        ExtensionLoader<DubboBootstrapStartStopListener> exts = getExtensionLoader(DubboBootstrapStartStopListener.class);
+        exts.getSupportedExtensionInstances().forEach(ext -> ext.onStart(this));
+    }
+
+    private void onStop() {
+        ExtensionLoader<DubboBootstrapStartStopListener> exts = getExtensionLoader(DubboBootstrapStartStopListener.class);
+        exts.getSupportedExtensionInstances().forEach(ext -> ext.onStop(this));
     }
 
     private void checkConfigState() {
