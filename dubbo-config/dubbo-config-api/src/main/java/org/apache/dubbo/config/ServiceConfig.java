/*
 * Licensed to the Apache Software Foundation (ASF) under one or more
 * contributor license agreements.  See the NOTICE file distributed with
 * this work for additional information regarding copyright ownership.
 * The ASF licenses this file to You under the Apache License, Version 2.0
 * (the "License"); you may not use this file except in compliance with
 * the License.  You may obtain a copy of the License at
 *
 *     http://www.apache.org/licenses/LICENSE-2.0
 *
 * Unless required by applicable law or agreed to in writing, software
 * distributed under the License is distributed on an "AS IS" BASIS,
 * WITHOUT WARRANTIES OR CONDITIONS OF ANY KIND, either express or implied.
 * See the License for the specific language governing permissions and
 * limitations under the License.
 */
package org.apache.dubbo.config;

import org.apache.dubbo.common.Constants;
import org.apache.dubbo.common.URL;
import org.apache.dubbo.common.URLBuilder;
import org.apache.dubbo.common.Version;
import org.apache.dubbo.common.bytecode.Wrapper;
import org.apache.dubbo.common.config.Environment;
import org.apache.dubbo.common.extension.ExtensionLoader;
import org.apache.dubbo.common.utils.ClassHelper;
import org.apache.dubbo.common.utils.CollectionUtils;
import org.apache.dubbo.common.utils.ConfigUtils;
import org.apache.dubbo.common.utils.NamedThreadFactory;
import org.apache.dubbo.common.utils.StringUtils;
import org.apache.dubbo.config.annotation.Service;
import org.apache.dubbo.config.context.ConfigManager;
import org.apache.dubbo.config.invoker.DelegateProviderMetaDataInvoker;
import org.apache.dubbo.config.support.Parameter;
import org.apache.dubbo.metadata.integration.MetadataReportService;
import org.apache.dubbo.rpc.Exporter;
import org.apache.dubbo.rpc.Invoker;
import org.apache.dubbo.rpc.Protocol;
import org.apache.dubbo.rpc.ProxyFactory;
import org.apache.dubbo.rpc.cluster.ConfiguratorFactory;
import org.apache.dubbo.rpc.model.ApplicationModel;
import org.apache.dubbo.rpc.model.ProviderModel;
import org.apache.dubbo.rpc.model.ServiceMetadata;
import org.apache.dubbo.rpc.service.GenericService;
import org.apache.dubbo.rpc.support.ProtocolUtils;

import java.lang.reflect.Method;
import java.net.InetSocketAddress;
import java.net.Socket;
import java.net.SocketAddress;
import java.util.ArrayList;
import java.util.Arrays;
import java.util.HashMap;
import java.util.HashSet;
import java.util.List;
import java.util.Map;
import java.util.Optional;
import java.util.UUID;
import java.util.concurrent.Executors;
import java.util.concurrent.ScheduledExecutorService;
import java.util.concurrent.TimeUnit;

import static org.apache.dubbo.common.Constants.LOCALHOST_VALUE;
import static org.apache.dubbo.common.utils.NetUtils.getAvailablePort;
import static org.apache.dubbo.common.utils.NetUtils.getLocalHost;
import static org.apache.dubbo.common.utils.NetUtils.isInvalidPort;

/**
 * ServiceConfig
 *
 * @export
 */
public class ServiceConfig<T> extends AbstractServiceConfig {

    private static final long serialVersionUID = 3033787999037024738L;

    /**
     * The {@link Protocol} implementation with adaptive functionality,it will be different in different scenarios.
     * A particular {@link Protocol} implementation is determined by the protocol attribute in the {@link URL}.
     * For example:
     *
     * <li>when the url is registry://224.5.6.7:1234/org.apache.dubbo.registry.RegistryService?application=dubbo-sample,
     * then the protocol is <b>RegistryProtocol</b></li>
     *
     * <li>when the url is dubbo://224.5.6.7:1234/org.apache.dubbo.config.api.DemoService?application=dubbo-sample, then
     * the protocol is <b>DubboProtocol</b></li>
     *
     * Actually，when the {@link ExtensionLoader} init the {@link Protocol} instants,it will automatically wraps two
     * layers, and eventually will get a <b>ProtocolFilterWrapper</b> or <b>ProtocolListenerWrapper</b>
     */
    private static final Protocol protocol = ExtensionLoader.getExtensionLoader(Protocol.class).getAdaptiveExtension();

    /**
     * A {@link ProxyFactory} implementation that will generate a exported service proxy,the JavassistProxyFactory is its
     * default implementation
     */
    private static final ProxyFactory proxyFactory = ExtensionLoader.getExtensionLoader(ProxyFactory.class).getAdaptiveExtension();

    /**
     * A random port cache, the different protocols who has no port specified have different random port
     */
    private static final Map<String, Integer> RANDOM_PORT_MAP = new HashMap<String, Integer>();

    /**
     * A delayed exposure service timer
     */
    private static final ScheduledExecutorService delayExportExecutor = Executors.newSingleThreadScheduledExecutor(new NamedThreadFactory("DubboServiceDelayExporter", true));

    /**
     * The urls of the services exported
     */
    private final List<URL> urls = new ArrayList<URL>();

    /**
     * The exported services
     */
    private final List<Exporter<?>> exporters = new ArrayList<Exporter<?>>();

    /**
     * The interface name of the exported service
     */
    private String interfaceName;

    /**
     * The interface class of the exported service
     */
    private Class<?> interfaceClass;

    /**
     * The reference of the interface implementation
     */
    private T ref;

    /**
     * The service name
     */
    private String path;

    /**
     * The method configuration
     */
    private List<MethodConfig> methods;

    /**
     * The provider configuration
     */
    private ProviderConfig provider;

    /**
     * The providerIds
     */
    private String providerIds;

    /**
     * Whether the provider has been exported
     */
    private transient volatile boolean exported;

    /**
     * The flag whether a service has unexported ,if the method unexported is invoked, the value is true
     */
    private transient volatile boolean unexported;

    /**
     * whether it is a GenericService
     */
    private volatile String generic;

    private ServiceMetadata serviceMetadata;

    public ServiceConfig() {
        serviceMetadata = new ServiceMetadata();
        serviceMetadata.addAttribute("ORIGIN_CONFIG", this);
    }

    public ServiceConfig(Service service) {
        serviceMetadata = new ServiceMetadata();
        serviceMetadata.addAttribute("ORIGIN_CONFIG", this);
        appendAnnotation(Service.class, service);
        setMethods(MethodConfig.constructMethodConfig(service.methods()));
    }

    @Deprecated
    private static List<ProtocolConfig> convertProviderToProtocol(List<ProviderConfig> providers) {
        if (CollectionUtils.isEmpty(providers)) {
            return null;
        }
        List<ProtocolConfig> protocols = new ArrayList<ProtocolConfig>(providers.size());
        for (ProviderConfig provider : providers) {
            protocols.add(convertProviderToProtocol(provider));
        }
        return protocols;
    }

    @Deprecated
    private static List<ProviderConfig> convertProtocolToProvider(List<ProtocolConfig> protocols) {
        if (CollectionUtils.isEmpty(protocols)) {
            return null;
        }
        List<ProviderConfig> providers = new ArrayList<ProviderConfig>(protocols.size());
        for (ProtocolConfig provider : protocols) {
            providers.add(convertProtocolToProvider(provider));
        }
        return providers;
    }

    @Deprecated
    private static ProtocolConfig convertProviderToProtocol(ProviderConfig provider) {
        ProtocolConfig protocol = new ProtocolConfig();
        protocol.setName(provider.getProtocol().getName());
        protocol.setServer(provider.getServer());
        protocol.setClient(provider.getClient());
        protocol.setCodec(provider.getCodec());
        protocol.setHost(provider.getHost());
        protocol.setPort(provider.getPort());
        protocol.setPath(provider.getPath());
        protocol.setPayload(provider.getPayload());
        protocol.setThreads(provider.getThreads());
        protocol.setParameters(provider.getParameters());
        return protocol;
    }

    @Deprecated
    private static ProviderConfig convertProtocolToProvider(ProtocolConfig protocol) {
        ProviderConfig provider = new ProviderConfig();
        provider.setProtocol(protocol);
        provider.setServer(protocol.getServer());
        provider.setClient(protocol.getClient());
        provider.setCodec(protocol.getCodec());
        provider.setHost(protocol.getHost());
        provider.setPort(protocol.getPort());
        provider.setPath(protocol.getPath());
        provider.setPayload(protocol.getPayload());
        provider.setThreads(protocol.getThreads());
        provider.setParameters(protocol.getParameters());
        return provider;
    }

    private static Integer getRandomPort(String protocol) {
        protocol = protocol.toLowerCase();
        return RANDOM_PORT_MAP.getOrDefault(protocol, Integer.MIN_VALUE);
    }

    private static void putRandomPort(String protocol, Integer port) {
        protocol = protocol.toLowerCase();
        if (!RANDOM_PORT_MAP.containsKey(protocol)) {
            RANDOM_PORT_MAP.put(protocol, port);
            logger.warn("Use random available port(" + port + ") for protocol " + protocol);
        }
    }

    public URL toUrl() {
        return urls.isEmpty() ? null : urls.iterator().next();
    }

    public List<URL> toUrls() {
        return urls;
    }

    @Parameter(excluded = true)
    public boolean isExported() {
        return exported;
    }

    @Parameter(excluded = true)
    public boolean isUnexported() {
        return unexported;
    }

    public void checkAndUpdateSubConfigs() {
        // Use default configs defined explicitly on global configs
        completeCompoundConfigs();
        // Config Center should always being started first.
        startConfigCenter();
        checkDefault();
        checkApplication();
        checkRegistry();
        checkProtocol();
        this.refresh();
        checkMetadataReport();

        if (StringUtils.isEmpty(interfaceName)) {
            throw new IllegalStateException("<dubbo:service interface=\"\" /> interface not allow null!");
        }

        if (ref instanceof GenericService) {
            interfaceClass = GenericService.class;
            if (StringUtils.isEmpty(generic)) {
                generic = Boolean.TRUE.toString();
            }
        } else {
            try {
                interfaceClass = Class.forName(interfaceName, true, Thread.currentThread()
                        .getContextClassLoader());
            } catch (ClassNotFoundException e) {
                throw new IllegalStateException(e.getMessage(), e);
            }
            checkInterfaceAndMethods(interfaceClass, methods);
            checkRef();
            generic = Boolean.FALSE.toString();
        }
        if (local != null) {
            if ("true".equals(local)) {
                local = interfaceName + "Local";
            }
            Class<?> localClass;
            try {
                localClass = ClassHelper.forNameWithThreadContextClassLoader(local);
            } catch (ClassNotFoundException e) {
                throw new IllegalStateException(e.getMessage(), e);
            }
            if (!interfaceClass.isAssignableFrom(localClass)) {
                throw new IllegalStateException("The local implementation class " + localClass.getName() + " not implement interface " + interfaceName);
            }
        }
        if (stub != null) {
            if ("true".equals(stub)) {
                stub = interfaceName + "Stub";
            }
            Class<?> stubClass;
            try {
                stubClass = ClassHelper.forNameWithThreadContextClassLoader(stub);
            } catch (ClassNotFoundException e) {
                throw new IllegalStateException(e.getMessage(), e);
            }
            if (!interfaceClass.isAssignableFrom(stubClass)) {
                throw new IllegalStateException("The stub implementation class " + stubClass.getName() + " not implement interface " + interfaceName);
            }
        }
        checkStubAndLocal(interfaceClass);
        checkMock(interfaceClass);
        appendParameters();
    }

    private void appendParameters() {
        URL appendParametersUrl = URL.valueOf("appendParameters://");
        List<AppendParametersComponent> appendParametersComponents = ExtensionLoader.getExtensionLoader(AppendParametersComponent.class).getActivateExtension(appendParametersUrl, (String[]) null);
        appendParametersComponents.forEach(component -> component.appendExportParameters(this));
    }

    public synchronized void export() {
        checkAndUpdateSubConfigs();

<<<<<<< HEAD

        //init serivceMetadata
        serviceMetadata.setVersion(version);
        serviceMetadata.setGroup(group);
        serviceMetadata.setDefaultGroup(group);
        serviceMetadata.setServiceType(interfaceClass);
        serviceMetadata.setServiceInterfaceName(interfaceName);
        serviceMetadata.setTarget(ref);

        ProviderModel providerModel = new ProviderModel(ref, serviceMetadata);
        ApplicationModel.initProviderModel(getUniqueServiceName(), providerModel);

        if (provider != null) {
            if (export == null) {
                export = provider.getExport();
            }
            if (delay == null) {
                delay = provider.getDelay();
            }
        }
        if (export != null && !export) {
=======
        if (!shouldExport()) {
>>>>>>> 1d74c602
            return;
        }

        if (shouldDelay()) {
            delayExportExecutor.schedule(this::doExport, delay, TimeUnit.MILLISECONDS);
        } else {
            doExport();
        }
    }

    private boolean shouldExport() {
        Boolean shouldExport = getExport();
        if (shouldExport == null && provider != null) {
            shouldExport = provider.getExport();
        }

        // default value is true
        if (shouldExport == null) {
            return true;
        }

        return shouldExport;
    }

    private boolean shouldDelay() {
        Integer delay = getDelay();
        if (delay == null && provider != null) {
            delay = provider.getDelay();
        }
        return delay != null && delay > 0;
    }

    protected synchronized void doExport() {
        if (unexported) {
            throw new IllegalStateException("The service " + interfaceClass.getName() + " has already unexported!");
        }
        if (exported) {
            return;
        }
        exported = true;

        if (StringUtils.isEmpty(path)) {
            path = interfaceName;
        }
<<<<<<< HEAD
=======
        ProviderModel providerModel = new ProviderModel(interfaceName, group, version, ref, interfaceClass);
        ApplicationModel.initProviderModel(URL.buildKey(interfaceName, group, version), providerModel);
>>>>>>> 1d74c602
        doExportUrls();
    }

    private void checkRef() {
        // reference should not be null, and is the implementation of the given interface
        if (ref == null) {
            throw new IllegalStateException("ref not allow null!");
        }
        if (!interfaceClass.isInstance(ref)) {
            throw new IllegalStateException("The class "
                    + ref.getClass().getName() + " unimplemented interface "
                    + interfaceClass + "!");
        }
    }

    public synchronized void unexport() {
        if (!exported) {
            return;
        }
        if (unexported) {
            return;
        }
        if (!exporters.isEmpty()) {
            for (Exporter<?> exporter : exporters) {
                try {
                    exporter.unexport();
                } catch (Throwable t) {
                    logger.warn("Unexpected error occured when unexport " + exporter, t);
                }
            }
            exporters.clear();
        }
        unexported = true;
    }

    @SuppressWarnings({"unchecked", "rawtypes"})
    private void doExportUrls() {
        List<URL> registryURLs = loadRegistries(true);
        for (ProtocolConfig protocolConfig : protocols) {
            doExportUrlsFor1Protocol(protocolConfig, registryURLs);
        }
    }

    private void doExportUrlsFor1Protocol(ProtocolConfig protocolConfig, List<URL> registryURLs) {
        String name = protocolConfig.getName();
        if (StringUtils.isEmpty(name)) {
            name = Constants.DUBBO;
        }

        Map<String, String> map = new HashMap<String, String>();
        map.put(Constants.SIDE_KEY, Constants.PROVIDER_SIDE);
        appendRuntimeParameters(map);
        appendParameters(map, application);
        appendParameters(map, module);
        appendParameters(map, provider, Constants.DEFAULT_KEY);
        appendParameters(map, protocolConfig);
        appendParameters(map, this);
        if (CollectionUtils.isNotEmpty(methods)) {
            for (MethodConfig method : methods) {
                appendParameters(map, method, method.getName());
                String retryKey = method.getName() + ".retry";
                if (map.containsKey(retryKey)) {
                    String retryValue = map.remove(retryKey);
                    if ("false".equals(retryValue)) {
                        map.put(method.getName() + ".retries", "0");
                    }
                }
                List<ArgumentConfig> arguments = method.getArguments();
                if (CollectionUtils.isNotEmpty(arguments)) {
                    for (ArgumentConfig argument : arguments) {
                        // convert argument type
                        if (argument.getType() != null && argument.getType().length() > 0) {
                            Method[] methods = interfaceClass.getMethods();
                            // visit all methods
                            if (methods != null && methods.length > 0) {
                                for (int i = 0; i < methods.length; i++) {
                                    String methodName = methods[i].getName();
                                    // target the method, and get its signature
                                    if (methodName.equals(method.getName())) {
                                        Class<?>[] argtypes = methods[i].getParameterTypes();
                                        // one callback in the method
                                        if (argument.getIndex() != -1) {
                                            if (argtypes[argument.getIndex()].getName().equals(argument.getType())) {
                                                appendParameters(map, argument, method.getName() + "." + argument.getIndex());
                                            } else {
                                                throw new IllegalArgumentException("Argument config error : the index attribute and type attribute not match :index :" + argument.getIndex() + ", type:" + argument.getType());
                                            }
                                        } else {
                                            // multiple callbacks in the method
                                            for (int j = 0; j < argtypes.length; j++) {
                                                Class<?> argclazz = argtypes[j];
                                                if (argclazz.getName().equals(argument.getType())) {
                                                    appendParameters(map, argument, method.getName() + "." + j);
                                                    if (argument.getIndex() != -1 && argument.getIndex() != j) {
                                                        throw new IllegalArgumentException("Argument config error : the index attribute and type attribute not match :index :" + argument.getIndex() + ", type:" + argument.getType());
                                                    }
                                                }
                                            }
                                        }
                                    }
                                }
                            }
                        } else if (argument.getIndex() != -1) {
                            appendParameters(map, argument, method.getName() + "." + argument.getIndex());
                        } else {
                            throw new IllegalArgumentException("Argument config must set index or type attribute.eg: <dubbo:argument index='0' .../> or <dubbo:argument type=xxx .../>");
                        }

                    }
                }
            } // end of methods for
        }

        if (ProtocolUtils.isGeneric(generic)) {
            map.put(Constants.GENERIC_KEY, generic);
            map.put(Constants.METHODS_KEY, Constants.ANY_VALUE);
        } else {
            String revision = Version.getVersion(interfaceClass, version);
            if (revision != null && revision.length() > 0) {
                map.put("revision", revision);
            }

            String[] methods = Wrapper.getWrapper(interfaceClass).getMethodNames();
            if (methods.length == 0) {
                logger.warn("No method found in service interface " + interfaceClass.getName());
                map.put(Constants.METHODS_KEY, Constants.ANY_VALUE);
            } else {
                map.put(Constants.METHODS_KEY, StringUtils.join(new HashSet<String>(Arrays.asList(methods)), ","));
            }
        }
        if (!ConfigUtils.isEmpty(token)) {
            if (ConfigUtils.isDefault(token)) {
                map.put(Constants.TOKEN_KEY, UUID.randomUUID().toString());
            } else {
                map.put(Constants.TOKEN_KEY, token);
            }
        }
<<<<<<< HEAD
        if (Constants.LOCAL_PROTOCOL.equals(protocolConfig.getName())) {
            protocolConfig.setRegister(false);
            map.put("notify", "false");
        }

        //init serviceMetadata attachments

        serviceMetadata.getAttachments().putAll(map);


=======
>>>>>>> 1d74c602
        // export service
        String host = this.findConfigedHosts(protocolConfig, registryURLs, map);
        Integer port = this.findConfigedPorts(protocolConfig, name, map);
        URL url = new URL(name, host, port, getContextPath(protocolConfig).map(p -> p + "/" + path).orElse(path), map);

        if (ExtensionLoader.getExtensionLoader(ConfiguratorFactory.class)
                .hasExtension(url.getProtocol())) {
            url = ExtensionLoader.getExtensionLoader(ConfiguratorFactory.class)
                    .getExtension(url.getProtocol()).getConfigurator(url).configure(url);
        }

        String scope = url.getParameter(Constants.SCOPE_KEY);
        // don't export when none is configured
        if (!Constants.SCOPE_NONE.equalsIgnoreCase(scope)) {

            // export to local if the config is not remote (export to remote only when config is remote)
            if (!Constants.SCOPE_REMOTE.equalsIgnoreCase(scope)) {
                exportLocal(url);
            }
            // export to remote if the config is not local (export to local only when config is local)
            if (!Constants.SCOPE_LOCAL.equalsIgnoreCase(scope)) {
                if (logger.isInfoEnabled()) {
                    logger.info("Export dubbo service " + interfaceClass.getName() + " to url " + url);
                }
                if (CollectionUtils.isNotEmpty(registryURLs)) {
                    for (URL registryURL : registryURLs) {
                        url = url.addParameterIfAbsent(Constants.DYNAMIC_KEY, registryURL.getParameter(Constants.DYNAMIC_KEY));
                        URL monitorUrl = loadMonitor(registryURL);
                        if (monitorUrl != null) {
                            url = url.addParameterAndEncoded(Constants.MONITOR_KEY, monitorUrl.toFullString());
                        }
                        if (logger.isInfoEnabled()) {
                            logger.info("Register dubbo service " + interfaceClass.getName() + " url " + url + " to registry " + registryURL);
                        }

                        // For providers, this is used to enable custom proxy to generate invoker
                        String proxy = url.getParameter(Constants.PROXY_KEY);
                        if (StringUtils.isNotEmpty(proxy)) {
                            registryURL = registryURL.addParameter(Constants.PROXY_KEY, proxy);
                        }

                        Invoker<?> invoker = proxyFactory.getInvoker(ref, (Class) interfaceClass, registryURL.addParameterAndEncoded(Constants.EXPORT_KEY, url.toFullString()));
                        DelegateProviderMetaDataInvoker wrapperInvoker = new DelegateProviderMetaDataInvoker(invoker, this);

                        Exporter<?> exporter = protocol.export(wrapperInvoker);
                        exporters.add(exporter);
                    }
                } else {
                    Invoker<?> invoker = proxyFactory.getInvoker(ref, (Class) interfaceClass, url);
                    DelegateProviderMetaDataInvoker wrapperInvoker = new DelegateProviderMetaDataInvoker(invoker, this);

                    Exporter<?> exporter = protocol.export(wrapperInvoker);
                    exporters.add(exporter);
                }
                /**
                 * @since 2.7.0
                 * ServiceData Store
                 */
                MetadataReportService metadataReportService = null;
                if ((metadataReportService = getMetadataReportService()) != null) {
                    metadataReportService.publishProvider(url);
                }
            }
        }
        this.urls.add(url);
    }

    @SuppressWarnings({"unchecked", "rawtypes"})
    private void exportLocal(URL url) {
        if (!Constants.LOCAL_PROTOCOL.equalsIgnoreCase(url.getProtocol())) {
            URL local = URLBuilder.from(url)
                    .setProtocol(Constants.LOCAL_PROTOCOL)
                    .setHost(LOCALHOST_VALUE)
                    .setPort(0)
                    .build();
            Exporter<?> exporter = protocol.export(
                    proxyFactory.getInvoker(ref, (Class) interfaceClass, local));
            exporters.add(exporter);
            logger.info("Export dubbo service " + interfaceClass.getName() + " to local registry");
        }
    }

    private Optional<String> getContextPath(ProtocolConfig protocolConfig) {
        String contextPath = protocolConfig.getContextpath();
        if (StringUtils.isEmpty(contextPath) && provider != null) {
            contextPath = provider.getContextpath();
        }
        return Optional.ofNullable(contextPath);
    }

    protected Class getServiceClass(T ref) {
        return ref.getClass();
    }

    /**
     * Register & bind IP address for service provider, can be configured separately.
     * Configuration priority: environment variables -> java system properties -> host property in config file ->
     * /etc/hosts -> default network address -> first available network address
     *
     * @param protocolConfig
     * @param registryURLs
     * @param map
     * @return
     */
    private String findConfigedHosts(ProtocolConfig protocolConfig, List<URL> registryURLs, Map<String, String> map) {
        boolean anyhost = false;

        String hostToBind = getValueFromConfig(protocolConfig, Constants.DUBBO_IP_TO_BIND);

        // if bind ip is not found in environment, keep looking up
        if (StringUtils.isEmpty(hostToBind)) {
            hostToBind = protocolConfig.getHost();
            if (provider != null && StringUtils.isEmpty(hostToBind)) {
                hostToBind = provider.getHost();
            }

            if (StringUtils.isEmpty(hostToBind)) {
                anyhost = true;
                hostToBind = getLocalHost();

                if (StringUtils.isEmpty(hostToBind)) {
                    hostToBind = findHostToBindByConnectRegistries(registryURLs);
                }
            }
        }

        map.put(Constants.BIND_IP_KEY, hostToBind);

        // registry ip is not used for bind ip by default
        String hostToRegistry = getValueFromConfig(protocolConfig, Constants.DUBBO_IP_TO_REGISTRY);
        if (StringUtils.isEmpty(hostToRegistry)) {
            // bind ip is used as registry ip by default
            hostToRegistry = hostToBind;
        }

        map.put(Constants.ANYHOST_KEY, String.valueOf(anyhost));

        return hostToRegistry;
    }

    private String findHostToBindByConnectRegistries(List<URL> registryURLs) {
        if (CollectionUtils.isNotEmpty(registryURLs)) {
            for (URL registryURL : registryURLs) {
                if (Constants.MULTICAST.equalsIgnoreCase(registryURL.getParameter("registry"))) {
                    // skip multicast registry since we cannot connect to it via Socket
                    continue;
                }
                try (Socket socket = new Socket()) {
                    SocketAddress addr = new InetSocketAddress(registryURL.getHost(), registryURL.getPort());
                    socket.connect(addr, 1000);
                    return socket.getLocalAddress().getHostAddress();
                } catch (Exception e) {
                    logger.warn(e.getMessage(), e);
                }
            }
        }
        return null;
    }

    /**
     * Register port and bind port for the provider, can be configured separately
     * Configuration priority: environment variable -> java system properties -> port property in protocol config file
     * -> protocol default port
     *
     * @param protocolConfig
     * @param name
     * @return
     */
    private Integer findConfigedPorts(ProtocolConfig protocolConfig, String name, Map<String, String> map) {
        Integer portToBind = null;

        // parse bind port from environment
        String port = getValueFromConfig(protocolConfig, Constants.DUBBO_PORT_TO_BIND);
        portToBind = parsePort(port);

        // if there's no bind port found from environment, keep looking up.
        if (portToBind == null) {
            portToBind = protocolConfig.getPort();
            if (provider != null && (portToBind == null || portToBind == 0)) {
                portToBind = provider.getPort();
            }
            final int defaultPort = ExtensionLoader.getExtensionLoader(Protocol.class).getExtension(name).getDefaultPort();
            if (portToBind == null || portToBind == 0) {
                portToBind = defaultPort;
            }
            if (portToBind == null || portToBind <= 0) {
                portToBind = getRandomPort(name);
                if (portToBind == null || portToBind < 0) {
                    portToBind = getAvailablePort(defaultPort);
                    putRandomPort(name, portToBind);
                }
            }
        }

        // save bind port, used as url's key later
        map.put(Constants.BIND_PORT_KEY, String.valueOf(portToBind));

        // registry port, not used as bind port by default
        String portToRegistryStr = getValueFromConfig(protocolConfig, Constants.DUBBO_PORT_TO_REGISTRY);
        Integer portToRegistry = parsePort(portToRegistryStr);
        if (portToRegistry == null) {
            portToRegistry = portToBind;
        }

        return portToRegistry;
    }

    private Integer parsePort(String configPort) {
        Integer port = null;
        if (configPort != null && configPort.length() > 0) {
            try {
                Integer intPort = Integer.parseInt(configPort);
                if (isInvalidPort(intPort)) {
                    throw new IllegalArgumentException("Specified invalid port from env value:" + configPort);
                }
                port = intPort;
            } catch (Exception e) {
                throw new IllegalArgumentException("Specified invalid port from env value:" + configPort);
            }
        }
        return port;
    }

    private String getValueFromConfig(ProtocolConfig protocolConfig, String key) {
        String protocolPrefix = protocolConfig.getName().toUpperCase() + "_";
        String port = ConfigUtils.getSystemProperty(protocolPrefix + key);
        if (StringUtils.isEmpty(port)) {
            port = ConfigUtils.getSystemProperty(key);
        }
        return port;
    }

    private void completeCompoundConfigs() {
        if (provider != null) {
            if (application == null) {
                setApplication(provider.getApplication());
            }
            if (module == null) {
                setModule(provider.getModule());
            }
            if (registries == null) {
                setRegistries(provider.getRegistries());
            }
            if (monitor == null) {
                setMonitor(provider.getMonitor());
            }
            if (protocols == null) {
                setProtocols(provider.getProtocols());
            }
            if (configCenter == null) {
                setConfigCenter(provider.getConfigCenter());
            }
        }
        if (module != null) {
            if (registries == null) {
                setRegistries(module.getRegistries());
            }
            if (monitor == null) {
                setMonitor(module.getMonitor());
            }
        }
        if (application != null) {
            if (registries == null) {
                setRegistries(application.getRegistries());
            }
            if (monitor == null) {
                setMonitor(application.getMonitor());
            }
        }
    }

    private void checkDefault() {
        createProviderIfAbsent();
    }

    private void createProviderIfAbsent() {
        if (provider != null) {
            return;
        }
        setProvider(
                ConfigManager.getInstance()
                        .getDefaultProvider()
                        .orElseGet(() -> {
                            ProviderConfig providerConfig = new ProviderConfig();
                            providerConfig.refresh();
                            return providerConfig;
                        })
        );
    }

    private void checkProtocol() {
        if (CollectionUtils.isEmpty(protocols) && provider != null) {
            setProtocols(provider.getProtocols());
        }
        convertProtocolIdsToProtocols();
    }

    private void convertProtocolIdsToProtocols() {
        if (StringUtils.isEmpty(protocolIds) && CollectionUtils.isEmpty(protocols)) {
            List<String> configedProtocols = new ArrayList<>();
            configedProtocols.addAll(getSubProperties(Environment.getInstance()
                    .getExternalConfigurationMap(), Constants.PROTOCOLS_SUFFIX));
            configedProtocols.addAll(getSubProperties(Environment.getInstance()
                    .getAppExternalConfigurationMap(), Constants.PROTOCOLS_SUFFIX));

            protocolIds = String.join(",", configedProtocols);
        }

        if (StringUtils.isEmpty(protocolIds)) {
            if (CollectionUtils.isEmpty(protocols)) {
                setProtocols(
                        ConfigManager.getInstance().getDefaultProtocols()
                                .filter(CollectionUtils::isNotEmpty)
                                .orElseGet(() -> {
                                    ProtocolConfig protocolConfig = new ProtocolConfig();
                                    protocolConfig.refresh();
                                    return Arrays.asList(protocolConfig);
                                })
                );
            }
        } else {
            String[] arr = Constants.COMMA_SPLIT_PATTERN.split(protocolIds);
            List<ProtocolConfig> tmpProtocols = CollectionUtils.isNotEmpty(protocols) ? protocols : new ArrayList<>();
            Arrays.stream(arr).forEach(id -> {
                if (tmpProtocols.stream().noneMatch(prot -> prot.getId().equals(id))) {
                    tmpProtocols.add(ConfigManager.getInstance().getProtocol(id).orElseGet(() -> {
                        ProtocolConfig protocolConfig = new ProtocolConfig();
                        protocolConfig.setId(id);
                        protocolConfig.refresh();
                        return protocolConfig;
                    }));
                }
            });
            if (tmpProtocols.size() > arr.length) {
                throw new IllegalStateException("Too much protocols found, the protocols comply to this service are :" + protocolIds + " but got " + protocols
                        .size() + " registries!");
            }
            setProtocols(tmpProtocols);
        }
    }

    public Class<?> getInterfaceClass() {
        if (interfaceClass != null) {
            return interfaceClass;
        }
        if (ref instanceof GenericService) {
            return GenericService.class;
        }
        try {
            if (interfaceName != null && interfaceName.length() > 0) {
                this.interfaceClass = Class.forName(interfaceName, true, Thread.currentThread()
                        .getContextClassLoader());
            }
        } catch (ClassNotFoundException t) {
            throw new IllegalStateException(t.getMessage(), t);
        }
        return interfaceClass;
    }

    /**
     * @param interfaceClass
     * @see #setInterface(Class)
     * @deprecated
     */
    public void setInterfaceClass(Class<?> interfaceClass) {
        setInterface(interfaceClass);
    }

    public String getInterface() {
        return interfaceName;
    }

    public void setInterface(Class<?> interfaceClass) {
        if (interfaceClass != null && !interfaceClass.isInterface()) {
            throw new IllegalStateException("The interface class " + interfaceClass + " is not a interface!");
        }
        this.interfaceClass = interfaceClass;
        setInterface(interfaceClass == null ? null : interfaceClass.getName());
    }

    public void setInterface(String interfaceName) {
        this.interfaceName = interfaceName;
        if (StringUtils.isEmpty(id)) {
            id = interfaceName;
        }
    }

    public T getRef() {
        return ref;
    }

    public void setRef(T ref) {
        this.ref = ref;
    }

    @Parameter(excluded = true)
    public String getPath() {
        return path;
    }

    public void setPath(String path) {
        checkPathName(Constants.PATH_KEY, path);
        this.path = path;
    }

    public List<MethodConfig> getMethods() {
        return methods;
    }

    // ======== Deprecated ========

    @SuppressWarnings("unchecked")
    public void setMethods(List<? extends MethodConfig> methods) {
        this.methods = (List<MethodConfig>) methods;
    }

    public ProviderConfig getProvider() {
        return provider;
    }

    public void setProvider(ProviderConfig provider) {
        ConfigManager.getInstance().addProvider(provider);
        this.provider = provider;
    }

    @Parameter(excluded = true)
    public String getProviderIds() {
        return providerIds;
    }

    public void setProviderIds(String providerIds) {
        this.providerIds = providerIds;
    }

    public String getGeneric() {
        return generic;
    }

    public void setGeneric(String generic) {
        if (StringUtils.isEmpty(generic)) {
            return;
        }
        if (ProtocolUtils.isGeneric(generic)) {
            this.generic = generic;
        } else {
            throw new IllegalArgumentException("Unsupported generic type " + generic);
        }
    }

    @Override
    public void setMock(Boolean mock) {
        throw new IllegalArgumentException("mock doesn't support on provider side");
    }

    @Override
    public void setMock(String mock) {
        throw new IllegalArgumentException("mock doesn't support on provider side");
    }

    public List<URL> getExportedUrls() {
        return urls;
    }

    /**
     * @deprecated Replace to getProtocols()
     */
    @Deprecated
    public List<ProviderConfig> getProviders() {
        return convertProtocolToProvider(protocols);
    }

    /**
     * @deprecated Replace to setProtocols()
     */
    @Deprecated
    public void setProviders(List<ProviderConfig> providers) {
        this.protocols = convertProviderToProtocol(providers);
    }

    @Override
    @Parameter(excluded = true)
    public String getPrefix() {
        return Constants.DUBBO + ".service." + interfaceName;
    }
}
<|MERGE_RESOLUTION|>--- conflicted
+++ resolved
@@ -40,7 +40,6 @@
 import org.apache.dubbo.rpc.cluster.ConfiguratorFactory;
 import org.apache.dubbo.rpc.model.ApplicationModel;
 import org.apache.dubbo.rpc.model.ProviderModel;
-import org.apache.dubbo.rpc.model.ServiceMetadata;
 import org.apache.dubbo.rpc.service.GenericService;
 import org.apache.dubbo.rpc.support.ProtocolUtils;
 
@@ -166,16 +165,10 @@
      */
     private volatile String generic;
 
-    private ServiceMetadata serviceMetadata;
-
     public ServiceConfig() {
-        serviceMetadata = new ServiceMetadata();
-        serviceMetadata.addAttribute("ORIGIN_CONFIG", this);
     }
 
     public ServiceConfig(Service service) {
-        serviceMetadata = new ServiceMetadata();
-        serviceMetadata.addAttribute("ORIGIN_CONFIG", this);
         appendAnnotation(Service.class, service);
         setMethods(MethodConfig.constructMethodConfig(service.methods()));
     }
@@ -341,31 +334,7 @@
     public synchronized void export() {
         checkAndUpdateSubConfigs();
 
-<<<<<<< HEAD
-
-        //init serivceMetadata
-        serviceMetadata.setVersion(version);
-        serviceMetadata.setGroup(group);
-        serviceMetadata.setDefaultGroup(group);
-        serviceMetadata.setServiceType(interfaceClass);
-        serviceMetadata.setServiceInterfaceName(interfaceName);
-        serviceMetadata.setTarget(ref);
-
-        ProviderModel providerModel = new ProviderModel(ref, serviceMetadata);
-        ApplicationModel.initProviderModel(getUniqueServiceName(), providerModel);
-
-        if (provider != null) {
-            if (export == null) {
-                export = provider.getExport();
-            }
-            if (delay == null) {
-                delay = provider.getDelay();
-            }
-        }
-        if (export != null && !export) {
-=======
         if (!shouldExport()) {
->>>>>>> 1d74c602
             return;
         }
 
@@ -410,11 +379,8 @@
         if (StringUtils.isEmpty(path)) {
             path = interfaceName;
         }
-<<<<<<< HEAD
-=======
         ProviderModel providerModel = new ProviderModel(interfaceName, group, version, ref, interfaceClass);
         ApplicationModel.initProviderModel(URL.buildKey(interfaceName, group, version), providerModel);
->>>>>>> 1d74c602
         doExportUrls();
     }
 
@@ -552,19 +518,6 @@
                 map.put(Constants.TOKEN_KEY, token);
             }
         }
-<<<<<<< HEAD
-        if (Constants.LOCAL_PROTOCOL.equals(protocolConfig.getName())) {
-            protocolConfig.setRegister(false);
-            map.put("notify", "false");
-        }
-
-        //init serviceMetadata attachments
-
-        serviceMetadata.getAttachments().putAll(map);
-
-
-=======
->>>>>>> 1d74c602
         // export service
         String host = this.findConfigedHosts(protocolConfig, registryURLs, map);
         Integer port = this.findConfigedPorts(protocolConfig, name, map);
@@ -1049,4 +1002,4 @@
     public String getPrefix() {
         return Constants.DUBBO + ".service." + interfaceName;
     }
-}
+}