--- conflicted
+++ resolved
@@ -1,7 +1,3 @@
-<<<<<<< HEAD
-=======
-
->>>>>>> df348001
 /*
  * Licensed to the Apache Software Foundation (ASF) under one or more
  * contributor license agreements.  See the NOTICE file distributed with
@@ -770,11 +766,7 @@
             if (portToBind == null || portToBind == 0) {
                 portToBind = defaultPort;
             }
-<<<<<<< HEAD
             if (portToBind == null || portToBind <= 0) {
-=======
-            if (portToBind <= 0) {
->>>>>>> df348001
                 portToBind = getRandomPort(name);
                 if (portToBind == null || portToBind < 0) {
                     portToBind = getAvailablePort(defaultPort);
