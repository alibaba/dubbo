--- conflicted
+++ resolved
@@ -37,12 +37,8 @@
 import org.apache.dubbo.config.utils.ConfigValidationUtils;
 import org.apache.dubbo.event.Event;
 import org.apache.dubbo.event.EventDispatcher;
-<<<<<<< HEAD
 import org.apache.dubbo.metadata.ServiceNameMapping;
 import org.apache.dubbo.registry.client.metadata.MetadataUtils;
-=======
-import org.apache.dubbo.metadata.WritableMetadataService;
->>>>>>> 5951b40a
 import org.apache.dubbo.rpc.Exporter;
 import org.apache.dubbo.rpc.Invoker;
 import org.apache.dubbo.rpc.Protocol;
@@ -73,14 +69,10 @@
 
 import static org.apache.dubbo.common.constants.CommonConstants.ANYHOST_KEY;
 import static org.apache.dubbo.common.constants.CommonConstants.ANY_VALUE;
-import static org.apache.dubbo.common.constants.CommonConstants.DEFAULT_METADATA_STORAGE_TYPE;
 import static org.apache.dubbo.common.constants.CommonConstants.DUBBO;
 import static org.apache.dubbo.common.constants.CommonConstants.DUBBO_IP_TO_BIND;
 import static org.apache.dubbo.common.constants.CommonConstants.LOCALHOST_VALUE;
-<<<<<<< HEAD
 import static org.apache.dubbo.common.constants.CommonConstants.MAPPING_KEY;
-=======
->>>>>>> 5951b40a
 import static org.apache.dubbo.common.constants.CommonConstants.METADATA_KEY;
 import static org.apache.dubbo.common.constants.CommonConstants.METHODS_KEY;
 import static org.apache.dubbo.common.constants.CommonConstants.MONITOR_KEY;
@@ -190,13 +182,10 @@
     }
 
     public synchronized void export() {
-<<<<<<< HEAD
         if (!shouldExport() || exported) {
             return;
         }
 
-=======
->>>>>>> 5951b40a
         if (bootstrap == null) {
             bootstrap = DubboBootstrap.getInstance();
             bootstrap.initialize();
@@ -523,19 +512,8 @@
                     Exporter<?> exporter = PROTOCOL.export(wrapperInvoker);
                     exporters.add(exporter);
                 }
-<<<<<<< HEAD
 
                 MetadataUtils.publishServiceDefinition(url);
-=======
-                /**
-                 * @since 2.7.0
-                 * ServiceData Store
-                 */
-                WritableMetadataService metadataService = WritableMetadataService.getExtension(url.getParameter(METADATA_KEY, DEFAULT_METADATA_STORAGE_TYPE));
-                if (metadataService != null) {
-                    metadataService.publishServiceDefinition(url);
-                }
->>>>>>> 5951b40a
             }
         }
         this.urls.add(url);
