/*
 * Licensed to the Apache Software Foundation (ASF) under one or more
 * contributor license agreements.  See the NOTICE file distributed with
 * this work for additional information regarding copyright ownership.
 * The ASF licenses this file to You under the Apache License, Version 2.0
 * (the "License"); you may not use this file except in compliance with
 * the License.  You may obtain a copy of the License at
 *
 *     http://www.apache.org/licenses/LICENSE-2.0
 *
 * Unless required by applicable law or agreed to in writing, software
 * distributed under the License is distributed on an "AS IS" BASIS,
 * WITHOUT WARRANTIES OR CONDITIONS OF ANY KIND, either express or implied.
 * See the License for the specific language governing permissions and
 * limitations under the License.
 */
package org.apache.dubbo.config;

import org.apache.dubbo.common.URL;
import org.apache.dubbo.common.URLBuilder;
import org.apache.dubbo.common.Version;
import org.apache.dubbo.common.bytecode.Wrapper;
import org.apache.dubbo.common.extension.ExtensionLoader;
import org.apache.dubbo.common.logger.Logger;
import org.apache.dubbo.common.logger.LoggerFactory;
import org.apache.dubbo.common.utils.ClassUtils;
import org.apache.dubbo.common.utils.CollectionUtils;
import org.apache.dubbo.common.utils.ConfigUtils;
import org.apache.dubbo.common.utils.NamedThreadFactory;
import org.apache.dubbo.common.utils.StringUtils;
import org.apache.dubbo.config.annotation.Service;
import org.apache.dubbo.config.bootstrap.DubboBootstrap;
import org.apache.dubbo.config.event.ServiceConfigExportedEvent;
import org.apache.dubbo.config.event.ServiceConfigUnexportedEvent;
import org.apache.dubbo.config.invoker.DelegateProviderMetaDataInvoker;
import org.apache.dubbo.config.support.Parameter;
import org.apache.dubbo.config.utils.ConfigValidationUtils;
import org.apache.dubbo.event.Event;
import org.apache.dubbo.event.EventDispatcher;
<<<<<<< HEAD
import org.apache.dubbo.metadata.WritableMetadataService;
=======
import org.apache.dubbo.metadata.ServiceNameMapping;
import org.apache.dubbo.registry.client.metadata.MetadataUtils;
>>>>>>> ae514c0f
import org.apache.dubbo.rpc.Exporter;
import org.apache.dubbo.rpc.Invoker;
import org.apache.dubbo.rpc.Protocol;
import org.apache.dubbo.rpc.ProxyFactory;
import org.apache.dubbo.rpc.cluster.ConfiguratorFactory;
import org.apache.dubbo.rpc.model.ApplicationModel;
import org.apache.dubbo.rpc.model.ServiceDescriptor;
import org.apache.dubbo.rpc.model.ServiceRepository;
import org.apache.dubbo.rpc.service.GenericService;
import org.apache.dubbo.rpc.support.ProtocolUtils;

import java.lang.reflect.Method;
import java.net.InetAddress;
import java.net.InetSocketAddress;
import java.net.Socket;
import java.net.SocketAddress;
import java.net.UnknownHostException;
import java.util.ArrayList;
import java.util.Arrays;
import java.util.HashMap;
import java.util.HashSet;
import java.util.List;
import java.util.Map;
import java.util.UUID;
import java.util.concurrent.Executors;
import java.util.concurrent.ScheduledExecutorService;
import java.util.concurrent.TimeUnit;

import static org.apache.dubbo.common.constants.CommonConstants.ANYHOST_KEY;
import static org.apache.dubbo.common.constants.CommonConstants.ANY_VALUE;
import static org.apache.dubbo.common.constants.CommonConstants.DEFAULT_METADATA_STORAGE_TYPE;
import static org.apache.dubbo.common.constants.CommonConstants.DUBBO;
import static org.apache.dubbo.common.constants.CommonConstants.DUBBO_IP_TO_BIND;
import static org.apache.dubbo.common.constants.CommonConstants.LOCALHOST_VALUE;
<<<<<<< HEAD
=======
import static org.apache.dubbo.common.constants.CommonConstants.MAPPING_KEY;
>>>>>>> ae514c0f
import static org.apache.dubbo.common.constants.CommonConstants.METADATA_KEY;
import static org.apache.dubbo.common.constants.CommonConstants.METHODS_KEY;
import static org.apache.dubbo.common.constants.CommonConstants.MONITOR_KEY;
import static org.apache.dubbo.common.constants.CommonConstants.PROVIDER_SIDE;
import static org.apache.dubbo.common.constants.CommonConstants.REGISTER_KEY;
import static org.apache.dubbo.common.constants.CommonConstants.REMOTE_METADATA_STORAGE_TYPE;
import static org.apache.dubbo.common.constants.CommonConstants.REVISION_KEY;
import static org.apache.dubbo.common.constants.CommonConstants.SIDE_KEY;
import static org.apache.dubbo.common.constants.RegistryConstants.DYNAMIC_KEY;
import static org.apache.dubbo.common.utils.NetUtils.getAvailablePort;
import static org.apache.dubbo.common.utils.NetUtils.getLocalHost;
import static org.apache.dubbo.common.utils.NetUtils.isInvalidLocalHost;
import static org.apache.dubbo.common.utils.NetUtils.isInvalidPort;
import static org.apache.dubbo.config.Constants.DUBBO_IP_TO_REGISTRY;
import static org.apache.dubbo.config.Constants.DUBBO_PORT_TO_BIND;
import static org.apache.dubbo.config.Constants.DUBBO_PORT_TO_REGISTRY;
import static org.apache.dubbo.config.Constants.MULTICAST;
import static org.apache.dubbo.config.Constants.SCOPE_NONE;
import static org.apache.dubbo.remoting.Constants.BIND_IP_KEY;
import static org.apache.dubbo.remoting.Constants.BIND_PORT_KEY;
import static org.apache.dubbo.rpc.Constants.GENERIC_KEY;
import static org.apache.dubbo.rpc.Constants.LOCAL_PROTOCOL;
import static org.apache.dubbo.rpc.Constants.PROXY_KEY;
import static org.apache.dubbo.rpc.Constants.SCOPE_KEY;
import static org.apache.dubbo.rpc.Constants.SCOPE_LOCAL;
import static org.apache.dubbo.rpc.Constants.SCOPE_REMOTE;
import static org.apache.dubbo.rpc.Constants.TOKEN_KEY;
import static org.apache.dubbo.rpc.cluster.Constants.EXPORT_KEY;

public class ServiceConfig<T> extends ServiceConfigBase<T> {

    public static final Logger logger = LoggerFactory.getLogger(ServiceConfig.class);

    /**
     * A random port cache, the different protocols who has no port specified have different random port
     */
    private static final Map<String, Integer> RANDOM_PORT_MAP = new HashMap<String, Integer>();

    /**
     * A delayed exposure service timer
     */
    private static final ScheduledExecutorService DELAY_EXPORT_EXECUTOR = Executors.newSingleThreadScheduledExecutor(new NamedThreadFactory("DubboServiceDelayExporter", true));

    private static final Protocol PROTOCOL = ExtensionLoader.getExtensionLoader(Protocol.class).getAdaptiveExtension();

    /**
     * A {@link ProxyFactory} implementation that will generate a exported service proxy,the JavassistProxyFactory is its
     * default implementation
     */
    private static final ProxyFactory PROXY_FACTORY = ExtensionLoader.getExtensionLoader(ProxyFactory.class).getAdaptiveExtension();

    /**
     * Whether the provider has been exported
     */
    private transient volatile boolean exported;

    /**
     * The flag whether a service has unexported ,if the method unexported is invoked, the value is true
     */
    private transient volatile boolean unexported;

    private DubboBootstrap bootstrap;

    /**
     * The exported services
     */
    private final List<Exporter<?>> exporters = new ArrayList<Exporter<?>>();

    public ServiceConfig() {
    }

    public ServiceConfig(Service service) {
        super(service);
    }

    @Parameter(excluded = true)
    public boolean isExported() {
        return exported;
    }

    @Parameter(excluded = true)
    public boolean isUnexported() {
        return unexported;
    }

    public void unexport() {
        if (!exported) {
            return;
        }
        if (unexported) {
            return;
        }
        if (!exporters.isEmpty()) {
            for (Exporter<?> exporter : exporters) {
                try {
                    exporter.unexport();
                } catch (Throwable t) {
                    logger.warn("Unexpected error occured when unexport " + exporter, t);
                }
            }
            exporters.clear();
        }
        unexported = true;

        // dispatch a ServiceConfigUnExportedEvent since 2.7.4
        dispatch(new ServiceConfigUnexportedEvent(this));
    }

    public synchronized void export() {
        if (!shouldExport()) {
            return;
        }

        if (bootstrap == null) {
            bootstrap = DubboBootstrap.getInstance();
            bootstrap.initialize();
        }

        checkAndUpdateSubConfigs();

        //init serviceMetadata
        serviceMetadata.setVersion(getVersion());
        serviceMetadata.setGroup(getGroup());
        serviceMetadata.setDefaultGroup(getGroup());
        serviceMetadata.setServiceType(getInterfaceClass());
        serviceMetadata.setServiceInterfaceName(getInterface());
        serviceMetadata.setTarget(getRef());

        if (shouldDelay()) {
            DELAY_EXPORT_EXECUTOR.schedule(this::doExport, getDelay(), TimeUnit.MILLISECONDS);
        } else {
            doExport();
        }

        exported();
    }

    public void exported() {
        List<URL> exportedURLs = this.getExportedUrls();
        exportedURLs.forEach(url -> {
            Map<String, String> parameters = getApplication().getParameters();
            ServiceNameMapping.getExtension(parameters != null ? parameters.get(MAPPING_KEY) : null).map(url);
        });
        // dispatch a ServiceConfigExportedEvent since 2.7.4
        dispatch(new ServiceConfigExportedEvent(this));
    }

    private void checkAndUpdateSubConfigs() {
        // Use default configs defined explicitly with global scope
        completeCompoundConfigs();
        checkDefault();
        checkProtocol();
        // init some null configuration.
        List<ConfigInitializer> configInitializers = ExtensionLoader.getExtensionLoader(ConfigInitializer.class)
                .getActivateExtension(URL.valueOf("configInitializer://"), (String[]) null);
        configInitializers.forEach(e -> e.initServiceConfig(this));

        // if protocol is not injvm checkRegistry
        if (!isOnlyInJvm()) {
            checkRegistry();
        }
        this.refresh();

        if (StringUtils.isEmpty(interfaceName)) {
            throw new IllegalStateException("<dubbo:service interface=\"\" /> interface not allow null!");
        }

        if (ref instanceof GenericService) {
            interfaceClass = GenericService.class;
            if (StringUtils.isEmpty(generic)) {
                generic = Boolean.TRUE.toString();
            }
        } else {
            try {
                interfaceClass = Class.forName(interfaceName, true, Thread.currentThread()
                        .getContextClassLoader());
            } catch (ClassNotFoundException e) {
                throw new IllegalStateException(e.getMessage(), e);
            }
            checkInterfaceAndMethods(interfaceClass, getMethods());
            checkRef();
            generic = Boolean.FALSE.toString();
        }
        if (local != null) {
            if ("true".equals(local)) {
                local = interfaceName + "Local";
            }
            Class<?> localClass;
            try {
                localClass = ClassUtils.forNameWithThreadContextClassLoader(local);
            } catch (ClassNotFoundException e) {
                throw new IllegalStateException(e.getMessage(), e);
            }
            if (!interfaceClass.isAssignableFrom(localClass)) {
                throw new IllegalStateException("The local implementation class " + localClass.getName() + " not implement interface " + interfaceName);
            }
        }
        if (stub != null) {
            if ("true".equals(stub)) {
                stub = interfaceName + "Stub";
            }
            Class<?> stubClass;
            try {
                stubClass = ClassUtils.forNameWithThreadContextClassLoader(stub);
            } catch (ClassNotFoundException e) {
                throw new IllegalStateException(e.getMessage(), e);
            }
            if (!interfaceClass.isAssignableFrom(stubClass)) {
                throw new IllegalStateException("The stub implementation class " + stubClass.getName() + " not implement interface " + interfaceName);
            }
        }
        checkStubAndLocal(interfaceClass);
        ConfigValidationUtils.checkMock(interfaceClass, this);
        ConfigValidationUtils.validateServiceConfig(this);
        postProcessConfig();
    }


    protected synchronized void doExport() {
        if (unexported) {
            throw new IllegalStateException("The service " + interfaceClass.getName() + " has already unexported!");
        }
        if (exported) {
            return;
        }
        exported = true;

        if (StringUtils.isEmpty(path)) {
            path = interfaceName;
        }
        doExportUrls();
    }

    @SuppressWarnings({"unchecked", "rawtypes"})
    private void doExportUrls() {
        ServiceRepository repository = ApplicationModel.getServiceRepository();
        ServiceDescriptor serviceDescriptor = repository.registerService(getInterfaceClass());
        repository.registerProvider(
                getUniqueServiceName(),
                ref,
                serviceDescriptor,
                this,
                serviceMetadata
        );

        List<URL> registryURLs = ConfigValidationUtils.loadRegistries(this, true);

        for (ProtocolConfig protocolConfig : protocols) {
            String pathKey = URL.buildKey(getContextPath(protocolConfig)
                    .map(p -> p + "/" + path)
                    .orElse(path), group, version);
            // In case user specified path, register service one more time to map it to path.
            repository.registerService(pathKey, interfaceClass);
            // TODO, uncomment this line once service key is unified
            serviceMetadata.setServiceKey(pathKey);
            doExportUrlsFor1Protocol(protocolConfig, registryURLs);
        }
    }

    private void doExportUrlsFor1Protocol(ProtocolConfig protocolConfig, List<URL> registryURLs) {
        String name = protocolConfig.getName();
        if (StringUtils.isEmpty(name)) {
            name = DUBBO;
        }

        Map<String, String> map = new HashMap<String, String>();
        map.put(SIDE_KEY, PROVIDER_SIDE);

        ServiceConfig.appendRuntimeParameters(map);
        AbstractConfig.appendParameters(map, getMetrics());
        AbstractConfig.appendParameters(map, getApplication());
        AbstractConfig.appendParameters(map, getModule());
        // remove 'default.' prefix for configs from ProviderConfig
        // appendParameters(map, provider, Constants.DEFAULT_KEY);
        AbstractConfig.appendParameters(map, provider);
        AbstractConfig.appendParameters(map, protocolConfig);
        AbstractConfig.appendParameters(map, this);
        MetadataReportConfig metadataReportConfig = getMetadataReportConfig();
        if (metadataReportConfig != null && metadataReportConfig.isValid()) {
            map.putIfAbsent(METADATA_KEY, REMOTE_METADATA_STORAGE_TYPE);
        }
        if (CollectionUtils.isNotEmpty(getMethods())) {
            for (MethodConfig method : getMethods()) {
                AbstractConfig.appendParameters(map, method, method.getName());
                String retryKey = method.getName() + ".retry";
                if (map.containsKey(retryKey)) {
                    String retryValue = map.remove(retryKey);
                    if ("false".equals(retryValue)) {
                        map.put(method.getName() + ".retries", "0");
                    }
                }
                List<ArgumentConfig> arguments = method.getArguments();
                if (CollectionUtils.isNotEmpty(arguments)) {
                    for (ArgumentConfig argument : arguments) {
                        // convert argument type
                        if (argument.getType() != null && argument.getType().length() > 0) {
                            Method[] methods = interfaceClass.getMethods();
                            // visit all methods
                            if (methods.length > 0) {
                                for (int i = 0; i < methods.length; i++) {
                                    String methodName = methods[i].getName();
                                    // target the method, and get its signature
                                    if (methodName.equals(method.getName())) {
                                        Class<?>[] argtypes = methods[i].getParameterTypes();
                                        // one callback in the method
                                        if (argument.getIndex() != -1) {
                                            if (argtypes[argument.getIndex()].getName().equals(argument.getType())) {
                                                AbstractConfig.appendParameters(map, argument, method.getName() + "." + argument.getIndex());
                                            } else {
                                                throw new IllegalArgumentException("Argument config error : the index attribute and type attribute not match :index :" + argument.getIndex() + ", type:" + argument.getType());
                                            }
                                        } else {
                                            // multiple callbacks in the method
                                            for (int j = 0; j < argtypes.length; j++) {
                                                Class<?> argclazz = argtypes[j];
                                                if (argclazz.getName().equals(argument.getType())) {
                                                    AbstractConfig.appendParameters(map, argument, method.getName() + "." + j);
                                                    if (argument.getIndex() != -1 && argument.getIndex() != j) {
                                                        throw new IllegalArgumentException("Argument config error : the index attribute and type attribute not match :index :" + argument.getIndex() + ", type:" + argument.getType());
                                                    }
                                                }
                                            }
                                        }
                                    }
                                }
                            }
                        } else if (argument.getIndex() != -1) {
                            AbstractConfig.appendParameters(map, argument, method.getName() + "." + argument.getIndex());
                        } else {
                            throw new IllegalArgumentException("Argument config must set index or type attribute.eg: <dubbo:argument index='0' .../> or <dubbo:argument type=xxx .../>");
                        }

                    }
                }
            } // end of methods for
        }

        if (ProtocolUtils.isGeneric(generic)) {
            map.put(GENERIC_KEY, generic);
            map.put(METHODS_KEY, ANY_VALUE);
        } else {
            String revision = Version.getVersion(interfaceClass, version);
            if (revision != null && revision.length() > 0) {
                map.put(REVISION_KEY, revision);
            }

            String[] methods = Wrapper.getWrapper(interfaceClass).getMethodNames();
            if (methods.length == 0) {
                logger.warn("No method found in service interface " + interfaceClass.getName());
                map.put(METHODS_KEY, ANY_VALUE);
            } else {
                map.put(METHODS_KEY, StringUtils.join(new HashSet<String>(Arrays.asList(methods)), ","));
            }
        }

        /**
         * Here the token value configured by the provider is used to assign the value to ServiceConfig#token
         */
        if (ConfigUtils.isEmpty(token) && provider != null) {
            token = provider.getToken();
        }

        if (!ConfigUtils.isEmpty(token)) {
            if (ConfigUtils.isDefault(token)) {
                map.put(TOKEN_KEY, UUID.randomUUID().toString());
            } else {
                map.put(TOKEN_KEY, token);
            }
        }
        //init serviceMetadata attachments
        serviceMetadata.getAttachments().putAll(map);

        // export service
        String host = findConfigedHosts(protocolConfig, registryURLs, map);
        Integer port = findConfigedPorts(protocolConfig, name, map);
        URL url = new URL(name, host, port, getContextPath(protocolConfig).map(p -> p + "/" + path).orElse(path), map);

        // You can customize Configurator to append extra parameters
        if (ExtensionLoader.getExtensionLoader(ConfiguratorFactory.class)
                .hasExtension(url.getProtocol())) {
            url = ExtensionLoader.getExtensionLoader(ConfiguratorFactory.class)
                    .getExtension(url.getProtocol()).getConfigurator(url).configure(url);
        }

        String scope = url.getParameter(SCOPE_KEY);
        // don't export when none is configured
        if (!SCOPE_NONE.equalsIgnoreCase(scope)) {

            // export to local if the config is not remote (export to remote only when config is remote)
            if (!SCOPE_REMOTE.equalsIgnoreCase(scope)) {
                exportLocal(url);
            }
            // export to remote if the config is not local (export to local only when config is local)
            if (!SCOPE_LOCAL.equalsIgnoreCase(scope)) {
                if (CollectionUtils.isNotEmpty(registryURLs)) {
                    for (URL registryURL : registryURLs) {
                        //if protocol is only injvm ,not register
                        if (LOCAL_PROTOCOL.equalsIgnoreCase(url.getProtocol())) {
                            continue;
                        }
                        url = url.addParameterIfAbsent(DYNAMIC_KEY, registryURL.getParameter(DYNAMIC_KEY));
                        URL monitorUrl = ConfigValidationUtils.loadMonitor(this, registryURL);
                        if (monitorUrl != null) {
                            url = url.addParameterAndEncoded(MONITOR_KEY, monitorUrl.toFullString());
                        }
                        if (logger.isInfoEnabled()) {
                            if (url.getParameter(REGISTER_KEY, true)) {
                                logger.info("Register dubbo service " + interfaceClass.getName() + " url " + url + " to registry " + registryURL);
                            } else {
                                logger.info("Export dubbo service " + interfaceClass.getName() + " to url " + url);
                            }
                        }

                        // For providers, this is used to enable custom proxy to generate invoker
                        String proxy = url.getParameter(PROXY_KEY);
                        if (StringUtils.isNotEmpty(proxy)) {
                            registryURL = registryURL.addParameter(PROXY_KEY, proxy);
                        }

                        Invoker<?> invoker = PROXY_FACTORY.getInvoker(ref, (Class) interfaceClass, registryURL.addParameterAndEncoded(EXPORT_KEY, url.toFullString()));
                        DelegateProviderMetaDataInvoker wrapperInvoker = new DelegateProviderMetaDataInvoker(invoker, this);

                        Exporter<?> exporter = PROTOCOL.export(wrapperInvoker);
                        exporters.add(exporter);
                    }
                } else {
                    if (logger.isInfoEnabled()) {
                        logger.info("Export dubbo service " + interfaceClass.getName() + " to url " + url);
                    }
                    Invoker<?> invoker = PROXY_FACTORY.getInvoker(ref, (Class) interfaceClass, url);
                    DelegateProviderMetaDataInvoker wrapperInvoker = new DelegateProviderMetaDataInvoker(invoker, this);

                    Exporter<?> exporter = PROTOCOL.export(wrapperInvoker);
                    exporters.add(exporter);
                }
<<<<<<< HEAD
                /**
                 * @since 2.7.0
                 * ServiceData Store
                 */
                WritableMetadataService metadataService = WritableMetadataService.getExtension(url.getParameter(METADATA_KEY, DEFAULT_METADATA_STORAGE_TYPE));
                if (metadataService != null) {
                    metadataService.publishServiceDefinition(url);
                }
=======

                MetadataUtils.publishServiceDefinition(url);
>>>>>>> ae514c0f
            }
        }
        this.urls.add(url);
    }

    @SuppressWarnings({"unchecked", "rawtypes"})
    /**
     * always export injvm
     */
    private void exportLocal(URL url) {
        URL local = URLBuilder.from(url)
                .setProtocol(LOCAL_PROTOCOL)
                .setHost(LOCALHOST_VALUE)
                .setPort(0)
                .build();
        Exporter<?> exporter = PROTOCOL.export(
                PROXY_FACTORY.getInvoker(ref, (Class) interfaceClass, local));
        exporters.add(exporter);
        logger.info("Export dubbo service " + interfaceClass.getName() + " to local registry url : " + local);
    }

    /**
     * Determine if it is injvm
     *
     * @return
     */
    private boolean isOnlyInJvm() {
        return getProtocols().size() == 1
                && LOCAL_PROTOCOL.equalsIgnoreCase(getProtocols().get(0).getName());
    }


    /**
     * Register & bind IP address for service provider, can be configured separately.
     * Configuration priority: environment variables -> java system properties -> host property in config file ->
     * /etc/hosts -> default network address -> first available network address
     *
     * @param protocolConfig
     * @param registryURLs
     * @param map
     * @return
     */
    private String findConfigedHosts(ProtocolConfig protocolConfig,
                                     List<URL> registryURLs,
                                     Map<String, String> map) {
        boolean anyhost = false;

        String hostToBind = getValueFromConfig(protocolConfig, DUBBO_IP_TO_BIND);
        if (hostToBind != null && hostToBind.length() > 0 && isInvalidLocalHost(hostToBind)) {
            throw new IllegalArgumentException("Specified invalid bind ip from property:" + DUBBO_IP_TO_BIND + ", value:" + hostToBind);
        }

        // if bind ip is not found in environment, keep looking up
        if (StringUtils.isEmpty(hostToBind)) {
            hostToBind = protocolConfig.getHost();
            if (provider != null && StringUtils.isEmpty(hostToBind)) {
                hostToBind = provider.getHost();
            }
            if (isInvalidLocalHost(hostToBind)) {
                anyhost = true;
                try {
                    logger.info("No valid ip found from environment, try to find valid host from DNS.");
                    hostToBind = InetAddress.getLocalHost().getHostAddress();
                } catch (UnknownHostException e) {
                    logger.warn(e.getMessage(), e);
                }
                if (isInvalidLocalHost(hostToBind)) {
                    if (CollectionUtils.isNotEmpty(registryURLs)) {
                        for (URL registryURL : registryURLs) {
                            if (MULTICAST.equalsIgnoreCase(registryURL.getParameter("registry"))) {
                                // skip multicast registry since we cannot connect to it via Socket
                                continue;
                            }
                            try (Socket socket = new Socket()) {
                                SocketAddress addr = new InetSocketAddress(registryURL.getHost(), registryURL.getPort());
                                socket.connect(addr, 1000);
                                hostToBind = socket.getLocalAddress().getHostAddress();
                                break;
                            } catch (Exception e) {
                                logger.warn(e.getMessage(), e);
                            }
                        }
                    }
                    if (isInvalidLocalHost(hostToBind)) {
                        hostToBind = getLocalHost();
                    }
                }
            }
        }

        map.put(BIND_IP_KEY, hostToBind);

        // registry ip is not used for bind ip by default
        String hostToRegistry = getValueFromConfig(protocolConfig, DUBBO_IP_TO_REGISTRY);
        if (hostToRegistry != null && hostToRegistry.length() > 0 && isInvalidLocalHost(hostToRegistry)) {
            throw new IllegalArgumentException("Specified invalid registry ip from property:" + DUBBO_IP_TO_REGISTRY + ", value:" + hostToRegistry);
        } else if (StringUtils.isEmpty(hostToRegistry)) {
            // bind ip is used as registry ip by default
            hostToRegistry = hostToBind;
        }

        map.put(ANYHOST_KEY, String.valueOf(anyhost));

        return hostToRegistry;
    }


    /**
     * Register port and bind port for the provider, can be configured separately
     * Configuration priority: environment variable -> java system properties -> port property in protocol config file
     * -> protocol default port
     *
     * @param protocolConfig
     * @param name
     * @return
     */
    private Integer findConfigedPorts(ProtocolConfig protocolConfig,
                                      String name,
                                      Map<String, String> map) {
        Integer portToBind = null;

        // parse bind port from environment
        String port = getValueFromConfig(protocolConfig, DUBBO_PORT_TO_BIND);
        portToBind = parsePort(port);

        // if there's no bind port found from environment, keep looking up.
        if (portToBind == null) {
            portToBind = protocolConfig.getPort();
            if (provider != null && (portToBind == null || portToBind == 0)) {
                portToBind = provider.getPort();
            }
            final int defaultPort = ExtensionLoader.getExtensionLoader(Protocol.class).getExtension(name).getDefaultPort();
            if (portToBind == null || portToBind == 0) {
                portToBind = defaultPort;
            }
            if (portToBind <= 0) {
                portToBind = getRandomPort(name);
                if (portToBind == null || portToBind < 0) {
                    portToBind = getAvailablePort(defaultPort);
                    putRandomPort(name, portToBind);
                }
            }
        }

        // save bind port, used as url's key later
        map.put(BIND_PORT_KEY, String.valueOf(portToBind));

        // registry port, not used as bind port by default
        String portToRegistryStr = getValueFromConfig(protocolConfig, DUBBO_PORT_TO_REGISTRY);
        Integer portToRegistry = parsePort(portToRegistryStr);
        if (portToRegistry == null) {
            portToRegistry = portToBind;
        }

        return portToRegistry;
    }

    private Integer parsePort(String configPort) {
        Integer port = null;
        if (configPort != null && configPort.length() > 0) {
            try {
                Integer intPort = Integer.parseInt(configPort);
                if (isInvalidPort(intPort)) {
                    throw new IllegalArgumentException("Specified invalid port from env value:" + configPort);
                }
                port = intPort;
            } catch (Exception e) {
                throw new IllegalArgumentException("Specified invalid port from env value:" + configPort);
            }
        }
        return port;
    }

    private String getValueFromConfig(ProtocolConfig protocolConfig, String key) {
        String protocolPrefix = protocolConfig.getName().toUpperCase() + "_";
        String value = ConfigUtils.getSystemProperty(protocolPrefix + key);
        if (StringUtils.isEmpty(value)) {
            value = ConfigUtils.getSystemProperty(key);
        }
        return value;
    }

    private Integer getRandomPort(String protocol) {
        protocol = protocol.toLowerCase();
        return RANDOM_PORT_MAP.getOrDefault(protocol, Integer.MIN_VALUE);
    }

    private void putRandomPort(String protocol, Integer port) {
        protocol = protocol.toLowerCase();
        if (!RANDOM_PORT_MAP.containsKey(protocol)) {
            RANDOM_PORT_MAP.put(protocol, port);
            logger.warn("Use random available port(" + port + ") for protocol " + protocol);
        }
    }

    private void postProcessConfig() {
        List<ConfigPostProcessor> configPostProcessors = ExtensionLoader.getExtensionLoader(ConfigPostProcessor.class)
                .getActivateExtension(URL.valueOf("configPostProcessor://"), (String[]) null);
        configPostProcessors.forEach(component -> component.postProcessServiceConfig(this));
    }

    /**
     * Dispatch an {@link Event event}
     *
     * @param event an {@link Event event}
     * @since 2.7.5
     */
    private void dispatch(Event event) {
        EventDispatcher.getDefaultExtension().dispatch(event);
    }

    public DubboBootstrap getBootstrap() {
        return bootstrap;
    }

    public void setBootstrap(DubboBootstrap bootstrap) {
        this.bootstrap = bootstrap;
    }
}<|MERGE_RESOLUTION|>--- conflicted
+++ resolved
@@ -37,12 +37,8 @@
 import org.apache.dubbo.config.utils.ConfigValidationUtils;
 import org.apache.dubbo.event.Event;
 import org.apache.dubbo.event.EventDispatcher;
-<<<<<<< HEAD
-import org.apache.dubbo.metadata.WritableMetadataService;
-=======
 import org.apache.dubbo.metadata.ServiceNameMapping;
 import org.apache.dubbo.registry.client.metadata.MetadataUtils;
->>>>>>> ae514c0f
 import org.apache.dubbo.rpc.Exporter;
 import org.apache.dubbo.rpc.Invoker;
 import org.apache.dubbo.rpc.Protocol;
@@ -73,14 +69,10 @@
 
 import static org.apache.dubbo.common.constants.CommonConstants.ANYHOST_KEY;
 import static org.apache.dubbo.common.constants.CommonConstants.ANY_VALUE;
-import static org.apache.dubbo.common.constants.CommonConstants.DEFAULT_METADATA_STORAGE_TYPE;
 import static org.apache.dubbo.common.constants.CommonConstants.DUBBO;
 import static org.apache.dubbo.common.constants.CommonConstants.DUBBO_IP_TO_BIND;
 import static org.apache.dubbo.common.constants.CommonConstants.LOCALHOST_VALUE;
-<<<<<<< HEAD
-=======
 import static org.apache.dubbo.common.constants.CommonConstants.MAPPING_KEY;
->>>>>>> ae514c0f
 import static org.apache.dubbo.common.constants.CommonConstants.METADATA_KEY;
 import static org.apache.dubbo.common.constants.CommonConstants.METHODS_KEY;
 import static org.apache.dubbo.common.constants.CommonConstants.MONITOR_KEY;
@@ -516,19 +508,8 @@
                     Exporter<?> exporter = PROTOCOL.export(wrapperInvoker);
                     exporters.add(exporter);
                 }
-<<<<<<< HEAD
-                /**
-                 * @since 2.7.0
-                 * ServiceData Store
-                 */
-                WritableMetadataService metadataService = WritableMetadataService.getExtension(url.getParameter(METADATA_KEY, DEFAULT_METADATA_STORAGE_TYPE));
-                if (metadataService != null) {
-                    metadataService.publishServiceDefinition(url);
-                }
-=======
 
                 MetadataUtils.publishServiceDefinition(url);
->>>>>>> ae514c0f
             }
         }
         this.urls.add(url);
