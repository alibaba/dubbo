<<<<<<< HEAD
/*
 * Licensed to the Apache Software Foundation (ASF) under one or more
 * contributor license agreements.  See the NOTICE file distributed with
 * this work for additional information regarding copyright ownership.
 * The ASF licenses this file to You under the Apache License, Version 2.0
 * (the "License"); you may not use this file except in compliance with
 * the License.  You may obtain a copy of the License at
 *
 *     http://www.apache.org/licenses/LICENSE-2.0
 *
 * Unless required by applicable law or agreed to in writing, software
 * distributed under the License is distributed on an "AS IS" BASIS,
 * WITHOUT WARRANTIES OR CONDITIONS OF ANY KIND, either express or implied.
 * See the License for the specific language governing permissions and
 * limitations under the License.
 */
package org.apache.dubbo.config;

import org.apache.dubbo.common.URL;
import org.apache.dubbo.common.URLBuilder;
import org.apache.dubbo.common.Version;
import org.apache.dubbo.common.bytecode.Wrapper;
import org.apache.dubbo.common.extension.ExtensionLoader;
import org.apache.dubbo.common.logger.Logger;
import org.apache.dubbo.common.logger.LoggerFactory;
import org.apache.dubbo.common.utils.ClassUtils;
import org.apache.dubbo.common.utils.CollectionUtils;
import org.apache.dubbo.common.utils.ConfigUtils;
import org.apache.dubbo.common.utils.NamedThreadFactory;
import org.apache.dubbo.common.utils.StringUtils;
import org.apache.dubbo.config.annotation.Service;
import org.apache.dubbo.config.bootstrap.DubboBootstrap;
import org.apache.dubbo.config.event.ServiceConfigExportedEvent;
import org.apache.dubbo.config.event.ServiceConfigUnexportedEvent;
import org.apache.dubbo.config.invoker.DelegateProviderMetaDataInvoker;
import org.apache.dubbo.config.support.Parameter;
import org.apache.dubbo.config.utils.ConfigValidationUtils;
import org.apache.dubbo.event.Event;
import org.apache.dubbo.event.EventDispatcher;
import org.apache.dubbo.metadata.WritableMetadataService;
import org.apache.dubbo.rpc.Exporter;
import org.apache.dubbo.rpc.Invoker;
import org.apache.dubbo.rpc.Protocol;
import org.apache.dubbo.rpc.ProxyFactory;
import org.apache.dubbo.rpc.cluster.ConfiguratorFactory;
import org.apache.dubbo.rpc.model.ApplicationModel;
import org.apache.dubbo.rpc.model.ServiceDescriptor;
import org.apache.dubbo.rpc.model.ServiceRepository;
import org.apache.dubbo.rpc.service.GenericService;
import org.apache.dubbo.rpc.support.ProtocolUtils;

import java.lang.reflect.Method;
import java.net.InetAddress;
import java.net.InetSocketAddress;
import java.net.Socket;
import java.net.SocketAddress;
import java.net.UnknownHostException;
import java.util.ArrayList;
import java.util.Arrays;
import java.util.HashMap;
import java.util.HashSet;
import java.util.List;
import java.util.Map;
import java.util.UUID;
import java.util.concurrent.Executors;
import java.util.concurrent.ScheduledExecutorService;
import java.util.concurrent.TimeUnit;

import static org.apache.dubbo.common.constants.CommonConstants.ANYHOST_KEY;
import static org.apache.dubbo.common.constants.CommonConstants.ANY_VALUE;
import static org.apache.dubbo.common.constants.CommonConstants.DEFAULT_METADATA_STORAGE_TYPE;
import static org.apache.dubbo.common.constants.CommonConstants.DUBBO;
import static org.apache.dubbo.common.constants.CommonConstants.DUBBO_IP_TO_BIND;
import static org.apache.dubbo.common.constants.CommonConstants.LOCALHOST_VALUE;
import static org.apache.dubbo.common.constants.CommonConstants.METADATA_KEY;
import static org.apache.dubbo.common.constants.CommonConstants.METHODS_KEY;
import static org.apache.dubbo.common.constants.CommonConstants.MONITOR_KEY;
import static org.apache.dubbo.common.constants.CommonConstants.PROVIDER_SIDE;
import static org.apache.dubbo.common.constants.CommonConstants.REGISTER_KEY;
import static org.apache.dubbo.common.constants.CommonConstants.REVISION_KEY;
import static org.apache.dubbo.common.constants.CommonConstants.SIDE_KEY;
import static org.apache.dubbo.common.constants.RegistryConstants.DYNAMIC_KEY;
import static org.apache.dubbo.common.utils.NetUtils.getAvailablePort;
import static org.apache.dubbo.common.utils.NetUtils.getLocalHost;
import static org.apache.dubbo.common.utils.NetUtils.isInvalidLocalHost;
import static org.apache.dubbo.common.utils.NetUtils.isInvalidPort;
import static org.apache.dubbo.config.Constants.DUBBO_IP_TO_REGISTRY;
import static org.apache.dubbo.config.Constants.DUBBO_PORT_TO_BIND;
import static org.apache.dubbo.config.Constants.DUBBO_PORT_TO_REGISTRY;
import static org.apache.dubbo.config.Constants.MULTICAST;
import static org.apache.dubbo.config.Constants.SCOPE_NONE;
import static org.apache.dubbo.remoting.Constants.BIND_IP_KEY;
import static org.apache.dubbo.remoting.Constants.BIND_PORT_KEY;
import static org.apache.dubbo.rpc.Constants.GENERIC_KEY;
import static org.apache.dubbo.rpc.Constants.LOCAL_PROTOCOL;
import static org.apache.dubbo.rpc.Constants.PROXY_KEY;
import static org.apache.dubbo.rpc.Constants.SCOPE_KEY;
import static org.apache.dubbo.rpc.Constants.SCOPE_LOCAL;
import static org.apache.dubbo.rpc.Constants.SCOPE_REMOTE;
import static org.apache.dubbo.rpc.Constants.TOKEN_KEY;
import static org.apache.dubbo.rpc.cluster.Constants.EXPORT_KEY;

public class ServiceConfig<T> extends ServiceConfigBase<T> {

    public static final Logger logger = LoggerFactory.getLogger(ServiceConfig.class);

    /**
     * A random port cache, the different protocols who has no port specified have different random port
     */
    private static final Map<String, Integer> RANDOM_PORT_MAP = new HashMap<String, Integer>();

    /**
     * A delayed exposure service timer
     */
    private static final ScheduledExecutorService DELAY_EXPORT_EXECUTOR = Executors.newSingleThreadScheduledExecutor(new NamedThreadFactory("DubboServiceDelayExporter", true));

    private static final Protocol protocol = ExtensionLoader.getExtensionLoader(Protocol.class).getAdaptiveExtension();

    /**
     * A {@link ProxyFactory} implementation that will generate a exported service proxy,the JavassistProxyFactory is its
     * default implementation
     */
    private static final ProxyFactory PROXY_FACTORY = ExtensionLoader.getExtensionLoader(ProxyFactory.class).getAdaptiveExtension();

    /**
     * Whether the provider has been exported
     */
    private transient volatile boolean exported;

    /**
     * The flag whether a service has unexported ,if the method unexported is invoked, the value is true
     */
    private transient volatile boolean unexported;

    private DubboBootstrap bootstrap;

    /**
     * The exported services
     */
    private final List<Exporter<?>> exporters = new ArrayList<Exporter<?>>();

    static {
        // backward compatibility: make sure DubboShutdownHook registered when DubboBootstrap is not used.
        DubboShutdownHook.getDubboShutdownHook().register();
    }

    public ServiceConfig() {
    }

    public ServiceConfig(Service service) {
        super(service);
    }

    @Parameter(excluded = true)
    public boolean isExported() {
        return exported;
    }

    @Parameter(excluded = true)
    public boolean isUnexported() {
        return unexported;
    }

    public void unexport() {
        if (!exported) {
            return;
        }
        if (unexported) {
            return;
        }
        if (!exporters.isEmpty()) {
            for (Exporter<?> exporter : exporters) {
                try {
                    exporter.unexport();
                } catch (Throwable t) {
                    logger.warn("Unexpected error occured when unexport " + exporter, t);
                }
            }
            exporters.clear();
        }
        unexported = true;

        // dispatch a ServiceConfigUnExportedEvent since 2.7.4
        dispatch(new ServiceConfigUnexportedEvent(this));
    }

    public synchronized void export() {
        if (!shouldExport()) {
            return;
        }

        if (bootstrap == null) {
            bootstrap = DubboBootstrap.getInstance();
            bootstrap.init();
        }

        checkAndUpdateSubConfigs();

        //init serviceMetadata
        serviceMetadata.setVersion(version);
        serviceMetadata.setGroup(group);
        serviceMetadata.setDefaultGroup(group);
        serviceMetadata.setServiceType(getInterfaceClass());
        serviceMetadata.setServiceInterfaceName(getInterface());
        serviceMetadata.setTarget(getRef());

        if (shouldDelay()) {
            DELAY_EXPORT_EXECUTOR.schedule(this::doExport, getDelay(), TimeUnit.MILLISECONDS);
        } else {
            doExport();
        }
    }

    private void checkAndUpdateSubConfigs() {
        // Use default configs defined explicitly with global scope
        completeCompoundConfigs();
        checkDefault();
        checkProtocol();
        // if protocol is not injvm checkRegistry
        if (!isOnlyInJvm()) {
            checkRegistry();
        }
        this.refresh();

        if (StringUtils.isEmpty(interfaceName)) {
            throw new IllegalStateException("<dubbo:service interface=\"\" /> interface not allow null!");
        }

        if (ref instanceof GenericService) {
            interfaceClass = GenericService.class;
            if (StringUtils.isEmpty(generic)) {
                generic = Boolean.TRUE.toString();
            }
        } else {
            try {
                interfaceClass = Class.forName(interfaceName, true, Thread.currentThread()
                        .getContextClassLoader());
            } catch (ClassNotFoundException e) {
                throw new IllegalStateException(e.getMessage(), e);
            }
            checkInterfaceAndMethods(interfaceClass, getMethods());
            checkRef();
            generic = Boolean.FALSE.toString();
        }
        if (local != null) {
            if ("true".equals(local)) {
                local = interfaceName + "Local";
            }
            Class<?> localClass;
            try {
                localClass = ClassUtils.forNameWithThreadContextClassLoader(local);
            } catch (ClassNotFoundException e) {
                throw new IllegalStateException(e.getMessage(), e);
            }
            if (!interfaceClass.isAssignableFrom(localClass)) {
                throw new IllegalStateException("The local implementation class " + localClass.getName() + " not implement interface " + interfaceName);
            }
        }
        if (stub != null) {
            if ("true".equals(stub)) {
                stub = interfaceName + "Stub";
            }
            Class<?> stubClass;
            try {
                stubClass = ClassUtils.forNameWithThreadContextClassLoader(stub);
            } catch (ClassNotFoundException e) {
                throw new IllegalStateException(e.getMessage(), e);
            }
            if (!interfaceClass.isAssignableFrom(stubClass)) {
                throw new IllegalStateException("The stub implementation class " + stubClass.getName() + " not implement interface " + interfaceName);
            }
        }
        checkStubAndLocal(interfaceClass);
        ConfigValidationUtils.checkMock(interfaceClass, this);
        ConfigValidationUtils.validateServiceConfig(this);
        appendParameters();
    }


    protected synchronized void doExport() {
        if (unexported) {
            throw new IllegalStateException("The service " + interfaceClass.getName() + " has already unexported!");
        }
        if (exported) {
            return;
        }
        exported = true;

        if (StringUtils.isEmpty(path)) {
            path = interfaceName;
        }
        doExportUrls();

        // dispatch a ServiceConfigExportedEvent since 2.7.4
        dispatch(new ServiceConfigExportedEvent(this));
    }

    @SuppressWarnings({"unchecked", "rawtypes"})
    private void doExportUrls() {
        ServiceRepository repository = ApplicationModel.getServiceRepository();
        ServiceDescriptor serviceDescriptor = repository.registerService(getInterfaceClass());
        repository.registerProvider(
                getUniqueServiceName(),
                ref,
                serviceDescriptor,
                this,
                serviceMetadata
        );

        List<URL> registryURLs = ConfigValidationUtils.loadRegistries(this, true);

        for (ProtocolConfig protocolConfig : protocols) {
            String pathKey = URL.buildKey(getContextPath(protocolConfig)
                    .map(p -> p + "/" + path)
                    .orElse(path), group, version);
            // In case user specified path, register service one more time to map it to path.
            repository.registerService(pathKey, interfaceClass);
            // TODO, uncomment this line once service key is unified
            serviceMetadata.setServiceKey(pathKey);
            doExportUrlsFor1Protocol(protocolConfig, registryURLs);
        }
    }

    private void doExportUrlsFor1Protocol(ProtocolConfig protocolConfig, List<URL> registryURLs) {
        String name = protocolConfig.getName();
        if (StringUtils.isEmpty(name)) {
            name = DUBBO;
        }

        Map<String, String> map = new HashMap<String, String>();
        map.put(SIDE_KEY, PROVIDER_SIDE);

        ServiceConfig.appendRuntimeParameters(map);
        AbstractConfig.appendParameters(map, getMetrics());
        AbstractConfig.appendParameters(map, getApplication());
        AbstractConfig.appendParameters(map, getModule());
        // remove 'default.' prefix for configs from ProviderConfig
        // appendParameters(map, provider, Constants.DEFAULT_KEY);
        AbstractConfig.appendParameters(map, provider);
        AbstractConfig.appendParameters(map, protocolConfig);
        AbstractConfig.appendParameters(map, this);
        if (CollectionUtils.isNotEmpty(getMethods())) {
            for (MethodConfig method : getMethods()) {
                AbstractConfig.appendParameters(map, method, method.getName());
                String retryKey = method.getName() + ".retry";
                if (map.containsKey(retryKey)) {
                    String retryValue = map.remove(retryKey);
                    if ("false".equals(retryValue)) {
                        map.put(method.getName() + ".retries", "0");
                    }
                }
                List<ArgumentConfig> arguments = method.getArguments();
                if (CollectionUtils.isNotEmpty(arguments)) {
                    for (ArgumentConfig argument : arguments) {
                        // convert argument type
                        if (argument.getType() != null && argument.getType().length() > 0) {
                            Method[] methods = interfaceClass.getMethods();
                            // visit all methods
                            if (methods != null && methods.length > 0) {
                                for (int i = 0; i < methods.length; i++) {
                                    String methodName = methods[i].getName();
                                    // target the method, and get its signature
                                    if (methodName.equals(method.getName())) {
                                        Class<?>[] argtypes = methods[i].getParameterTypes();
                                        // one callback in the method
                                        if (argument.getIndex() != -1) {
                                            if (argtypes[argument.getIndex()].getName().equals(argument.getType())) {
                                                AbstractConfig.appendParameters(map, argument, method.getName() + "." + argument.getIndex());
                                            } else {
                                                throw new IllegalArgumentException("Argument config error : the index attribute and type attribute not match :index :" + argument.getIndex() + ", type:" + argument.getType());
                                            }
                                        } else {
                                            // multiple callbacks in the method
                                            for (int j = 0; j < argtypes.length; j++) {
                                                Class<?> argclazz = argtypes[j];
                                                if (argclazz.getName().equals(argument.getType())) {
                                                    AbstractConfig.appendParameters(map, argument, method.getName() + "." + j);
                                                    if (argument.getIndex() != -1 && argument.getIndex() != j) {
                                                        throw new IllegalArgumentException("Argument config error : the index attribute and type attribute not match :index :" + argument.getIndex() + ", type:" + argument.getType());
                                                    }
                                                }
                                            }
                                        }
                                    }
                                }
                            }
                        } else if (argument.getIndex() != -1) {
                            AbstractConfig.appendParameters(map, argument, method.getName() + "." + argument.getIndex());
                        } else {
                            throw new IllegalArgumentException("Argument config must set index or type attribute.eg: <dubbo:argument index='0' .../> or <dubbo:argument type=xxx .../>");
                        }

                    }
                }
            } // end of methods for
        }

        if (ProtocolUtils.isGeneric(generic)) {
            map.put(GENERIC_KEY, generic);
            map.put(METHODS_KEY, ANY_VALUE);
        } else {
            String revision = Version.getVersion(interfaceClass, version);
            if (revision != null && revision.length() > 0) {
                map.put(REVISION_KEY, revision);
            }

            String[] methods = Wrapper.getWrapper(interfaceClass).getMethodNames();
            if (methods.length == 0) {
                logger.warn("No method found in service interface " + interfaceClass.getName());
                map.put(METHODS_KEY, ANY_VALUE);
            } else {
                map.put(METHODS_KEY, StringUtils.join(new HashSet<String>(Arrays.asList(methods)), ","));
            }
        }
        if (!ConfigUtils.isEmpty(token)) {
            if (ConfigUtils.isDefault(token)) {
                map.put(TOKEN_KEY, UUID.randomUUID().toString());
            } else {
                map.put(TOKEN_KEY, token);
            }
        }
        //init serviceMetadata attachments
        serviceMetadata.getAttachments().putAll(map);

        // export service
        String host = findConfigedHosts(protocolConfig, registryURLs, map);
        Integer port = findConfigedPorts(protocolConfig, name, map);
        URL url = new URL(name, host, port, getContextPath(protocolConfig).map(p -> p + "/" + path).orElse(path), map);

        // You can customize Configurator to append extra parameters
        if (ExtensionLoader.getExtensionLoader(ConfiguratorFactory.class)
                .hasExtension(url.getProtocol())) {
            url = ExtensionLoader.getExtensionLoader(ConfiguratorFactory.class)
                    .getExtension(url.getProtocol()).getConfigurator(url).configure(url);
        }

        String scope = url.getParameter(SCOPE_KEY);
        // don't export when none is configured
        if (!SCOPE_NONE.equalsIgnoreCase(scope)) {

            // export to local if the config is not remote (export to remote only when config is remote)
            if (!SCOPE_REMOTE.equalsIgnoreCase(scope)) {
                exportLocal(url);
            }
            // export to remote if the config is not local (export to local only when config is local)
            if (!SCOPE_LOCAL.equalsIgnoreCase(scope)) {
                if (CollectionUtils.isNotEmpty(registryURLs)) {
                    for (URL registryURL : registryURLs) {
                        //if protocol is only injvm ,not register
                        if (LOCAL_PROTOCOL.equalsIgnoreCase(url.getProtocol())) {
                            continue;
                        }
                        url = url.addParameterIfAbsent(DYNAMIC_KEY, registryURL.getParameter(DYNAMIC_KEY));
                        URL monitorUrl = ConfigValidationUtils.loadMonitor(this, registryURL);
                        if (monitorUrl != null) {
                            url = url.addParameterAndEncoded(MONITOR_KEY, monitorUrl.toFullString());
                        }
                        if (logger.isInfoEnabled()) {
                            if (url.getParameter(REGISTER_KEY, true)) {
                                logger.info("Register dubbo service " + interfaceClass.getName() + " url " + url + " to registry " + registryURL);
                            } else {
                                logger.info("Export dubbo service " + interfaceClass.getName() + " to url " + url);
                            }
                        }

                        // For providers, this is used to enable custom proxy to generate invoker
                        String proxy = url.getParameter(PROXY_KEY);
                        if (StringUtils.isNotEmpty(proxy)) {
                            registryURL = registryURL.addParameter(PROXY_KEY, proxy);
                        }

                        Invoker<?> invoker = PROXY_FACTORY.getInvoker(ref, (Class) interfaceClass, registryURL.addParameterAndEncoded(EXPORT_KEY, url.toFullString()));
                        DelegateProviderMetaDataInvoker wrapperInvoker = new DelegateProviderMetaDataInvoker(invoker, this);

                        Exporter<?> exporter = protocol.export(wrapperInvoker);
                        exporters.add(exporter);
                    }
                } else {
                    if (logger.isInfoEnabled()) {
                        logger.info("Export dubbo service " + interfaceClass.getName() + " to url " + url);
                    }
                    Invoker<?> invoker = PROXY_FACTORY.getInvoker(ref, (Class) interfaceClass, url);
                    DelegateProviderMetaDataInvoker wrapperInvoker = new DelegateProviderMetaDataInvoker(invoker, this);

                    Exporter<?> exporter = protocol.export(wrapperInvoker);
                    exporters.add(exporter);
                }
                /**
                 * @since 2.7.0
                 * ServiceData Store
                 */
                WritableMetadataService metadataService = WritableMetadataService.getExtension(url.getParameter(METADATA_KEY, DEFAULT_METADATA_STORAGE_TYPE));
                if (metadataService != null) {
                    metadataService.publishServiceDefinition(url);
                }
            }
        }
        this.urls.add(url);
    }

    @SuppressWarnings({"unchecked", "rawtypes"})
    /**
     * always export injvm
     */
    private void exportLocal(URL url) {
        URL local = URLBuilder.from(url)
                .setProtocol(LOCAL_PROTOCOL)
                .setHost(LOCALHOST_VALUE)
                .setPort(0)
                .build();
        Exporter<?> exporter = protocol.export(
                PROXY_FACTORY.getInvoker(ref, (Class) interfaceClass, local));
        exporters.add(exporter);
        logger.info("Export dubbo service " + interfaceClass.getName() + " to local registry url : " + local);
    }

    /**
     * Determine if it is injvm
     *
     * @return
     */
    private boolean isOnlyInJvm() {
        return getProtocols().size() == 1
                && LOCAL_PROTOCOL.equalsIgnoreCase(getProtocols().get(0).getName());
    }


    /**
     * Register & bind IP address for service provider, can be configured separately.
     * Configuration priority: environment variables -> java system properties -> host property in config file ->
     * /etc/hosts -> default network address -> first available network address
     *
     * @param protocolConfig
     * @param registryURLs
     * @param map
     * @return
     */
    private String findConfigedHosts(ProtocolConfig protocolConfig,
                                     List<URL> registryURLs,
                                     Map<String, String> map) {
        boolean anyhost = false;

        String hostToBind = getValueFromConfig(protocolConfig, DUBBO_IP_TO_BIND);
        if (hostToBind != null && hostToBind.length() > 0 && isInvalidLocalHost(hostToBind)) {
            throw new IllegalArgumentException("Specified invalid bind ip from property:" + DUBBO_IP_TO_BIND + ", value:" + hostToBind);
        }

        // if bind ip is not found in environment, keep looking up
        if (StringUtils.isEmpty(hostToBind)) {
            hostToBind = protocolConfig.getHost();
            if (provider != null && StringUtils.isEmpty(hostToBind)) {
                hostToBind = provider.getHost();
            }
            if (isInvalidLocalHost(hostToBind)) {
                anyhost = true;
                try {
                    logger.info("No valid ip found from environment, try to find valid host from DNS.");
                    hostToBind = InetAddress.getLocalHost().getHostAddress();
                } catch (UnknownHostException e) {
                    logger.warn(e.getMessage(), e);
                }
                if (isInvalidLocalHost(hostToBind)) {
                    if (CollectionUtils.isNotEmpty(registryURLs)) {
                        for (URL registryURL : registryURLs) {
                            if (MULTICAST.equalsIgnoreCase(registryURL.getParameter("registry"))) {
                                // skip multicast registry since we cannot connect to it via Socket
                                continue;
                            }
                            try (Socket socket = new Socket()) {
                                SocketAddress addr = new InetSocketAddress(registryURL.getHost(), registryURL.getPort());
                                socket.connect(addr, 1000);
                                hostToBind = socket.getLocalAddress().getHostAddress();
                                break;
                            } catch (Exception e) {
                                logger.warn(e.getMessage(), e);
                            }
                        }
                    }
                    if (isInvalidLocalHost(hostToBind)) {
                        hostToBind = getLocalHost();
                    }
                }
            }
        }

        map.put(BIND_IP_KEY, hostToBind);

        // registry ip is not used for bind ip by default
        String hostToRegistry = getValueFromConfig(protocolConfig, DUBBO_IP_TO_REGISTRY);
        if (hostToRegistry != null && hostToRegistry.length() > 0 && isInvalidLocalHost(hostToRegistry)) {
            throw new IllegalArgumentException("Specified invalid registry ip from property:" + DUBBO_IP_TO_REGISTRY + ", value:" + hostToRegistry);
        } else if (StringUtils.isEmpty(hostToRegistry)) {
            // bind ip is used as registry ip by default
            hostToRegistry = hostToBind;
        }

        map.put(ANYHOST_KEY, String.valueOf(anyhost));

        return hostToRegistry;
    }


    /**
     * Register port and bind port for the provider, can be configured separately
     * Configuration priority: environment variable -> java system properties -> port property in protocol config file
     * -> protocol default port
     *
     * @param protocolConfig
     * @param name
     * @return
     */
    private Integer findConfigedPorts(ProtocolConfig protocolConfig,
                                      String name,
                                      Map<String, String> map) {
        Integer portToBind = null;

        // parse bind port from environment
        String port = getValueFromConfig(protocolConfig, DUBBO_PORT_TO_BIND);
        portToBind = parsePort(port);

        // if there's no bind port found from environment, keep looking up.
        if (portToBind == null) {
            portToBind = protocolConfig.getPort();
            if (provider != null && (portToBind == null || portToBind == 0)) {
                portToBind = provider.getPort();
            }
            final int defaultPort = ExtensionLoader.getExtensionLoader(Protocol.class).getExtension(name).getDefaultPort();
            if (portToBind == null || portToBind == 0) {
                portToBind = defaultPort;
            }
            if (portToBind == null || portToBind <= 0) {
                portToBind = getRandomPort(name);
                if (portToBind == null || portToBind < 0) {
                    portToBind = getAvailablePort(defaultPort);
                    putRandomPort(name, portToBind);
                }
            }
        }

        // save bind port, used as url's key later
        map.put(BIND_PORT_KEY, String.valueOf(portToBind));

        // registry port, not used as bind port by default
        String portToRegistryStr = getValueFromConfig(protocolConfig, DUBBO_PORT_TO_REGISTRY);
        Integer portToRegistry = parsePort(portToRegistryStr);
        if (portToRegistry == null) {
            portToRegistry = portToBind;
        }

        return portToRegistry;
    }

    private Integer parsePort(String configPort) {
        Integer port = null;
        if (configPort != null && configPort.length() > 0) {
            try {
                Integer intPort = Integer.parseInt(configPort);
                if (isInvalidPort(intPort)) {
                    throw new IllegalArgumentException("Specified invalid port from env value:" + configPort);
                }
                port = intPort;
            } catch (Exception e) {
                throw new IllegalArgumentException("Specified invalid port from env value:" + configPort);
            }
        }
        return port;
    }

    private String getValueFromConfig(ProtocolConfig protocolConfig, String key) {
        String protocolPrefix = protocolConfig.getName().toUpperCase() + "_";
        String port = ConfigUtils.getSystemProperty(protocolPrefix + key);
        if (StringUtils.isEmpty(port)) {
            port = ConfigUtils.getSystemProperty(key);
        }
        return port;
    }

    private Integer getRandomPort(String protocol) {
        protocol = protocol.toLowerCase();
        return RANDOM_PORT_MAP.getOrDefault(protocol, Integer.MIN_VALUE);
    }

    private void putRandomPort(String protocol, Integer port) {
        protocol = protocol.toLowerCase();
        if (!RANDOM_PORT_MAP.containsKey(protocol)) {
            RANDOM_PORT_MAP.put(protocol, port);
            logger.warn("Use random available port(" + port + ") for protocol " + protocol);
        }
    }

    public void appendParameters() {
        URL appendParametersUrl = URL.valueOf("appendParameters://");
        List<AppendParametersComponent> appendParametersComponents = ExtensionLoader.getExtensionLoader(AppendParametersComponent.class).getActivateExtension(appendParametersUrl, (String[]) null);
        appendParametersComponents.forEach(component -> component.appendExportParameters(this));
    }

    /**
     * Dispatch an {@link Event event}
     *
     * @param event an {@link Event event}
     * @since 2.7.5
     */
    private void dispatch(Event event) {
        EventDispatcher.getDefaultExtension().dispatch(event);
    }

    public DubboBootstrap getBootstrap() {
        return bootstrap;
    }

    public void setBootstrap(DubboBootstrap bootstrap) {
        this.bootstrap = bootstrap;
    }
}
=======
/*
 * Licensed to the Apache Software Foundation (ASF) under one or more
 * contributor license agreements.  See the NOTICE file distributed with
 * this work for additional information regarding copyright ownership.
 * The ASF licenses this file to You under the Apache License, Version 2.0
 * (the "License"); you may not use this file except in compliance with
 * the License.  You may obtain a copy of the License at
 *
 *     http://www.apache.org/licenses/LICENSE-2.0
 *
 * Unless required by applicable law or agreed to in writing, software
 * distributed under the License is distributed on an "AS IS" BASIS,
 * WITHOUT WARRANTIES OR CONDITIONS OF ANY KIND, either express or implied.
 * See the License for the specific language governing permissions and
 * limitations under the License.
 */
package org.apache.dubbo.config;

import org.apache.dubbo.common.URL;
import org.apache.dubbo.common.URLBuilder;
import org.apache.dubbo.common.Version;
import org.apache.dubbo.common.bytecode.Wrapper;
import org.apache.dubbo.common.extension.ExtensionLoader;
import org.apache.dubbo.common.logger.Logger;
import org.apache.dubbo.common.logger.LoggerFactory;
import org.apache.dubbo.common.utils.ClassUtils;
import org.apache.dubbo.common.utils.CollectionUtils;
import org.apache.dubbo.common.utils.ConfigUtils;
import org.apache.dubbo.common.utils.NamedThreadFactory;
import org.apache.dubbo.common.utils.StringUtils;
import org.apache.dubbo.config.annotation.Service;
import org.apache.dubbo.config.bootstrap.DubboBootstrap;
import org.apache.dubbo.config.event.ServiceConfigExportedEvent;
import org.apache.dubbo.config.event.ServiceConfigUnexportedEvent;
import org.apache.dubbo.config.invoker.DelegateProviderMetaDataInvoker;
import org.apache.dubbo.config.support.Parameter;
import org.apache.dubbo.config.utils.ConfigValidationUtils;
import org.apache.dubbo.event.Event;
import org.apache.dubbo.event.EventDispatcher;
import org.apache.dubbo.metadata.WritableMetadataService;
import org.apache.dubbo.rpc.Exporter;
import org.apache.dubbo.rpc.Invoker;
import org.apache.dubbo.rpc.Protocol;
import org.apache.dubbo.rpc.ProxyFactory;
import org.apache.dubbo.rpc.cluster.ConfiguratorFactory;
import org.apache.dubbo.rpc.model.ApplicationModel;
import org.apache.dubbo.rpc.model.ServiceDescriptor;
import org.apache.dubbo.rpc.model.ServiceRepository;
import org.apache.dubbo.rpc.service.GenericService;
import org.apache.dubbo.rpc.support.ProtocolUtils;

import java.lang.reflect.Method;
import java.net.InetAddress;
import java.net.InetSocketAddress;
import java.net.Socket;
import java.net.SocketAddress;
import java.net.UnknownHostException;
import java.util.ArrayList;
import java.util.Arrays;
import java.util.HashMap;
import java.util.HashSet;
import java.util.List;
import java.util.Map;
import java.util.UUID;
import java.util.concurrent.Executors;
import java.util.concurrent.ScheduledExecutorService;
import java.util.concurrent.TimeUnit;

import static org.apache.dubbo.common.constants.CommonConstants.ANYHOST_KEY;
import static org.apache.dubbo.common.constants.CommonConstants.ANY_VALUE;
import static org.apache.dubbo.common.constants.CommonConstants.DEFAULT_METADATA_STORAGE_TYPE;
import static org.apache.dubbo.common.constants.CommonConstants.DUBBO;
import static org.apache.dubbo.common.constants.CommonConstants.DUBBO_IP_TO_BIND;
import static org.apache.dubbo.common.constants.CommonConstants.LOCALHOST_VALUE;
import static org.apache.dubbo.common.constants.CommonConstants.METADATA_KEY;
import static org.apache.dubbo.common.constants.CommonConstants.METHODS_KEY;
import static org.apache.dubbo.common.constants.CommonConstants.MONITOR_KEY;
import static org.apache.dubbo.common.constants.CommonConstants.PROVIDER_SIDE;
import static org.apache.dubbo.common.constants.CommonConstants.REGISTER_KEY;
import static org.apache.dubbo.common.constants.CommonConstants.REVISION_KEY;
import static org.apache.dubbo.common.constants.CommonConstants.SIDE_KEY;
import static org.apache.dubbo.common.constants.RegistryConstants.DYNAMIC_KEY;
import static org.apache.dubbo.common.utils.NetUtils.getAvailablePort;
import static org.apache.dubbo.common.utils.NetUtils.getLocalHost;
import static org.apache.dubbo.common.utils.NetUtils.isInvalidLocalHost;
import static org.apache.dubbo.common.utils.NetUtils.isInvalidPort;
import static org.apache.dubbo.config.Constants.DUBBO_IP_TO_REGISTRY;
import static org.apache.dubbo.config.Constants.DUBBO_PORT_TO_BIND;
import static org.apache.dubbo.config.Constants.DUBBO_PORT_TO_REGISTRY;
import static org.apache.dubbo.config.Constants.MULTICAST;
import static org.apache.dubbo.config.Constants.SCOPE_NONE;
import static org.apache.dubbo.remoting.Constants.BIND_IP_KEY;
import static org.apache.dubbo.remoting.Constants.BIND_PORT_KEY;
import static org.apache.dubbo.rpc.Constants.GENERIC_KEY;
import static org.apache.dubbo.rpc.Constants.LOCAL_PROTOCOL;
import static org.apache.dubbo.rpc.Constants.PROXY_KEY;
import static org.apache.dubbo.rpc.Constants.SCOPE_KEY;
import static org.apache.dubbo.rpc.Constants.SCOPE_LOCAL;
import static org.apache.dubbo.rpc.Constants.SCOPE_REMOTE;
import static org.apache.dubbo.rpc.Constants.TOKEN_KEY;
import static org.apache.dubbo.rpc.cluster.Constants.EXPORT_KEY;

public class ServiceConfig<T> extends ServiceConfigBase<T> {

    public static final Logger logger = LoggerFactory.getLogger(ServiceConfig.class);

    /**
     * A random port cache, the different protocols who has no port specified have different random port
     */
    private static final Map<String, Integer> RANDOM_PORT_MAP = new HashMap<String, Integer>();

    /**
     * A delayed exposure service timer
     */
    private static final ScheduledExecutorService DELAY_EXPORT_EXECUTOR = Executors.newSingleThreadScheduledExecutor(new NamedThreadFactory("DubboServiceDelayExporter", true));

    private static final Protocol protocol = ExtensionLoader.getExtensionLoader(Protocol.class).getAdaptiveExtension();

    /**
     * A {@link ProxyFactory} implementation that will generate a exported service proxy,the JavassistProxyFactory is its
     * default implementation
     */
    private static final ProxyFactory PROXY_FACTORY = ExtensionLoader.getExtensionLoader(ProxyFactory.class).getAdaptiveExtension();

    /**
     * Whether the provider has been exported
     */
    private transient volatile boolean exported;

    /**
     * The flag whether a service has unexported ,if the method unexported is invoked, the value is true
     */
    private transient volatile boolean unexported;

    private DubboBootstrap bootstrap;

    /**
     * The exported services
     */
    private final List<Exporter<?>> exporters = new ArrayList<Exporter<?>>();

    public ServiceConfig() {
    }

    public ServiceConfig(Service service) {
        super(service);
    }

    @Parameter(excluded = true)
    public boolean isExported() {
        return exported;
    }

    @Parameter(excluded = true)
    public boolean isUnexported() {
        return unexported;
    }

    public void unexport() {
        if (!exported) {
            return;
        }
        if (unexported) {
            return;
        }
        if (!exporters.isEmpty()) {
            for (Exporter<?> exporter : exporters) {
                try {
                    exporter.unexport();
                } catch (Throwable t) {
                    logger.warn("Unexpected error occured when unexport " + exporter, t);
                }
            }
            exporters.clear();
        }
        unexported = true;

        // dispatch a ServiceConfigUnExportedEvent since 2.7.4
        dispatch(new ServiceConfigUnexportedEvent(this));
    }

    public synchronized void export() {
        if (!shouldExport()) {
            return;
        }

        if (bootstrap == null) {
            bootstrap = DubboBootstrap.getInstance();
            bootstrap.init();
        }

        checkAndUpdateSubConfigs();

        //init serviceMetadata
        serviceMetadata.setVersion(version);
        serviceMetadata.setGroup(group);
        serviceMetadata.setDefaultGroup(group);
        serviceMetadata.setServiceType(getInterfaceClass());
        serviceMetadata.setServiceInterfaceName(getInterface());
        serviceMetadata.setTarget(getRef());

        if (shouldDelay()) {
            DELAY_EXPORT_EXECUTOR.schedule(this::doExport, getDelay(), TimeUnit.MILLISECONDS);
        } else {
            doExport();
        }
    }

    private void checkAndUpdateSubConfigs() {
        // Use default configs defined explicitly with global scope
        completeCompoundConfigs();
        checkDefault();
        checkProtocol();
        // init some null configuration.
        List<ConfigInitializer> configInitializers = ExtensionLoader.getExtensionLoader(ConfigInitializer.class)
                .getActivateExtension(URL.valueOf("configInitializer://"), (String[]) null);
        configInitializers.forEach(e -> e.initServiceConfig(this));

        // if protocol is not injvm checkRegistry
        if (!isOnlyInJvm()) {
            checkRegistry();
        }
        this.refresh();

        if (StringUtils.isEmpty(interfaceName)) {
            throw new IllegalStateException("<dubbo:service interface=\"\" /> interface not allow null!");
        }

        if (ref instanceof GenericService) {
            interfaceClass = GenericService.class;
            if (StringUtils.isEmpty(generic)) {
                generic = Boolean.TRUE.toString();
            }
        } else {
            try {
                interfaceClass = Class.forName(interfaceName, true, Thread.currentThread()
                        .getContextClassLoader());
            } catch (ClassNotFoundException e) {
                throw new IllegalStateException(e.getMessage(), e);
            }
            checkInterfaceAndMethods(interfaceClass, getMethods());
            checkRef();
            generic = Boolean.FALSE.toString();
        }
        if (local != null) {
            if ("true".equals(local)) {
                local = interfaceName + "Local";
            }
            Class<?> localClass;
            try {
                localClass = ClassUtils.forNameWithThreadContextClassLoader(local);
            } catch (ClassNotFoundException e) {
                throw new IllegalStateException(e.getMessage(), e);
            }
            if (!interfaceClass.isAssignableFrom(localClass)) {
                throw new IllegalStateException("The local implementation class " + localClass.getName() + " not implement interface " + interfaceName);
            }
        }
        if (stub != null) {
            if ("true".equals(stub)) {
                stub = interfaceName + "Stub";
            }
            Class<?> stubClass;
            try {
                stubClass = ClassUtils.forNameWithThreadContextClassLoader(stub);
            } catch (ClassNotFoundException e) {
                throw new IllegalStateException(e.getMessage(), e);
            }
            if (!interfaceClass.isAssignableFrom(stubClass)) {
                throw new IllegalStateException("The stub implementation class " + stubClass.getName() + " not implement interface " + interfaceName);
            }
        }
        checkStubAndLocal(interfaceClass);
        ConfigValidationUtils.checkMock(interfaceClass, this);
        ConfigValidationUtils.validateServiceConfig(this);
        postProcessConfig();
    }


    protected synchronized void doExport() {
        if (unexported) {
            throw new IllegalStateException("The service " + interfaceClass.getName() + " has already unexported!");
        }
        if (exported) {
            return;
        }
        exported = true;

        if (StringUtils.isEmpty(path)) {
            path = interfaceName;
        }
        doExportUrls();

        // dispatch a ServiceConfigExportedEvent since 2.7.4
        dispatch(new ServiceConfigExportedEvent(this));
    }

    @SuppressWarnings({"unchecked", "rawtypes"})
    private void doExportUrls() {
        ServiceRepository repository = ApplicationModel.getServiceRepository();
        ServiceDescriptor serviceDescriptor = repository.registerService(getInterfaceClass());
        repository.registerProvider(
                getUniqueServiceName(),
                ref,
                serviceDescriptor,
                this,
                serviceMetadata
        );

        List<URL> registryURLs = ConfigValidationUtils.loadRegistries(this, true);

        for (ProtocolConfig protocolConfig : protocols) {
            String pathKey = URL.buildKey(getContextPath(protocolConfig)
                    .map(p -> p + "/" + path)
                    .orElse(path), group, version);
            // In case user specified path, register service one more time to map it to path.
            repository.registerService(pathKey, interfaceClass);
            // TODO, uncomment this line once service key is unified
            serviceMetadata.setServiceKey(pathKey);
            doExportUrlsFor1Protocol(protocolConfig, registryURLs);
        }
    }

    private void doExportUrlsFor1Protocol(ProtocolConfig protocolConfig, List<URL> registryURLs) {
        String name = protocolConfig.getName();
        if (StringUtils.isEmpty(name)) {
            name = DUBBO;
        }

        Map<String, String> map = new HashMap<String, String>();
        map.put(SIDE_KEY, PROVIDER_SIDE);

        ServiceConfig.appendRuntimeParameters(map);
        AbstractConfig.appendParameters(map, getMetrics());
        AbstractConfig.appendParameters(map, getApplication());
        AbstractConfig.appendParameters(map, getModule());
        // remove 'default.' prefix for configs from ProviderConfig
        // appendParameters(map, provider, Constants.DEFAULT_KEY);
        AbstractConfig.appendParameters(map, provider);
        AbstractConfig.appendParameters(map, protocolConfig);
        AbstractConfig.appendParameters(map, this);
        if (CollectionUtils.isNotEmpty(getMethods())) {
            for (MethodConfig method : getMethods()) {
                AbstractConfig.appendParameters(map, method, method.getName());
                String retryKey = method.getName() + ".retry";
                if (map.containsKey(retryKey)) {
                    String retryValue = map.remove(retryKey);
                    if ("false".equals(retryValue)) {
                        map.put(method.getName() + ".retries", "0");
                    }
                }
                List<ArgumentConfig> arguments = method.getArguments();
                if (CollectionUtils.isNotEmpty(arguments)) {
                    for (ArgumentConfig argument : arguments) {
                        // convert argument type
                        if (argument.getType() != null && argument.getType().length() > 0) {
                            Method[] methods = interfaceClass.getMethods();
                            // visit all methods
                            if (methods != null && methods.length > 0) {
                                for (int i = 0; i < methods.length; i++) {
                                    String methodName = methods[i].getName();
                                    // target the method, and get its signature
                                    if (methodName.equals(method.getName())) {
                                        Class<?>[] argtypes = methods[i].getParameterTypes();
                                        // one callback in the method
                                        if (argument.getIndex() != -1) {
                                            if (argtypes[argument.getIndex()].getName().equals(argument.getType())) {
                                                AbstractConfig.appendParameters(map, argument, method.getName() + "." + argument.getIndex());
                                            } else {
                                                throw new IllegalArgumentException("Argument config error : the index attribute and type attribute not match :index :" + argument.getIndex() + ", type:" + argument.getType());
                                            }
                                        } else {
                                            // multiple callbacks in the method
                                            for (int j = 0; j < argtypes.length; j++) {
                                                Class<?> argclazz = argtypes[j];
                                                if (argclazz.getName().equals(argument.getType())) {
                                                    AbstractConfig.appendParameters(map, argument, method.getName() + "." + j);
                                                    if (argument.getIndex() != -1 && argument.getIndex() != j) {
                                                        throw new IllegalArgumentException("Argument config error : the index attribute and type attribute not match :index :" + argument.getIndex() + ", type:" + argument.getType());
                                                    }
                                                }
                                            }
                                        }
                                    }
                                }
                            }
                        } else if (argument.getIndex() != -1) {
                            AbstractConfig.appendParameters(map, argument, method.getName() + "." + argument.getIndex());
                        } else {
                            throw new IllegalArgumentException("Argument config must set index or type attribute.eg: <dubbo:argument index='0' .../> or <dubbo:argument type=xxx .../>");
                        }

                    }
                }
            } // end of methods for
        }

        if (ProtocolUtils.isGeneric(generic)) {
            map.put(GENERIC_KEY, generic);
            map.put(METHODS_KEY, ANY_VALUE);
        } else {
            String revision = Version.getVersion(interfaceClass, version);
            if (revision != null && revision.length() > 0) {
                map.put(REVISION_KEY, revision);
            }

            String[] methods = Wrapper.getWrapper(interfaceClass).getMethodNames();
            if (methods.length == 0) {
                logger.warn("No method found in service interface " + interfaceClass.getName());
                map.put(METHODS_KEY, ANY_VALUE);
            } else {
                map.put(METHODS_KEY, StringUtils.join(new HashSet<String>(Arrays.asList(methods)), ","));
            }
        }
        if (!ConfigUtils.isEmpty(token)) {
            if (ConfigUtils.isDefault(token)) {
                map.put(TOKEN_KEY, UUID.randomUUID().toString());
            } else {
                map.put(TOKEN_KEY, token);
            }
        }
        //init serviceMetadata attachments
        serviceMetadata.getAttachments().putAll(map);

        // export service
        String host = findConfigedHosts(protocolConfig, registryURLs, map);
        Integer port = findConfigedPorts(protocolConfig, name, map);
        URL url = new URL(name, host, port, getContextPath(protocolConfig).map(p -> p + "/" + path).orElse(path), map);

        // You can customize Configurator to append extra parameters
        if (ExtensionLoader.getExtensionLoader(ConfiguratorFactory.class)
                .hasExtension(url.getProtocol())) {
            url = ExtensionLoader.getExtensionLoader(ConfiguratorFactory.class)
                    .getExtension(url.getProtocol()).getConfigurator(url).configure(url);
        }

        String scope = url.getParameter(SCOPE_KEY);
        // don't export when none is configured
        if (!SCOPE_NONE.equalsIgnoreCase(scope)) {

            // export to local if the config is not remote (export to remote only when config is remote)
            if (!SCOPE_REMOTE.equalsIgnoreCase(scope)) {
                exportLocal(url);
            }
            // export to remote if the config is not local (export to local only when config is local)
            if (!SCOPE_LOCAL.equalsIgnoreCase(scope)) {
                if (CollectionUtils.isNotEmpty(registryURLs)) {
                    for (URL registryURL : registryURLs) {
                        //if protocol is only injvm ,not register
                        if (LOCAL_PROTOCOL.equalsIgnoreCase(url.getProtocol())) {
                            continue;
                        }
                        url = url.addParameterIfAbsent(DYNAMIC_KEY, registryURL.getParameter(DYNAMIC_KEY));
                        URL monitorUrl = ConfigValidationUtils.loadMonitor(this, registryURL);
                        if (monitorUrl != null) {
                            url = url.addParameterAndEncoded(MONITOR_KEY, monitorUrl.toFullString());
                        }
                        if (logger.isInfoEnabled()) {
                            if (url.getParameter(REGISTER_KEY, true)) {
                                logger.info("Register dubbo service " + interfaceClass.getName() + " url " + url + " to registry " + registryURL);
                            } else {
                                logger.info("Export dubbo service " + interfaceClass.getName() + " to url " + url);
                            }
                        }

                        // For providers, this is used to enable custom proxy to generate invoker
                        String proxy = url.getParameter(PROXY_KEY);
                        if (StringUtils.isNotEmpty(proxy)) {
                            registryURL = registryURL.addParameter(PROXY_KEY, proxy);
                        }

                        Invoker<?> invoker = PROXY_FACTORY.getInvoker(ref, (Class) interfaceClass, registryURL.addParameterAndEncoded(EXPORT_KEY, url.toFullString()));
                        DelegateProviderMetaDataInvoker wrapperInvoker = new DelegateProviderMetaDataInvoker(invoker, this);

                        Exporter<?> exporter = protocol.export(wrapperInvoker);
                        exporters.add(exporter);
                    }
                } else {
                    if (logger.isInfoEnabled()) {
                        logger.info("Export dubbo service " + interfaceClass.getName() + " to url " + url);
                    }
                    Invoker<?> invoker = PROXY_FACTORY.getInvoker(ref, (Class) interfaceClass, url);
                    DelegateProviderMetaDataInvoker wrapperInvoker = new DelegateProviderMetaDataInvoker(invoker, this);

                    Exporter<?> exporter = protocol.export(wrapperInvoker);
                    exporters.add(exporter);
                }
                /**
                 * @since 2.7.0
                 * ServiceData Store
                 */
                WritableMetadataService metadataService = WritableMetadataService.getExtension(url.getParameter(METADATA_KEY, DEFAULT_METADATA_STORAGE_TYPE));
                if (metadataService != null) {
                    metadataService.publishServiceDefinition(url);
                }
            }
        }
        this.urls.add(url);
    }

    @SuppressWarnings({"unchecked", "rawtypes"})
    /**
     * always export injvm
     */
    private void exportLocal(URL url) {
        URL local = URLBuilder.from(url)
                .setProtocol(LOCAL_PROTOCOL)
                .setHost(LOCALHOST_VALUE)
                .setPort(0)
                .build();
        Exporter<?> exporter = protocol.export(
                PROXY_FACTORY.getInvoker(ref, (Class) interfaceClass, local));
        exporters.add(exporter);
        logger.info("Export dubbo service " + interfaceClass.getName() + " to local registry url : " + local);
    }

    /**
     * Determine if it is injvm
     *
     * @return
     */
    private boolean isOnlyInJvm() {
        return getProtocols().size() == 1
                && LOCAL_PROTOCOL.equalsIgnoreCase(getProtocols().get(0).getName());
    }


    /**
     * Register & bind IP address for service provider, can be configured separately.
     * Configuration priority: environment variables -> java system properties -> host property in config file ->
     * /etc/hosts -> default network address -> first available network address
     *
     * @param protocolConfig
     * @param registryURLs
     * @param map
     * @return
     */
    private String findConfigedHosts(ProtocolConfig protocolConfig,
                                     List<URL> registryURLs,
                                     Map<String, String> map) {
        boolean anyhost = false;

        String hostToBind = getValueFromConfig(protocolConfig, DUBBO_IP_TO_BIND);
        if (hostToBind != null && hostToBind.length() > 0 && isInvalidLocalHost(hostToBind)) {
            throw new IllegalArgumentException("Specified invalid bind ip from property:" + DUBBO_IP_TO_BIND + ", value:" + hostToBind);
        }

        // if bind ip is not found in environment, keep looking up
        if (StringUtils.isEmpty(hostToBind)) {
            hostToBind = protocolConfig.getHost();
            if (provider != null && StringUtils.isEmpty(hostToBind)) {
                hostToBind = provider.getHost();
            }
            if (isInvalidLocalHost(hostToBind)) {
                anyhost = true;
                try {
                    logger.info("No valid ip found from environment, try to find valid host from DNS.");
                    hostToBind = InetAddress.getLocalHost().getHostAddress();
                } catch (UnknownHostException e) {
                    logger.warn(e.getMessage(), e);
                }
                if (isInvalidLocalHost(hostToBind)) {
                    if (CollectionUtils.isNotEmpty(registryURLs)) {
                        for (URL registryURL : registryURLs) {
                            if (MULTICAST.equalsIgnoreCase(registryURL.getParameter("registry"))) {
                                // skip multicast registry since we cannot connect to it via Socket
                                continue;
                            }
                            try (Socket socket = new Socket()) {
                                SocketAddress addr = new InetSocketAddress(registryURL.getHost(), registryURL.getPort());
                                socket.connect(addr, 1000);
                                hostToBind = socket.getLocalAddress().getHostAddress();
                                break;
                            } catch (Exception e) {
                                logger.warn(e.getMessage(), e);
                            }
                        }
                    }
                    if (isInvalidLocalHost(hostToBind)) {
                        hostToBind = getLocalHost();
                    }
                }
            }
        }

        map.put(BIND_IP_KEY, hostToBind);

        // registry ip is not used for bind ip by default
        String hostToRegistry = getValueFromConfig(protocolConfig, DUBBO_IP_TO_REGISTRY);
        if (hostToRegistry != null && hostToRegistry.length() > 0 && isInvalidLocalHost(hostToRegistry)) {
            throw new IllegalArgumentException("Specified invalid registry ip from property:" + DUBBO_IP_TO_REGISTRY + ", value:" + hostToRegistry);
        } else if (StringUtils.isEmpty(hostToRegistry)) {
            // bind ip is used as registry ip by default
            hostToRegistry = hostToBind;
        }

        map.put(ANYHOST_KEY, String.valueOf(anyhost));

        return hostToRegistry;
    }


    /**
     * Register port and bind port for the provider, can be configured separately
     * Configuration priority: environment variable -> java system properties -> port property in protocol config file
     * -> protocol default port
     *
     * @param protocolConfig
     * @param name
     * @return
     */
    private Integer findConfigedPorts(ProtocolConfig protocolConfig,
                                      String name,
                                      Map<String, String> map) {
        Integer portToBind = null;

        // parse bind port from environment
        String port = getValueFromConfig(protocolConfig, DUBBO_PORT_TO_BIND);
        portToBind = parsePort(port);

        // if there's no bind port found from environment, keep looking up.
        if (portToBind == null) {
            portToBind = protocolConfig.getPort();
            if (provider != null && (portToBind == null || portToBind == 0)) {
                portToBind = provider.getPort();
            }
            final int defaultPort = ExtensionLoader.getExtensionLoader(Protocol.class).getExtension(name).getDefaultPort();
            if (portToBind == null || portToBind == 0) {
                portToBind = defaultPort;
            }
            if (portToBind == null || portToBind <= 0) {
                portToBind = getRandomPort(name);
                if (portToBind == null || portToBind < 0) {
                    portToBind = getAvailablePort(defaultPort);
                    putRandomPort(name, portToBind);
                }
            }
        }

        // save bind port, used as url's key later
        map.put(BIND_PORT_KEY, String.valueOf(portToBind));

        // registry port, not used as bind port by default
        String portToRegistryStr = getValueFromConfig(protocolConfig, DUBBO_PORT_TO_REGISTRY);
        Integer portToRegistry = parsePort(portToRegistryStr);
        if (portToRegistry == null) {
            portToRegistry = portToBind;
        }

        return portToRegistry;
    }

    private Integer parsePort(String configPort) {
        Integer port = null;
        if (configPort != null && configPort.length() > 0) {
            try {
                Integer intPort = Integer.parseInt(configPort);
                if (isInvalidPort(intPort)) {
                    throw new IllegalArgumentException("Specified invalid port from env value:" + configPort);
                }
                port = intPort;
            } catch (Exception e) {
                throw new IllegalArgumentException("Specified invalid port from env value:" + configPort);
            }
        }
        return port;
    }

    private String getValueFromConfig(ProtocolConfig protocolConfig, String key) {
        String protocolPrefix = protocolConfig.getName().toUpperCase() + "_";
        String port = ConfigUtils.getSystemProperty(protocolPrefix + key);
        if (StringUtils.isEmpty(port)) {
            port = ConfigUtils.getSystemProperty(key);
        }
        return port;
    }

    private Integer getRandomPort(String protocol) {
        protocol = protocol.toLowerCase();
        return RANDOM_PORT_MAP.getOrDefault(protocol, Integer.MIN_VALUE);
    }

    private void putRandomPort(String protocol, Integer port) {
        protocol = protocol.toLowerCase();
        if (!RANDOM_PORT_MAP.containsKey(protocol)) {
            RANDOM_PORT_MAP.put(protocol, port);
            logger.warn("Use random available port(" + port + ") for protocol " + protocol);
        }
    }

    private void postProcessConfig() {
        List<ConfigPostProcessor> configPostProcessors =ExtensionLoader.getExtensionLoader(ConfigPostProcessor.class)
                .getActivateExtension(URL.valueOf("configPostProcessor://"), (String[]) null);
        configPostProcessors.forEach(component -> component.postProcessServiceConfig(this));
    }

    /**
     * Dispatch an {@link Event event}
     *
     * @param event an {@link Event event}
     * @since 2.7.5
     */
    private void dispatch(Event event) {
        EventDispatcher.getDefaultExtension().dispatch(event);
    }

    public DubboBootstrap getBootstrap() {
        return bootstrap;
    }

    public void setBootstrap(DubboBootstrap bootstrap) {
        this.bootstrap = bootstrap;
    }
}
>>>>>>> a9a69eac
<|MERGE_RESOLUTION|>--- conflicted
+++ resolved
@@ -1,4 +1,3 @@
-<<<<<<< HEAD
 /*
  * Licensed to the Apache Software Foundation (ASF) under one or more
  * contributor license agreements.  See the NOTICE file distributed with
@@ -140,11 +139,6 @@
      */
     private final List<Exporter<?>> exporters = new ArrayList<Exporter<?>>();
 
-    static {
-        // backward compatibility: make sure DubboShutdownHook registered when DubboBootstrap is not used.
-        DubboShutdownHook.getDubboShutdownHook().register();
-    }
-
     public ServiceConfig() {
     }
 
@@ -217,6 +211,11 @@
         completeCompoundConfigs();
         checkDefault();
         checkProtocol();
+        // init some null configuration.
+        List<ConfigInitializer> configInitializers = ExtensionLoader.getExtensionLoader(ConfigInitializer.class)
+                .getActivateExtension(URL.valueOf("configInitializer://"), (String[]) null);
+        configInitializers.forEach(e -> e.initServiceConfig(this));
+
         // if protocol is not injvm checkRegistry
         if (!isOnlyInJvm()) {
             checkRegistry();
@@ -274,7 +273,7 @@
         checkStubAndLocal(interfaceClass);
         ConfigValidationUtils.checkMock(interfaceClass, this);
         ConfigValidationUtils.validateServiceConfig(this);
-        appendParameters();
+        postProcessConfig();
     }
 
 
@@ -689,10 +688,10 @@
         }
     }
 
-    public void appendParameters() {
-        URL appendParametersUrl = URL.valueOf("appendParameters://");
-        List<AppendParametersComponent> appendParametersComponents = ExtensionLoader.getExtensionLoader(AppendParametersComponent.class).getActivateExtension(appendParametersUrl, (String[]) null);
-        appendParametersComponents.forEach(component -> component.appendExportParameters(this));
+    private void postProcessConfig() {
+        List<ConfigPostProcessor> configPostProcessors =ExtensionLoader.getExtensionLoader(ConfigPostProcessor.class)
+                .getActivateExtension(URL.valueOf("configPostProcessor://"), (String[]) null);
+        configPostProcessors.forEach(component -> component.postProcessServiceConfig(this));
     }
 
     /**
@@ -712,720 +711,4 @@
     public void setBootstrap(DubboBootstrap bootstrap) {
         this.bootstrap = bootstrap;
     }
-}
-=======
-/*
- * Licensed to the Apache Software Foundation (ASF) under one or more
- * contributor license agreements.  See the NOTICE file distributed with
- * this work for additional information regarding copyright ownership.
- * The ASF licenses this file to You under the Apache License, Version 2.0
- * (the "License"); you may not use this file except in compliance with
- * the License.  You may obtain a copy of the License at
- *
- *     http://www.apache.org/licenses/LICENSE-2.0
- *
- * Unless required by applicable law or agreed to in writing, software
- * distributed under the License is distributed on an "AS IS" BASIS,
- * WITHOUT WARRANTIES OR CONDITIONS OF ANY KIND, either express or implied.
- * See the License for the specific language governing permissions and
- * limitations under the License.
- */
-package org.apache.dubbo.config;
-
-import org.apache.dubbo.common.URL;
-import org.apache.dubbo.common.URLBuilder;
-import org.apache.dubbo.common.Version;
-import org.apache.dubbo.common.bytecode.Wrapper;
-import org.apache.dubbo.common.extension.ExtensionLoader;
-import org.apache.dubbo.common.logger.Logger;
-import org.apache.dubbo.common.logger.LoggerFactory;
-import org.apache.dubbo.common.utils.ClassUtils;
-import org.apache.dubbo.common.utils.CollectionUtils;
-import org.apache.dubbo.common.utils.ConfigUtils;
-import org.apache.dubbo.common.utils.NamedThreadFactory;
-import org.apache.dubbo.common.utils.StringUtils;
-import org.apache.dubbo.config.annotation.Service;
-import org.apache.dubbo.config.bootstrap.DubboBootstrap;
-import org.apache.dubbo.config.event.ServiceConfigExportedEvent;
-import org.apache.dubbo.config.event.ServiceConfigUnexportedEvent;
-import org.apache.dubbo.config.invoker.DelegateProviderMetaDataInvoker;
-import org.apache.dubbo.config.support.Parameter;
-import org.apache.dubbo.config.utils.ConfigValidationUtils;
-import org.apache.dubbo.event.Event;
-import org.apache.dubbo.event.EventDispatcher;
-import org.apache.dubbo.metadata.WritableMetadataService;
-import org.apache.dubbo.rpc.Exporter;
-import org.apache.dubbo.rpc.Invoker;
-import org.apache.dubbo.rpc.Protocol;
-import org.apache.dubbo.rpc.ProxyFactory;
-import org.apache.dubbo.rpc.cluster.ConfiguratorFactory;
-import org.apache.dubbo.rpc.model.ApplicationModel;
-import org.apache.dubbo.rpc.model.ServiceDescriptor;
-import org.apache.dubbo.rpc.model.ServiceRepository;
-import org.apache.dubbo.rpc.service.GenericService;
-import org.apache.dubbo.rpc.support.ProtocolUtils;
-
-import java.lang.reflect.Method;
-import java.net.InetAddress;
-import java.net.InetSocketAddress;
-import java.net.Socket;
-import java.net.SocketAddress;
-import java.net.UnknownHostException;
-import java.util.ArrayList;
-import java.util.Arrays;
-import java.util.HashMap;
-import java.util.HashSet;
-import java.util.List;
-import java.util.Map;
-import java.util.UUID;
-import java.util.concurrent.Executors;
-import java.util.concurrent.ScheduledExecutorService;
-import java.util.concurrent.TimeUnit;
-
-import static org.apache.dubbo.common.constants.CommonConstants.ANYHOST_KEY;
-import static org.apache.dubbo.common.constants.CommonConstants.ANY_VALUE;
-import static org.apache.dubbo.common.constants.CommonConstants.DEFAULT_METADATA_STORAGE_TYPE;
-import static org.apache.dubbo.common.constants.CommonConstants.DUBBO;
-import static org.apache.dubbo.common.constants.CommonConstants.DUBBO_IP_TO_BIND;
-import static org.apache.dubbo.common.constants.CommonConstants.LOCALHOST_VALUE;
-import static org.apache.dubbo.common.constants.CommonConstants.METADATA_KEY;
-import static org.apache.dubbo.common.constants.CommonConstants.METHODS_KEY;
-import static org.apache.dubbo.common.constants.CommonConstants.MONITOR_KEY;
-import static org.apache.dubbo.common.constants.CommonConstants.PROVIDER_SIDE;
-import static org.apache.dubbo.common.constants.CommonConstants.REGISTER_KEY;
-import static org.apache.dubbo.common.constants.CommonConstants.REVISION_KEY;
-import static org.apache.dubbo.common.constants.CommonConstants.SIDE_KEY;
-import static org.apache.dubbo.common.constants.RegistryConstants.DYNAMIC_KEY;
-import static org.apache.dubbo.common.utils.NetUtils.getAvailablePort;
-import static org.apache.dubbo.common.utils.NetUtils.getLocalHost;
-import static org.apache.dubbo.common.utils.NetUtils.isInvalidLocalHost;
-import static org.apache.dubbo.common.utils.NetUtils.isInvalidPort;
-import static org.apache.dubbo.config.Constants.DUBBO_IP_TO_REGISTRY;
-import static org.apache.dubbo.config.Constants.DUBBO_PORT_TO_BIND;
-import static org.apache.dubbo.config.Constants.DUBBO_PORT_TO_REGISTRY;
-import static org.apache.dubbo.config.Constants.MULTICAST;
-import static org.apache.dubbo.config.Constants.SCOPE_NONE;
-import static org.apache.dubbo.remoting.Constants.BIND_IP_KEY;
-import static org.apache.dubbo.remoting.Constants.BIND_PORT_KEY;
-import static org.apache.dubbo.rpc.Constants.GENERIC_KEY;
-import static org.apache.dubbo.rpc.Constants.LOCAL_PROTOCOL;
-import static org.apache.dubbo.rpc.Constants.PROXY_KEY;
-import static org.apache.dubbo.rpc.Constants.SCOPE_KEY;
-import static org.apache.dubbo.rpc.Constants.SCOPE_LOCAL;
-import static org.apache.dubbo.rpc.Constants.SCOPE_REMOTE;
-import static org.apache.dubbo.rpc.Constants.TOKEN_KEY;
-import static org.apache.dubbo.rpc.cluster.Constants.EXPORT_KEY;
-
-public class ServiceConfig<T> extends ServiceConfigBase<T> {
-
-    public static final Logger logger = LoggerFactory.getLogger(ServiceConfig.class);
-
-    /**
-     * A random port cache, the different protocols who has no port specified have different random port
-     */
-    private static final Map<String, Integer> RANDOM_PORT_MAP = new HashMap<String, Integer>();
-
-    /**
-     * A delayed exposure service timer
-     */
-    private static final ScheduledExecutorService DELAY_EXPORT_EXECUTOR = Executors.newSingleThreadScheduledExecutor(new NamedThreadFactory("DubboServiceDelayExporter", true));
-
-    private static final Protocol protocol = ExtensionLoader.getExtensionLoader(Protocol.class).getAdaptiveExtension();
-
-    /**
-     * A {@link ProxyFactory} implementation that will generate a exported service proxy,the JavassistProxyFactory is its
-     * default implementation
-     */
-    private static final ProxyFactory PROXY_FACTORY = ExtensionLoader.getExtensionLoader(ProxyFactory.class).getAdaptiveExtension();
-
-    /**
-     * Whether the provider has been exported
-     */
-    private transient volatile boolean exported;
-
-    /**
-     * The flag whether a service has unexported ,if the method unexported is invoked, the value is true
-     */
-    private transient volatile boolean unexported;
-
-    private DubboBootstrap bootstrap;
-
-    /**
-     * The exported services
-     */
-    private final List<Exporter<?>> exporters = new ArrayList<Exporter<?>>();
-
-    public ServiceConfig() {
-    }
-
-    public ServiceConfig(Service service) {
-        super(service);
-    }
-
-    @Parameter(excluded = true)
-    public boolean isExported() {
-        return exported;
-    }
-
-    @Parameter(excluded = true)
-    public boolean isUnexported() {
-        return unexported;
-    }
-
-    public void unexport() {
-        if (!exported) {
-            return;
-        }
-        if (unexported) {
-            return;
-        }
-        if (!exporters.isEmpty()) {
-            for (Exporter<?> exporter : exporters) {
-                try {
-                    exporter.unexport();
-                } catch (Throwable t) {
-                    logger.warn("Unexpected error occured when unexport " + exporter, t);
-                }
-            }
-            exporters.clear();
-        }
-        unexported = true;
-
-        // dispatch a ServiceConfigUnExportedEvent since 2.7.4
-        dispatch(new ServiceConfigUnexportedEvent(this));
-    }
-
-    public synchronized void export() {
-        if (!shouldExport()) {
-            return;
-        }
-
-        if (bootstrap == null) {
-            bootstrap = DubboBootstrap.getInstance();
-            bootstrap.init();
-        }
-
-        checkAndUpdateSubConfigs();
-
-        //init serviceMetadata
-        serviceMetadata.setVersion(version);
-        serviceMetadata.setGroup(group);
-        serviceMetadata.setDefaultGroup(group);
-        serviceMetadata.setServiceType(getInterfaceClass());
-        serviceMetadata.setServiceInterfaceName(getInterface());
-        serviceMetadata.setTarget(getRef());
-
-        if (shouldDelay()) {
-            DELAY_EXPORT_EXECUTOR.schedule(this::doExport, getDelay(), TimeUnit.MILLISECONDS);
-        } else {
-            doExport();
-        }
-    }
-
-    private void checkAndUpdateSubConfigs() {
-        // Use default configs defined explicitly with global scope
-        completeCompoundConfigs();
-        checkDefault();
-        checkProtocol();
-        // init some null configuration.
-        List<ConfigInitializer> configInitializers = ExtensionLoader.getExtensionLoader(ConfigInitializer.class)
-                .getActivateExtension(URL.valueOf("configInitializer://"), (String[]) null);
-        configInitializers.forEach(e -> e.initServiceConfig(this));
-
-        // if protocol is not injvm checkRegistry
-        if (!isOnlyInJvm()) {
-            checkRegistry();
-        }
-        this.refresh();
-
-        if (StringUtils.isEmpty(interfaceName)) {
-            throw new IllegalStateException("<dubbo:service interface=\"\" /> interface not allow null!");
-        }
-
-        if (ref instanceof GenericService) {
-            interfaceClass = GenericService.class;
-            if (StringUtils.isEmpty(generic)) {
-                generic = Boolean.TRUE.toString();
-            }
-        } else {
-            try {
-                interfaceClass = Class.forName(interfaceName, true, Thread.currentThread()
-                        .getContextClassLoader());
-            } catch (ClassNotFoundException e) {
-                throw new IllegalStateException(e.getMessage(), e);
-            }
-            checkInterfaceAndMethods(interfaceClass, getMethods());
-            checkRef();
-            generic = Boolean.FALSE.toString();
-        }
-        if (local != null) {
-            if ("true".equals(local)) {
-                local = interfaceName + "Local";
-            }
-            Class<?> localClass;
-            try {
-                localClass = ClassUtils.forNameWithThreadContextClassLoader(local);
-            } catch (ClassNotFoundException e) {
-                throw new IllegalStateException(e.getMessage(), e);
-            }
-            if (!interfaceClass.isAssignableFrom(localClass)) {
-                throw new IllegalStateException("The local implementation class " + localClass.getName() + " not implement interface " + interfaceName);
-            }
-        }
-        if (stub != null) {
-            if ("true".equals(stub)) {
-                stub = interfaceName + "Stub";
-            }
-            Class<?> stubClass;
-            try {
-                stubClass = ClassUtils.forNameWithThreadContextClassLoader(stub);
-            } catch (ClassNotFoundException e) {
-                throw new IllegalStateException(e.getMessage(), e);
-            }
-            if (!interfaceClass.isAssignableFrom(stubClass)) {
-                throw new IllegalStateException("The stub implementation class " + stubClass.getName() + " not implement interface " + interfaceName);
-            }
-        }
-        checkStubAndLocal(interfaceClass);
-        ConfigValidationUtils.checkMock(interfaceClass, this);
-        ConfigValidationUtils.validateServiceConfig(this);
-        postProcessConfig();
-    }
-
-
-    protected synchronized void doExport() {
-        if (unexported) {
-            throw new IllegalStateException("The service " + interfaceClass.getName() + " has already unexported!");
-        }
-        if (exported) {
-            return;
-        }
-        exported = true;
-
-        if (StringUtils.isEmpty(path)) {
-            path = interfaceName;
-        }
-        doExportUrls();
-
-        // dispatch a ServiceConfigExportedEvent since 2.7.4
-        dispatch(new ServiceConfigExportedEvent(this));
-    }
-
-    @SuppressWarnings({"unchecked", "rawtypes"})
-    private void doExportUrls() {
-        ServiceRepository repository = ApplicationModel.getServiceRepository();
-        ServiceDescriptor serviceDescriptor = repository.registerService(getInterfaceClass());
-        repository.registerProvider(
-                getUniqueServiceName(),
-                ref,
-                serviceDescriptor,
-                this,
-                serviceMetadata
-        );
-
-        List<URL> registryURLs = ConfigValidationUtils.loadRegistries(this, true);
-
-        for (ProtocolConfig protocolConfig : protocols) {
-            String pathKey = URL.buildKey(getContextPath(protocolConfig)
-                    .map(p -> p + "/" + path)
-                    .orElse(path), group, version);
-            // In case user specified path, register service one more time to map it to path.
-            repository.registerService(pathKey, interfaceClass);
-            // TODO, uncomment this line once service key is unified
-            serviceMetadata.setServiceKey(pathKey);
-            doExportUrlsFor1Protocol(protocolConfig, registryURLs);
-        }
-    }
-
-    private void doExportUrlsFor1Protocol(ProtocolConfig protocolConfig, List<URL> registryURLs) {
-        String name = protocolConfig.getName();
-        if (StringUtils.isEmpty(name)) {
-            name = DUBBO;
-        }
-
-        Map<String, String> map = new HashMap<String, String>();
-        map.put(SIDE_KEY, PROVIDER_SIDE);
-
-        ServiceConfig.appendRuntimeParameters(map);
-        AbstractConfig.appendParameters(map, getMetrics());
-        AbstractConfig.appendParameters(map, getApplication());
-        AbstractConfig.appendParameters(map, getModule());
-        // remove 'default.' prefix for configs from ProviderConfig
-        // appendParameters(map, provider, Constants.DEFAULT_KEY);
-        AbstractConfig.appendParameters(map, provider);
-        AbstractConfig.appendParameters(map, protocolConfig);
-        AbstractConfig.appendParameters(map, this);
-        if (CollectionUtils.isNotEmpty(getMethods())) {
-            for (MethodConfig method : getMethods()) {
-                AbstractConfig.appendParameters(map, method, method.getName());
-                String retryKey = method.getName() + ".retry";
-                if (map.containsKey(retryKey)) {
-                    String retryValue = map.remove(retryKey);
-                    if ("false".equals(retryValue)) {
-                        map.put(method.getName() + ".retries", "0");
-                    }
-                }
-                List<ArgumentConfig> arguments = method.getArguments();
-                if (CollectionUtils.isNotEmpty(arguments)) {
-                    for (ArgumentConfig argument : arguments) {
-                        // convert argument type
-                        if (argument.getType() != null && argument.getType().length() > 0) {
-                            Method[] methods = interfaceClass.getMethods();
-                            // visit all methods
-                            if (methods != null && methods.length > 0) {
-                                for (int i = 0; i < methods.length; i++) {
-                                    String methodName = methods[i].getName();
-                                    // target the method, and get its signature
-                                    if (methodName.equals(method.getName())) {
-                                        Class<?>[] argtypes = methods[i].getParameterTypes();
-                                        // one callback in the method
-                                        if (argument.getIndex() != -1) {
-                                            if (argtypes[argument.getIndex()].getName().equals(argument.getType())) {
-                                                AbstractConfig.appendParameters(map, argument, method.getName() + "." + argument.getIndex());
-                                            } else {
-                                                throw new IllegalArgumentException("Argument config error : the index attribute and type attribute not match :index :" + argument.getIndex() + ", type:" + argument.getType());
-                                            }
-                                        } else {
-                                            // multiple callbacks in the method
-                                            for (int j = 0; j < argtypes.length; j++) {
-                                                Class<?> argclazz = argtypes[j];
-                                                if (argclazz.getName().equals(argument.getType())) {
-                                                    AbstractConfig.appendParameters(map, argument, method.getName() + "." + j);
-                                                    if (argument.getIndex() != -1 && argument.getIndex() != j) {
-                                                        throw new IllegalArgumentException("Argument config error : the index attribute and type attribute not match :index :" + argument.getIndex() + ", type:" + argument.getType());
-                                                    }
-                                                }
-                                            }
-                                        }
-                                    }
-                                }
-                            }
-                        } else if (argument.getIndex() != -1) {
-                            AbstractConfig.appendParameters(map, argument, method.getName() + "." + argument.getIndex());
-                        } else {
-                            throw new IllegalArgumentException("Argument config must set index or type attribute.eg: <dubbo:argument index='0' .../> or <dubbo:argument type=xxx .../>");
-                        }
-
-                    }
-                }
-            } // end of methods for
-        }
-
-        if (ProtocolUtils.isGeneric(generic)) {
-            map.put(GENERIC_KEY, generic);
-            map.put(METHODS_KEY, ANY_VALUE);
-        } else {
-            String revision = Version.getVersion(interfaceClass, version);
-            if (revision != null && revision.length() > 0) {
-                map.put(REVISION_KEY, revision);
-            }
-
-            String[] methods = Wrapper.getWrapper(interfaceClass).getMethodNames();
-            if (methods.length == 0) {
-                logger.warn("No method found in service interface " + interfaceClass.getName());
-                map.put(METHODS_KEY, ANY_VALUE);
-            } else {
-                map.put(METHODS_KEY, StringUtils.join(new HashSet<String>(Arrays.asList(methods)), ","));
-            }
-        }
-        if (!ConfigUtils.isEmpty(token)) {
-            if (ConfigUtils.isDefault(token)) {
-                map.put(TOKEN_KEY, UUID.randomUUID().toString());
-            } else {
-                map.put(TOKEN_KEY, token);
-            }
-        }
-        //init serviceMetadata attachments
-        serviceMetadata.getAttachments().putAll(map);
-
-        // export service
-        String host = findConfigedHosts(protocolConfig, registryURLs, map);
-        Integer port = findConfigedPorts(protocolConfig, name, map);
-        URL url = new URL(name, host, port, getContextPath(protocolConfig).map(p -> p + "/" + path).orElse(path), map);
-
-        // You can customize Configurator to append extra parameters
-        if (ExtensionLoader.getExtensionLoader(ConfiguratorFactory.class)
-                .hasExtension(url.getProtocol())) {
-            url = ExtensionLoader.getExtensionLoader(ConfiguratorFactory.class)
-                    .getExtension(url.getProtocol()).getConfigurator(url).configure(url);
-        }
-
-        String scope = url.getParameter(SCOPE_KEY);
-        // don't export when none is configured
-        if (!SCOPE_NONE.equalsIgnoreCase(scope)) {
-
-            // export to local if the config is not remote (export to remote only when config is remote)
-            if (!SCOPE_REMOTE.equalsIgnoreCase(scope)) {
-                exportLocal(url);
-            }
-            // export to remote if the config is not local (export to local only when config is local)
-            if (!SCOPE_LOCAL.equalsIgnoreCase(scope)) {
-                if (CollectionUtils.isNotEmpty(registryURLs)) {
-                    for (URL registryURL : registryURLs) {
-                        //if protocol is only injvm ,not register
-                        if (LOCAL_PROTOCOL.equalsIgnoreCase(url.getProtocol())) {
-                            continue;
-                        }
-                        url = url.addParameterIfAbsent(DYNAMIC_KEY, registryURL.getParameter(DYNAMIC_KEY));
-                        URL monitorUrl = ConfigValidationUtils.loadMonitor(this, registryURL);
-                        if (monitorUrl != null) {
-                            url = url.addParameterAndEncoded(MONITOR_KEY, monitorUrl.toFullString());
-                        }
-                        if (logger.isInfoEnabled()) {
-                            if (url.getParameter(REGISTER_KEY, true)) {
-                                logger.info("Register dubbo service " + interfaceClass.getName() + " url " + url + " to registry " + registryURL);
-                            } else {
-                                logger.info("Export dubbo service " + interfaceClass.getName() + " to url " + url);
-                            }
-                        }
-
-                        // For providers, this is used to enable custom proxy to generate invoker
-                        String proxy = url.getParameter(PROXY_KEY);
-                        if (StringUtils.isNotEmpty(proxy)) {
-                            registryURL = registryURL.addParameter(PROXY_KEY, proxy);
-                        }
-
-                        Invoker<?> invoker = PROXY_FACTORY.getInvoker(ref, (Class) interfaceClass, registryURL.addParameterAndEncoded(EXPORT_KEY, url.toFullString()));
-                        DelegateProviderMetaDataInvoker wrapperInvoker = new DelegateProviderMetaDataInvoker(invoker, this);
-
-                        Exporter<?> exporter = protocol.export(wrapperInvoker);
-                        exporters.add(exporter);
-                    }
-                } else {
-                    if (logger.isInfoEnabled()) {
-                        logger.info("Export dubbo service " + interfaceClass.getName() + " to url " + url);
-                    }
-                    Invoker<?> invoker = PROXY_FACTORY.getInvoker(ref, (Class) interfaceClass, url);
-                    DelegateProviderMetaDataInvoker wrapperInvoker = new DelegateProviderMetaDataInvoker(invoker, this);
-
-                    Exporter<?> exporter = protocol.export(wrapperInvoker);
-                    exporters.add(exporter);
-                }
-                /**
-                 * @since 2.7.0
-                 * ServiceData Store
-                 */
-                WritableMetadataService metadataService = WritableMetadataService.getExtension(url.getParameter(METADATA_KEY, DEFAULT_METADATA_STORAGE_TYPE));
-                if (metadataService != null) {
-                    metadataService.publishServiceDefinition(url);
-                }
-            }
-        }
-        this.urls.add(url);
-    }
-
-    @SuppressWarnings({"unchecked", "rawtypes"})
-    /**
-     * always export injvm
-     */
-    private void exportLocal(URL url) {
-        URL local = URLBuilder.from(url)
-                .setProtocol(LOCAL_PROTOCOL)
-                .setHost(LOCALHOST_VALUE)
-                .setPort(0)
-                .build();
-        Exporter<?> exporter = protocol.export(
-                PROXY_FACTORY.getInvoker(ref, (Class) interfaceClass, local));
-        exporters.add(exporter);
-        logger.info("Export dubbo service " + interfaceClass.getName() + " to local registry url : " + local);
-    }
-
-    /**
-     * Determine if it is injvm
-     *
-     * @return
-     */
-    private boolean isOnlyInJvm() {
-        return getProtocols().size() == 1
-                && LOCAL_PROTOCOL.equalsIgnoreCase(getProtocols().get(0).getName());
-    }
-
-
-    /**
-     * Register & bind IP address for service provider, can be configured separately.
-     * Configuration priority: environment variables -> java system properties -> host property in config file ->
-     * /etc/hosts -> default network address -> first available network address
-     *
-     * @param protocolConfig
-     * @param registryURLs
-     * @param map
-     * @return
-     */
-    private String findConfigedHosts(ProtocolConfig protocolConfig,
-                                     List<URL> registryURLs,
-                                     Map<String, String> map) {
-        boolean anyhost = false;
-
-        String hostToBind = getValueFromConfig(protocolConfig, DUBBO_IP_TO_BIND);
-        if (hostToBind != null && hostToBind.length() > 0 && isInvalidLocalHost(hostToBind)) {
-            throw new IllegalArgumentException("Specified invalid bind ip from property:" + DUBBO_IP_TO_BIND + ", value:" + hostToBind);
-        }
-
-        // if bind ip is not found in environment, keep looking up
-        if (StringUtils.isEmpty(hostToBind)) {
-            hostToBind = protocolConfig.getHost();
-            if (provider != null && StringUtils.isEmpty(hostToBind)) {
-                hostToBind = provider.getHost();
-            }
-            if (isInvalidLocalHost(hostToBind)) {
-                anyhost = true;
-                try {
-                    logger.info("No valid ip found from environment, try to find valid host from DNS.");
-                    hostToBind = InetAddress.getLocalHost().getHostAddress();
-                } catch (UnknownHostException e) {
-                    logger.warn(e.getMessage(), e);
-                }
-                if (isInvalidLocalHost(hostToBind)) {
-                    if (CollectionUtils.isNotEmpty(registryURLs)) {
-                        for (URL registryURL : registryURLs) {
-                            if (MULTICAST.equalsIgnoreCase(registryURL.getParameter("registry"))) {
-                                // skip multicast registry since we cannot connect to it via Socket
-                                continue;
-                            }
-                            try (Socket socket = new Socket()) {
-                                SocketAddress addr = new InetSocketAddress(registryURL.getHost(), registryURL.getPort());
-                                socket.connect(addr, 1000);
-                                hostToBind = socket.getLocalAddress().getHostAddress();
-                                break;
-                            } catch (Exception e) {
-                                logger.warn(e.getMessage(), e);
-                            }
-                        }
-                    }
-                    if (isInvalidLocalHost(hostToBind)) {
-                        hostToBind = getLocalHost();
-                    }
-                }
-            }
-        }
-
-        map.put(BIND_IP_KEY, hostToBind);
-
-        // registry ip is not used for bind ip by default
-        String hostToRegistry = getValueFromConfig(protocolConfig, DUBBO_IP_TO_REGISTRY);
-        if (hostToRegistry != null && hostToRegistry.length() > 0 && isInvalidLocalHost(hostToRegistry)) {
-            throw new IllegalArgumentException("Specified invalid registry ip from property:" + DUBBO_IP_TO_REGISTRY + ", value:" + hostToRegistry);
-        } else if (StringUtils.isEmpty(hostToRegistry)) {
-            // bind ip is used as registry ip by default
-            hostToRegistry = hostToBind;
-        }
-
-        map.put(ANYHOST_KEY, String.valueOf(anyhost));
-
-        return hostToRegistry;
-    }
-
-
-    /**
-     * Register port and bind port for the provider, can be configured separately
-     * Configuration priority: environment variable -> java system properties -> port property in protocol config file
-     * -> protocol default port
-     *
-     * @param protocolConfig
-     * @param name
-     * @return
-     */
-    private Integer findConfigedPorts(ProtocolConfig protocolConfig,
-                                      String name,
-                                      Map<String, String> map) {
-        Integer portToBind = null;
-
-        // parse bind port from environment
-        String port = getValueFromConfig(protocolConfig, DUBBO_PORT_TO_BIND);
-        portToBind = parsePort(port);
-
-        // if there's no bind port found from environment, keep looking up.
-        if (portToBind == null) {
-            portToBind = protocolConfig.getPort();
-            if (provider != null && (portToBind == null || portToBind == 0)) {
-                portToBind = provider.getPort();
-            }
-            final int defaultPort = ExtensionLoader.getExtensionLoader(Protocol.class).getExtension(name).getDefaultPort();
-            if (portToBind == null || portToBind == 0) {
-                portToBind = defaultPort;
-            }
-            if (portToBind == null || portToBind <= 0) {
-                portToBind = getRandomPort(name);
-                if (portToBind == null || portToBind < 0) {
-                    portToBind = getAvailablePort(defaultPort);
-                    putRandomPort(name, portToBind);
-                }
-            }
-        }
-
-        // save bind port, used as url's key later
-        map.put(BIND_PORT_KEY, String.valueOf(portToBind));
-
-        // registry port, not used as bind port by default
-        String portToRegistryStr = getValueFromConfig(protocolConfig, DUBBO_PORT_TO_REGISTRY);
-        Integer portToRegistry = parsePort(portToRegistryStr);
-        if (portToRegistry == null) {
-            portToRegistry = portToBind;
-        }
-
-        return portToRegistry;
-    }
-
-    private Integer parsePort(String configPort) {
-        Integer port = null;
-        if (configPort != null && configPort.length() > 0) {
-            try {
-                Integer intPort = Integer.parseInt(configPort);
-                if (isInvalidPort(intPort)) {
-                    throw new IllegalArgumentException("Specified invalid port from env value:" + configPort);
-                }
-                port = intPort;
-            } catch (Exception e) {
-                throw new IllegalArgumentException("Specified invalid port from env value:" + configPort);
-            }
-        }
-        return port;
-    }
-
-    private String getValueFromConfig(ProtocolConfig protocolConfig, String key) {
-        String protocolPrefix = protocolConfig.getName().toUpperCase() + "_";
-        String port = ConfigUtils.getSystemProperty(protocolPrefix + key);
-        if (StringUtils.isEmpty(port)) {
-            port = ConfigUtils.getSystemProperty(key);
-        }
-        return port;
-    }
-
-    private Integer getRandomPort(String protocol) {
-        protocol = protocol.toLowerCase();
-        return RANDOM_PORT_MAP.getOrDefault(protocol, Integer.MIN_VALUE);
-    }
-
-    private void putRandomPort(String protocol, Integer port) {
-        protocol = protocol.toLowerCase();
-        if (!RANDOM_PORT_MAP.containsKey(protocol)) {
-            RANDOM_PORT_MAP.put(protocol, port);
-            logger.warn("Use random available port(" + port + ") for protocol " + protocol);
-        }
-    }
-
-    private void postProcessConfig() {
-        List<ConfigPostProcessor> configPostProcessors =ExtensionLoader.getExtensionLoader(ConfigPostProcessor.class)
-                .getActivateExtension(URL.valueOf("configPostProcessor://"), (String[]) null);
-        configPostProcessors.forEach(component -> component.postProcessServiceConfig(this));
-    }
-
-    /**
-     * Dispatch an {@link Event event}
-     *
-     * @param event an {@link Event event}
-     * @since 2.7.5
-     */
-    private void dispatch(Event event) {
-        EventDispatcher.getDefaultExtension().dispatch(event);
-    }
-
-    public DubboBootstrap getBootstrap() {
-        return bootstrap;
-    }
-
-    public void setBootstrap(DubboBootstrap bootstrap) {
-        this.bootstrap = bootstrap;
-    }
-}
->>>>>>> a9a69eac
+}