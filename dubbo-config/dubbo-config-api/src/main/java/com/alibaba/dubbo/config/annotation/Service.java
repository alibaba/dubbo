--- conflicted
+++ resolved
@@ -120,10 +120,8 @@
 
     String[] registry() default {};
 
-<<<<<<< HEAD
+    String tag() default "";
+
     Method[] methods() default {};
-=======
-    String tag() default "";
->>>>>>> 342e8142
 
-}
+}