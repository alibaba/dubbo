/*
 * Licensed to the Apache Software Foundation (ASF) under one or more
 * contributor license agreements.  See the NOTICE file distributed with
 * this work for additional information regarding copyright ownership.
 * The ASF licenses this file to You under the Apache License, Version 2.0
 * (the "License"); you may not use this file except in compliance with
 * the License.  You may obtain a copy of the License at
 *
 *      http://www.apache.org/licenses/LICENSE-2.0
 *
 * Unless required by applicable law or agreed to in writing, software
 * distributed under the License is distributed on an "AS IS" BASIS,
 * WITHOUT WARRANTIES OR CONDITIONS OF ANY KIND, either express or implied.
 * See the License for the specific language governing permissions and
 * limitations under the License.
 */

package org.apache.dubbo.config;

<<<<<<< HEAD
import org.apache.dubbo.config.bootstrap.DubboBootstrap;
import org.apache.dubbo.rpc.model.ApplicationModel;
import org.junit.jupiter.api.AfterEach;
=======
import org.apache.dubbo.common.URL;
import org.apache.dubbo.common.utils.UrlUtils;

>>>>>>> ee4d9091
import org.junit.jupiter.api.Assertions;
import org.junit.jupiter.api.Test;

import java.util.Collection;
import java.util.Collections;
import java.util.HashMap;
import java.util.Map;

import static org.apache.dubbo.common.constants.CommonConstants.PREFERRED_KEY;
import static org.apache.dubbo.common.constants.CommonConstants.SHUTDOWN_WAIT_KEY;
import static org.apache.dubbo.config.Constants.SHUTDOWN_TIMEOUT_KEY;
import static org.hamcrest.CoreMatchers.is;
import static org.hamcrest.MatcherAssert.assertThat;
import static org.hamcrest.Matchers.equalTo;
import static org.hamcrest.Matchers.hasEntry;
import static org.hamcrest.Matchers.hasKey;
import static org.hamcrest.Matchers.not;

public class RegistryConfigTest {

    @AfterEach
    public void afterEach() {
        SysProps.clear();
    }

    @Test
    public void testProtocol() throws Exception {
        RegistryConfig registry = new RegistryConfig();
        registry.setProtocol("protocol");
        assertThat(registry.getProtocol(), equalTo(registry.getProtocol()));
    }

    @Test
    public void testAddress() throws Exception {
        RegistryConfig registry = new RegistryConfig();
        registry.setAddress("localhost");
        assertThat(registry.getAddress(), equalTo("localhost"));
        Map<String, String> parameters = new HashMap<String, String>();
        RegistryConfig.appendParameters(parameters, registry);
        assertThat(parameters, not(hasKey("address")));
    }

    @Test
    public void testUsername() throws Exception {
        RegistryConfig registry = new RegistryConfig();
        registry.setUsername("username");
        assertThat(registry.getUsername(), equalTo("username"));
    }

    @Test
    public void testPassword() throws Exception {
        RegistryConfig registry = new RegistryConfig();
        registry.setPassword("password");
        assertThat(registry.getPassword(), equalTo("password"));
    }

    @Test
    public void testWait() throws Exception {
        try {
            RegistryConfig registry = new RegistryConfig();
            registry.setWait(10);
            assertThat(registry.getWait(), is(10));
            assertThat(System.getProperty(SHUTDOWN_WAIT_KEY), equalTo("10"));
        } finally {
            System.clearProperty(SHUTDOWN_TIMEOUT_KEY);
        }
    }

    @Test
    public void testCheck() throws Exception {
        RegistryConfig registry = new RegistryConfig();
        registry.setCheck(true);
        assertThat(registry.isCheck(), is(true));
    }

    @Test
    public void testFile() throws Exception {
        RegistryConfig registry = new RegistryConfig();
        registry.setFile("file");
        assertThat(registry.getFile(), equalTo("file"));
    }

    @Test
    public void testTransporter() throws Exception {
        RegistryConfig registry = new RegistryConfig();
        registry.setTransporter("transporter");
        assertThat(registry.getTransporter(), equalTo("transporter"));
    }

    @Test
    public void testClient() throws Exception {
        RegistryConfig registry = new RegistryConfig();
        registry.setClient("client");
        assertThat(registry.getClient(), equalTo("client"));
    }

    @Test
    public void testTimeout() throws Exception {
        RegistryConfig registry = new RegistryConfig();
        registry.setTimeout(10);
        assertThat(registry.getTimeout(), is(10));
    }

    @Test
    public void testSession() throws Exception {
        RegistryConfig registry = new RegistryConfig();
        registry.setSession(10);
        assertThat(registry.getSession(), is(10));
    }

    @Test
    public void testDynamic() throws Exception {
        RegistryConfig registry = new RegistryConfig();
        registry.setDynamic(true);
        assertThat(registry.isDynamic(), is(true));
    }

    @Test
    public void testRegister() throws Exception {
        RegistryConfig registry = new RegistryConfig();
        registry.setRegister(true);
        assertThat(registry.isRegister(), is(true));
    }

    @Test
    public void testSubscribe() throws Exception {
        RegistryConfig registry = new RegistryConfig();
        registry.setSubscribe(true);
        assertThat(registry.isSubscribe(), is(true));
    }

    @Test
    public void testCluster() throws Exception {
        RegistryConfig registry = new RegistryConfig();
        registry.setCluster("cluster");
        assertThat(registry.getCluster(), equalTo("cluster"));
    }

    @Test
    public void testGroup() throws Exception {
        RegistryConfig registry = new RegistryConfig();
        registry.setGroup("group");
        assertThat(registry.getGroup(), equalTo("group"));
    }

    @Test
    public void testVersion() throws Exception {
        RegistryConfig registry = new RegistryConfig();
        registry.setVersion("1.0.0");
        assertThat(registry.getVersion(), equalTo("1.0.0"));
    }

    @Test
    public void testParameters() throws Exception {
        RegistryConfig registry = new RegistryConfig();
        registry.setParameters(Collections.singletonMap("k1", "v1"));
        assertThat(registry.getParameters(), hasEntry("k1", "v1"));
        Map<String, String> parameters = new HashMap<String, String>();
        RegistryConfig.appendParameters(parameters, registry);
        assertThat(parameters, hasEntry("k1", "v1"));
    }

    @Test
    public void testDefault() throws Exception {
        RegistryConfig registry = new RegistryConfig();
        registry.setDefault(true);
        assertThat(registry.isDefault(), is(true));
    }

    @Test
    public void testEquals() throws Exception {
        RegistryConfig registry1 = new RegistryConfig();
        RegistryConfig registry2 = new RegistryConfig();
        registry1.setAddress("zookeeper://127.0.0.1:2182");
        registry2.setAddress("zookeeper://127.0.0.1:2183");
        Assertions.assertNotEquals(registry1, registry2);
    }

    @Test
<<<<<<< HEAD
    public void testMetaData() {
        RegistryConfig config = new RegistryConfig();
        Map<String, String> metaData = config.getMetaData();
        Assertions.assertEquals(0, metaData.size(), "Expect empty metadata but found: "+metaData);
    }

    @Test
    public void testOverrideConfigBySystemProps() {

        SysProps.setProperty("dubbo.registry.address", "zookeeper://${zookeeper.address}:${zookeeper.port}");
        SysProps.setProperty("dubbo.registry.useAsConfigCenter", "false");
        SysProps.setProperty("dubbo.registry.useAsMetadataCenter", "false");
        SysProps.setProperty("zookeeper.address", "localhost");
        SysProps.setProperty("zookeeper.port", "2188");

        try {

            DubboBootstrap.getInstance()
                    .application("demo-app")
                    .initialize();

            Collection<RegistryConfig> registries = ApplicationModel.getConfigManager().getRegistries();
            Assertions.assertEquals(1, registries.size());
            RegistryConfig registryConfig = registries.iterator().next();
            Assertions.assertEquals("zookeeper://localhost:2188", registryConfig.getAddress());
        } finally {
        }
    }
=======
    public void testPreferredWithTrueValue() {
        RegistryConfig registry = new RegistryConfig();
        registry.setPreferred(true);
        Map<String, String> map = new HashMap<>();
        // process Parameter annotation
        AbstractConfig.appendParameters(map, registry);
        // Simulate the check that ZoneAwareClusterInvoker#doInvoke do
        URL url = UrlUtils.parseURL("zookeeper://127.0.0.1:2181", map);
        Assertions.assertTrue(url.getParameter(PREFERRED_KEY, false));
    }

    @Test
    public void testPreferredWithFalseValue() {
        RegistryConfig registry = new RegistryConfig();
        registry.setPreferred(false);
        Map<String, String> map = new HashMap<>();
        // Process Parameter annotation
        AbstractConfig.appendParameters(map, registry);
        // Simulate the check that ZoneAwareClusterInvoker#doInvoke do
        URL url = UrlUtils.parseURL("zookeeper://127.0.0.1:2181", map);
        Assertions.assertFalse(url.getParameter(PREFERRED_KEY, false));
    }

>>>>>>> ee4d9091
}<|MERGE_RESOLUTION|>--- conflicted
+++ resolved
@@ -17,15 +17,12 @@
 
 package org.apache.dubbo.config;
 
-<<<<<<< HEAD
 import org.apache.dubbo.config.bootstrap.DubboBootstrap;
 import org.apache.dubbo.rpc.model.ApplicationModel;
-import org.junit.jupiter.api.AfterEach;
-=======
 import org.apache.dubbo.common.URL;
 import org.apache.dubbo.common.utils.UrlUtils;
 
->>>>>>> ee4d9091
+import org.junit.jupiter.api.AfterEach;
 import org.junit.jupiter.api.Assertions;
 import org.junit.jupiter.api.Test;
 
@@ -205,7 +202,6 @@
     }
 
     @Test
-<<<<<<< HEAD
     public void testMetaData() {
         RegistryConfig config = new RegistryConfig();
         Map<String, String> metaData = config.getMetaData();
@@ -234,7 +230,7 @@
         } finally {
         }
     }
-=======
+
     public void testPreferredWithTrueValue() {
         RegistryConfig registry = new RegistryConfig();
         registry.setPreferred(true);
@@ -258,5 +254,4 @@
         Assertions.assertFalse(url.getParameter(PREFERRED_KEY, false));
     }
 
->>>>>>> ee4d9091
 }