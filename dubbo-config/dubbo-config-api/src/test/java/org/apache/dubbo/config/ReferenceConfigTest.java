/*
 * Licensed to the Apache Software Foundation (ASF) under one or more
 * contributor license agreements.  See the NOTICE file distributed with
 * this work for additional information regarding copyright ownership.
 * The ASF licenses this file to You under the Apache License, Version 2.0
 * (the "License"); you may not use this file except in compliance with
 * the License.  You may obtain a copy of the License at
 *
 *     http://www.apache.org/licenses/LICENSE-2.0
 *
 * Unless required by applicable law or agreed to in writing, software
 * distributed under the License is distributed on an "AS IS" BASIS,
 * WITHOUT WARRANTIES OR CONDITIONS OF ANY KIND, either express or implied.
 * See the License for the specific language governing permissions and
 * limitations under the License.
 */
package org.apache.dubbo.config;

import org.apache.dubbo.config.annotation.Argument;
import org.apache.dubbo.config.annotation.Method;
import org.apache.dubbo.config.annotation.Reference;
import org.apache.dubbo.config.api.DemoService;
import org.apache.dubbo.config.bootstrap.DubboBootstrap;
import org.apache.dubbo.config.provider.impl.DemoServiceImpl;

import org.junit.jupiter.api.AfterEach;
import org.junit.jupiter.api.Assertions;
import org.junit.jupiter.api.BeforeEach;
import org.junit.jupiter.api.Test;

import java.util.LinkedHashMap;
import java.util.Map;

import static org.apache.dubbo.rpc.Constants.LOCAL_PROTOCOL;
import static org.apache.dubbo.rpc.Constants.SCOPE_REMOTE;

public class ReferenceConfigTest {

    @BeforeEach
    public void setUp() {
        DubboBootstrap.reset();
    }

    @AfterEach
    public void tearDown() {
        DubboBootstrap.reset();
    }

    @Test
    public void test2Injvm() throws Exception {
        ApplicationConfig application = new ApplicationConfig();
        application.setName("test-protocol-random-port");
<<<<<<< HEAD
        application.setEnableFileCache(false);
=======
        ApplicationModel.getConfigManager().setApplication(application);
>>>>>>> dc54172e

        RegistryConfig registry = new RegistryConfig();
        registry.setAddress("multicast://224.5.6.7:1234");

        ProtocolConfig protocol = new ProtocolConfig();
        protocol.setName("mockprotocol");

        ServiceConfig<DemoService> demoService;
        demoService = new ServiceConfig<DemoService>();
        demoService.setInterface(DemoService.class);
        demoService.setRef(new DemoServiceImpl());
        demoService.setRegistry(registry);
        demoService.setProtocol(protocol);

        ReferenceConfig<DemoService> rc = new ReferenceConfig<DemoService>();
        rc.setRegistry(registry);
        rc.setInterface(DemoService.class.getName());
        rc.setScope(SCOPE_REMOTE);

        try {
            System.setProperty("java.net.preferIPv4Stack", "true");
            demoService.export();
            rc.get();
            Assertions.assertTrue(!LOCAL_PROTOCOL.equalsIgnoreCase(
                    rc.getInvoker().getUrl().getProtocol()));
        } finally {
            System.clearProperty("java.net.preferIPv4Stack");
            demoService.unexport();
        }
    }

    /**
     * unit test for dubbo-1765
     */
    @Test
    public void test1ReferenceRetry() {
        ApplicationConfig application = new ApplicationConfig();
        application.setName("test-reference-retry");
<<<<<<< HEAD
        application.setEnableFileCache(false);
=======
        ApplicationModel.getConfigManager().setApplication(application);
>>>>>>> dc54172e

        RegistryConfig registry = new RegistryConfig();
        registry.setAddress("multicast://224.5.6.7:1234");

        ProtocolConfig protocol = new ProtocolConfig();
        protocol.setName("mockprotocol");

        ReferenceConfig<DemoService> rc = new ReferenceConfig<DemoService>();
        rc.setRegistry(registry);
        rc.setInterface(DemoService.class.getName());

        boolean success = false;
        DemoService demoService = null;
        try {
            demoService = rc.get();
            success = true;
        } catch (Exception e) {
            e.printStackTrace();
        }
        Assertions.assertFalse(success);
        Assertions.assertNull(demoService);

        ServiceConfig<DemoService> sc = new ServiceConfig<DemoService>();
        sc.setInterface(DemoService.class);
        sc.setRef(new DemoServiceImpl());
        sc.setRegistry(registry);
        sc.setProtocol(protocol);

        try {
            System.setProperty("java.net.preferIPv4Stack", "true");
            sc.export();
            demoService = rc.get();
            success = true;
        } catch (Exception e) {
            e.printStackTrace();
        } finally {
            System.clearProperty("java.net.preferIPv4Stack");
        }
        Assertions.assertTrue(success);
        Assertions.assertNotNull(demoService);

    }

    @Test
    public void testDefaultMetaData() {
        ReferenceConfig config = new ReferenceConfig();
        Map<String, String> metaData = config.getMetaData();
        Assertions.assertEquals(0, metaData.size(), "Expect empty metadata but found: "+metaData);
    }

    @Test
    public void testConstructWithReferenceAnnotation() throws NoSuchFieldException {
        Reference reference = getClass().getDeclaredField("innerTest").getAnnotation(Reference.class);
        ReferenceConfig referenceConfig = new ReferenceConfig(reference);
        Assertions.assertEquals(1, referenceConfig.getMethods().size());
        Assertions.assertEquals(((MethodConfig) referenceConfig.getMethods().get(0)).getName(), "sayHello");
        Assertions.assertEquals(1300, (int) ((MethodConfig) referenceConfig.getMethods().get(0)).getTimeout());
        Assertions.assertEquals(4, (int) ((MethodConfig) referenceConfig.getMethods().get(0)).getRetries());
        Assertions.assertEquals(((MethodConfig) referenceConfig.getMethods().get(0)).getLoadbalance(), "random");
        Assertions.assertEquals(3, (int) ((MethodConfig) referenceConfig.getMethods().get(0)).getActives());
        Assertions.assertEquals(5, (int) ((MethodConfig) referenceConfig.getMethods().get(0)).getExecutes());
        Assertions.assertTrue(((MethodConfig) referenceConfig.getMethods().get(0)).isAsync());
        Assertions.assertEquals(((MethodConfig) referenceConfig.getMethods().get(0)).getOninvoke(), "i");
        Assertions.assertEquals(((MethodConfig) referenceConfig.getMethods().get(0)).getOnreturn(), "r");
        Assertions.assertEquals(((MethodConfig) referenceConfig.getMethods().get(0)).getOnthrow(), "t");
        Assertions.assertEquals(((MethodConfig) referenceConfig.getMethods().get(0)).getCache(), "c");
    }


    @Reference(methods = {@Method(name = "sayHello", timeout = 1300, retries = 4, loadbalance = "random", async = true,
            actives = 3, executes = 5, deprecated = true, sticky = true, oninvoke = "i", onthrow = "t", onreturn = "r", cache = "c", validation = "v",
            arguments = {@Argument(index = 24, callback = true, type = "sss")})})
    private InnerTest innerTest;

    private class InnerTest {

    }
}<|MERGE_RESOLUTION|>--- conflicted
+++ resolved
@@ -23,12 +23,12 @@
 import org.apache.dubbo.config.bootstrap.DubboBootstrap;
 import org.apache.dubbo.config.provider.impl.DemoServiceImpl;
 
+import org.apache.dubbo.rpc.model.ApplicationModel;
 import org.junit.jupiter.api.AfterEach;
 import org.junit.jupiter.api.Assertions;
 import org.junit.jupiter.api.BeforeEach;
 import org.junit.jupiter.api.Test;
 
-import java.util.LinkedHashMap;
 import java.util.Map;
 
 import static org.apache.dubbo.rpc.Constants.LOCAL_PROTOCOL;
@@ -50,11 +50,8 @@
     public void test2Injvm() throws Exception {
         ApplicationConfig application = new ApplicationConfig();
         application.setName("test-protocol-random-port");
-<<<<<<< HEAD
         application.setEnableFileCache(false);
-=======
         ApplicationModel.getConfigManager().setApplication(application);
->>>>>>> dc54172e
 
         RegistryConfig registry = new RegistryConfig();
         registry.setAddress("multicast://224.5.6.7:1234");
@@ -93,11 +90,8 @@
     public void test1ReferenceRetry() {
         ApplicationConfig application = new ApplicationConfig();
         application.setName("test-reference-retry");
-<<<<<<< HEAD
         application.setEnableFileCache(false);
-=======
         ApplicationModel.getConfigManager().setApplication(application);
->>>>>>> dc54172e
 
         RegistryConfig registry = new RegistryConfig();
         registry.setAddress("multicast://224.5.6.7:1234");
