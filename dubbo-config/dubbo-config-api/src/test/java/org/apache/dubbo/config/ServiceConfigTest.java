--- conflicted
+++ resolved
@@ -253,7 +253,6 @@
             service.setMock(true);
         });
     }
-<<<<<<< HEAD
 
     @Test
     public void testUniqueServiceName() throws Exception {
@@ -280,6 +279,4 @@
             service.export();
         });
     }
-=======
->>>>>>> 0c2232f3
 }