/*
 * Licensed to the Apache Software Foundation (ASF) under one or more
 * contributor license agreements.  See the NOTICE file distributed with
 * this work for additional information regarding copyright ownership.
 * The ASF licenses this file to You under the Apache License, Version 2.0
 * (the "License"); you may not use this file except in compliance with
 * the License.  You may obtain a copy of the License at
 *
 *     http://www.apache.org/licenses/LICENSE-2.0
 *
 * Unless required by applicable law or agreed to in writing, software
 * distributed under the License is distributed on an "AS IS" BASIS,
 * WITHOUT WARRANTIES OR CONDITIONS OF ANY KIND, either express or implied.
 * See the License for the specific language governing permissions and
 * limitations under the License.
 */
package org.apache.dubbo.rpc.protocol.rest;

import org.apache.dubbo.common.Constants;
import org.apache.dubbo.common.URL;
import org.apache.dubbo.common.constants.RemotingConstants;
import org.apache.dubbo.common.utils.StringUtils;
import org.apache.dubbo.remoting.http.HttpBinder;
import org.apache.dubbo.remoting.http.servlet.BootstrapListener;
import org.apache.dubbo.remoting.http.servlet.ServletManager;
import org.apache.dubbo.rpc.RpcException;
import org.apache.dubbo.rpc.model.ApplicationModel;
import org.apache.dubbo.rpc.protocol.AbstractProxyProtocol;

import org.apache.http.HeaderElement;
import org.apache.http.HeaderElementIterator;
import org.apache.http.client.config.RequestConfig;
import org.apache.http.config.SocketConfig;
import org.apache.http.impl.client.CloseableHttpClient;
import org.apache.http.impl.client.HttpClientBuilder;
import org.apache.http.impl.conn.PoolingHttpClientConnectionManager;
import org.apache.http.message.BasicHeaderElementIterator;
import org.apache.http.protocol.HTTP;
import org.jboss.resteasy.client.jaxrs.ResteasyClient;
import org.jboss.resteasy.client.jaxrs.ResteasyClientBuilder;
import org.jboss.resteasy.client.jaxrs.ResteasyWebTarget;
import org.jboss.resteasy.client.jaxrs.engines.ApacheHttpClient4Engine;
import org.jboss.resteasy.util.GetRestful;

import javax.servlet.ServletContext;
import javax.ws.rs.ProcessingException;
import javax.ws.rs.WebApplicationException;
import java.util.Collections;
import java.util.LinkedList;
import java.util.List;
import java.util.Map;
import java.util.concurrent.ConcurrentHashMap;
import java.util.concurrent.TimeUnit;

import static org.apache.dubbo.common.constants.CommonConstants.COMMA_SPLIT_PATTERN;
import static org.apache.dubbo.common.constants.CommonConstants.DEFAULT_TIMEOUT;
import static org.apache.dubbo.common.constants.CommonConstants.INTERFACE_KEY;
import static org.apache.dubbo.common.constants.CommonConstants.TIMEOUT_KEY;

public class RestProtocol extends AbstractProxyProtocol {

    private static final int DEFAULT_PORT = 80;
    private static final String DEFAULT_SERVER = "jetty";

    private static final int HTTPCLIENTCONNECTIONMANAGER_MAXPERROUTE = 20;
    private static final int HTTPCLIENTCONNECTIONMANAGER_MAXTOTAL = 20;
    private static final int HTTPCLIENT_KEEPALIVEDURATION = 30 * 1000;
    private static final int HTTPCLIENTCONNECTIONMANAGER_CLOSEWAITTIME_MS = 1000;
    private static final int HTTPCLIENTCONNECTIONMANAGER_CLOSEIDLETIME_S = 30;

    private final Map<String, RestServer> servers = new ConcurrentHashMap<>();

    private final RestServerFactory serverFactory = new RestServerFactory();

    // TODO in the future maybe we can just use a single rest client and connection manager
    private final List<ResteasyClient> clients = Collections.synchronizedList(new LinkedList<>());

    private volatile ConnectionMonitor connectionMonitor;

    public RestProtocol() {
        super(WebApplicationException.class, ProcessingException.class);
    }

    public void setHttpBinder(HttpBinder httpBinder) {
        serverFactory.setHttpBinder(httpBinder);
    }

    @Override
    public int getDefaultPort() {
        return DEFAULT_PORT;
    }

    @Override
    protected <T> Runnable doExport(T impl, Class<T> type, URL url) throws RpcException {
        String addr = getAddr(url);
        Class implClass = ApplicationModel.getProviderModel(url.getPathKey()).getServiceInstance().getClass();
        RestServer server = servers.computeIfAbsent(addr, restServer -> {
            RestServer s = serverFactory.createServer(url.getParameter(RemotingConstants.SERVER_KEY, DEFAULT_SERVER));
            s.start(url);
            return s;
        });

        String contextPath = getContextPath(url);
        if ("servlet".equalsIgnoreCase(url.getParameter(RemotingConstants.SERVER_KEY, DEFAULT_SERVER))) {
            ServletContext servletContext = ServletManager.getInstance().getServletContext(ServletManager.EXTERNAL_SERVER_PORT);
            if (servletContext == null) {
                throw new RpcException("No servlet context found. Since you are using server='servlet', " +
                        "make sure that you've configured " + BootstrapListener.class.getName() + " in web.xml");
            }
            String webappPath = servletContext.getContextPath();
            if (StringUtils.isNotEmpty(webappPath)) {
                webappPath = webappPath.substring(1);
                if (!contextPath.startsWith(webappPath)) {
                    throw new RpcException("Since you are using server='servlet', " +
                            "make sure that the 'contextpath' property starts with the path of external webapp");
                }
                contextPath = contextPath.substring(webappPath.length());
                if (contextPath.startsWith("/")) {
                    contextPath = contextPath.substring(1);
                }
            }
        }

        final Class resourceDef = GetRestful.getRootResourceClass(implClass) != null ? implClass : type;

        server.deploy(resourceDef, impl, contextPath);

        final RestServer s = server;
        return () -> {
            // TODO due to dubbo's current architecture,
            // it will be called from registry protocol in the shutdown process and won't appear in logs
            s.undeploy(resourceDef);
        };
    }

    @Override
    protected <T> T doRefer(Class<T> serviceType, URL url) throws RpcException {

        // TODO more configs to add
        PoolingHttpClientConnectionManager connectionManager = new PoolingHttpClientConnectionManager();
        // 20 is the default maxTotal of current PoolingClientConnectionManager
        connectionManager.setMaxTotal(url.getParameter(Constants.CONNECTIONS_KEY, HTTPCLIENTCONNECTIONMANAGER_MAXTOTAL));
        connectionManager.setDefaultMaxPerRoute(url.getParameter(Constants.CONNECTIONS_KEY, HTTPCLIENTCONNECTIONMANAGER_MAXPERROUTE));

        if (connectionMonitor == null) {
            connectionMonitor = new ConnectionMonitor();
            connectionMonitor.start();
        }
        connectionMonitor.addConnectionManager(connectionManager);
        RequestConfig requestConfig = RequestConfig.custom()
<<<<<<< HEAD
                .setConnectTimeout(url.getParameter(RemotingConstants.CONNECT_TIMEOUT_KEY, RemotingConstants.DEFAULT_CONNECT_TIMEOUT))
                .setSocketTimeout(url.getParameter(Constants.TIMEOUT_KEY, Constants.DEFAULT_TIMEOUT))
=======
                .setConnectTimeout(url.getParameter(Constants.CONNECT_TIMEOUT_KEY, Constants.DEFAULT_CONNECT_TIMEOUT))
                .setSocketTimeout(url.getParameter(TIMEOUT_KEY, DEFAULT_TIMEOUT))
>>>>>>> e493cfa4
                .build();

        SocketConfig socketConfig = SocketConfig.custom()
                .setSoKeepAlive(true)
                .setTcpNoDelay(true)
                .build();

        CloseableHttpClient httpClient = HttpClientBuilder.create()
                .setKeepAliveStrategy((response, context) -> {
                    HeaderElementIterator it = new BasicHeaderElementIterator(response.headerIterator(HTTP.CONN_KEEP_ALIVE));
                    while (it.hasNext()) {
                        HeaderElement he = it.nextElement();
                        String param = he.getName();
                        String value = he.getValue();
                        if (value != null && param.equalsIgnoreCase(TIMEOUT_KEY)) {
                            return Long.parseLong(value) * 1000;
                        }
                    }
                    return HTTPCLIENT_KEEPALIVEDURATION;
                })
                .setDefaultRequestConfig(requestConfig)
                .setDefaultSocketConfig(socketConfig)
                .build();

        ApacheHttpClient4Engine engine = new ApacheHttpClient4Engine(httpClient/*, localContext*/);

        ResteasyClient client = new ResteasyClientBuilder().httpEngine(engine).build();
        clients.add(client);

        client.register(RpcContextFilter.class);
        for (String clazz : COMMA_SPLIT_PATTERN.split(url.getParameter(Constants.EXTENSION_KEY, ""))) {
            if (!StringUtils.isEmpty(clazz)) {
                try {
                    client.register(Thread.currentThread().getContextClassLoader().loadClass(clazz.trim()));
                } catch (ClassNotFoundException e) {
                    throw new RpcException("Error loading JAX-RS extension class: " + clazz.trim(), e);
                }
            }
        }

        // TODO protocol
        ResteasyWebTarget target = client.target("http://" + url.getHost() + ":" + url.getPort() + "/" + getContextPath(url));
        return target.proxy(serviceType);
    }

    @Override
    protected int getErrorCode(Throwable e) {
        // TODO
        return super.getErrorCode(e);
    }

    @Override
    public void destroy() {
        super.destroy();

        if (connectionMonitor != null) {
            connectionMonitor.shutdown();
        }

        for (Map.Entry<String, RestServer> entry : servers.entrySet()) {
            try {
                if (logger.isInfoEnabled()) {
                    logger.info("Closing the rest server at " + entry.getKey());
                }
                entry.getValue().stop();
            } catch (Throwable t) {
                logger.warn("Error closing rest server", t);
            }
        }
        servers.clear();

        if (logger.isInfoEnabled()) {
            logger.info("Closing rest clients");
        }
        for (ResteasyClient client : clients) {
            try {
                client.close();
            } catch (Throwable t) {
                logger.warn("Error closing rest client", t);
            }
        }
        clients.clear();
    }

    /**
     *  getPath() will return: [contextpath + "/" +] path
     *  1. contextpath is empty if user does not set through ProtocolConfig or ProviderConfig
     *  2. path will never be empty, it's default value is the interface name.
     *
     * @return return path only if user has explicitly gave then a value.
     */
    protected String getContextPath(URL url) {
        String contextPath = url.getPath();
        if (contextPath != null) {
            if (contextPath.equalsIgnoreCase(url.getParameter(INTERFACE_KEY))) {
                return "";
            }
            if (contextPath.endsWith(url.getParameter(INTERFACE_KEY))) {
                contextPath = contextPath.substring(0, contextPath.lastIndexOf(url.getParameter(INTERFACE_KEY)));
            }
            return contextPath.endsWith("/") ? contextPath.substring(0, contextPath.length() - 1) : contextPath;
        } else {
            return "";
        }
    }

    protected class ConnectionMonitor extends Thread {
        private volatile boolean shutdown;
        private final List<PoolingHttpClientConnectionManager> connectionManagers = Collections.synchronizedList(new LinkedList<>());

        public void addConnectionManager(PoolingHttpClientConnectionManager connectionManager) {
            connectionManagers.add(connectionManager);
        }

        @Override
        public void run() {
            try {
                while (!shutdown) {
                    synchronized (this) {
                        wait(HTTPCLIENTCONNECTIONMANAGER_CLOSEWAITTIME_MS);
                        for (PoolingHttpClientConnectionManager connectionManager : connectionManagers) {
                            connectionManager.closeExpiredConnections();
                            connectionManager.closeIdleConnections(HTTPCLIENTCONNECTIONMANAGER_CLOSEIDLETIME_S, TimeUnit.SECONDS);
                        }
                    }
                }
            } catch (InterruptedException ex) {
                shutdown();
            }
        }

        public void shutdown() {
            shutdown = true;
            connectionManagers.clear();
            synchronized (this) {
                notifyAll();
            }
        }
    }
}<|MERGE_RESOLUTION|>--- conflicted
+++ resolved
@@ -148,13 +148,8 @@
         }
         connectionMonitor.addConnectionManager(connectionManager);
         RequestConfig requestConfig = RequestConfig.custom()
-<<<<<<< HEAD
                 .setConnectTimeout(url.getParameter(RemotingConstants.CONNECT_TIMEOUT_KEY, RemotingConstants.DEFAULT_CONNECT_TIMEOUT))
-                .setSocketTimeout(url.getParameter(Constants.TIMEOUT_KEY, Constants.DEFAULT_TIMEOUT))
-=======
-                .setConnectTimeout(url.getParameter(Constants.CONNECT_TIMEOUT_KEY, Constants.DEFAULT_CONNECT_TIMEOUT))
                 .setSocketTimeout(url.getParameter(TIMEOUT_KEY, DEFAULT_TIMEOUT))
->>>>>>> e493cfa4
                 .build();
 
         SocketConfig socketConfig = SocketConfig.custom()
