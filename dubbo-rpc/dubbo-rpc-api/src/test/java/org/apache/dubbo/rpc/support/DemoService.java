/*
 * Licensed to the Apache Software Foundation (ASF) under one or more
 * contributor license agreements.  See the NOTICE file distributed with
 * this work for additional information regarding copyright ownership.
 * The ASF licenses this file to You under the Apache License, Version 2.0
 * (the "License"); you may not use this file except in compliance with
 * the License.  You may obtain a copy of the License at
 *
 *     http://www.apache.org/licenses/LICENSE-2.0
 *
 * Unless required by applicable law or agreed to in writing, software
 * distributed under the License is distributed on an "AS IS" BASIS,
 * WITHOUT WARRANTIES OR CONDITIONS OF ANY KIND, either express or implied.
 * See the License for the specific language governing permissions and
 * limitations under the License.
 */
package org.apache.dubbo.rpc.support;

import org.apache.dubbo.rpc.CustomArgument;

import java.util.List;
import java.util.Map;
import java.util.concurrent.CompletableFuture;

public interface DemoService {
    void sayHello(String name);

    String echo(String text);

    long timestamp();

    String getThreadName();

    int getSize(String[] strs);

    int getSize(Object[] os);

    Object invoke(String service, String method) throws Exception;

    int stringLength(String str);

    Type enumlength(Type... types);

//	Type enumlength(Type type);

    String get(CustomArgument arg1);

    byte getbyte(byte arg);

<<<<<<< HEAD
    String testReturnType(String str);

    List<String> testReturnType1(String str);

    CompletableFuture<String> testReturnType2(String str);

    CompletableFuture<List<String>> testReturnType3(String str);

    CompletableFuture testReturnType4(String str);

    CompletableFuture<Map<String, String>> testReturnType5(String str);
=======
    Person getPerson(Person person);
>>>>>>> 2877ef49

}<|MERGE_RESOLUTION|>--- conflicted
+++ resolved
@@ -47,7 +47,8 @@
 
     byte getbyte(byte arg);
 
-<<<<<<< HEAD
+    Person getPerson(Person person);
+
     String testReturnType(String str);
 
     List<String> testReturnType1(String str);
@@ -59,8 +60,5 @@
     CompletableFuture testReturnType4(String str);
 
     CompletableFuture<Map<String, String>> testReturnType5(String str);
-=======
-    Person getPerson(Person person);
->>>>>>> 2877ef49
 
 }