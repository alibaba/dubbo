--- conflicted
+++ resolved
@@ -87,7 +87,10 @@
         return arg;
     }
 
-<<<<<<< HEAD
+    public Person getPerson(Person person) {
+        return person;
+    }
+
     @Override
     public String testReturnType(String str) {
         return null;
@@ -117,11 +120,4 @@
     public CompletableFuture<Map<String, String>> testReturnType5(String str) {
         return null;
     }
-
-    public Person gerPerson(Person person) {
-=======
-    public Person getPerson(Person person) {
->>>>>>> 2877ef49
-        return person;
-    }
 }