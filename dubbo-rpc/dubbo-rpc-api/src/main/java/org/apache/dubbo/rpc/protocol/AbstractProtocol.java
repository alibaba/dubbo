/*
 * Licensed to the Apache Software Foundation (ASF) under one or more
 * contributor license agreements.  See the NOTICE file distributed with
 * this work for additional information regarding copyright ownership.
 * The ASF licenses this file to You under the Apache License, Version 2.0
 * (the "License"); you may not use this file except in compliance with
 * the License.  You may obtain a copy of the License at
 *
 *     http://www.apache.org/licenses/LICENSE-2.0
 *
 * Unless required by applicable law or agreed to in writing, software
 * distributed under the License is distributed on an "AS IS" BASIS,
 * WITHOUT WARRANTIES OR CONDITIONS OF ANY KIND, either express or implied.
 * See the License for the specific language governing permissions and
 * limitations under the License.
 */
package org.apache.dubbo.rpc.protocol;

import org.apache.dubbo.common.Constants;
import org.apache.dubbo.common.URL;
import org.apache.dubbo.common.constants.RemotingConstants;
import org.apache.dubbo.common.logger.Logger;
import org.apache.dubbo.common.logger.LoggerFactory;
import org.apache.dubbo.common.utils.ConcurrentHashSet;
import org.apache.dubbo.rpc.Exporter;
import org.apache.dubbo.rpc.Invoker;
import org.apache.dubbo.rpc.Protocol;
import org.apache.dubbo.rpc.support.ProtocolUtils;

import java.util.ArrayList;
import java.util.Map;
import java.util.Set;
import java.util.concurrent.ConcurrentHashMap;

import static org.apache.dubbo.common.constants.CommonConstants.GROUP_KEY;
import static org.apache.dubbo.common.constants.CommonConstants.VERSION_KEY;

/**
 * abstract ProtocolSupport.
 */
public abstract class AbstractProtocol implements Protocol {

    protected final Logger logger = LoggerFactory.getLogger(getClass());

    protected final Map<String, Exporter<?>> exporterMap = new ConcurrentHashMap<String, Exporter<?>>();

    //TODO SoftReference
    protected final Set<Invoker<?>> invokers = new ConcurrentHashSet<Invoker<?>>();

    protected static String serviceKey(URL url) {
<<<<<<< HEAD
        int port = url.getParameter(RemotingConstants.BIND_PORT_KEY, url.getPort());
        return serviceKey(port, url.getPath(), url.getParameter(Constants.VERSION_KEY),
                url.getParameter(Constants.GROUP_KEY));
=======
        int port = url.getParameter(Constants.BIND_PORT_KEY, url.getPort());
        return serviceKey(port, url.getPath(), url.getParameter(VERSION_KEY), url.getParameter(GROUP_KEY));
>>>>>>> e493cfa4
    }

    protected static String serviceKey(int port, String serviceName, String serviceVersion, String serviceGroup) {
        return ProtocolUtils.serviceKey(port, serviceName, serviceVersion, serviceGroup);
    }

    @Override
    public void destroy() {
        for (Invoker<?> invoker : invokers) {
            if (invoker != null) {
                invokers.remove(invoker);
                try {
                    if (logger.isInfoEnabled()) {
                        logger.info("Destroy reference: " + invoker.getUrl());
                    }
                    invoker.destroy();
                } catch (Throwable t) {
                    logger.warn(t.getMessage(), t);
                }
            }
        }
        for (String key : new ArrayList<String>(exporterMap.keySet())) {
            Exporter<?> exporter = exporterMap.remove(key);
            if (exporter != null) {
                try {
                    if (logger.isInfoEnabled()) {
                        logger.info("Unexport service: " + exporter.getInvoker().getUrl());
                    }
                    exporter.unexport();
                } catch (Throwable t) {
                    logger.warn(t.getMessage(), t);
                }
            }
        }
    }
}<|MERGE_RESOLUTION|>--- conflicted
+++ resolved
@@ -16,7 +16,6 @@
  */
 package org.apache.dubbo.rpc.protocol;
 
-import org.apache.dubbo.common.Constants;
 import org.apache.dubbo.common.URL;
 import org.apache.dubbo.common.constants.RemotingConstants;
 import org.apache.dubbo.common.logger.Logger;
@@ -48,14 +47,8 @@
     protected final Set<Invoker<?>> invokers = new ConcurrentHashSet<Invoker<?>>();
 
     protected static String serviceKey(URL url) {
-<<<<<<< HEAD
         int port = url.getParameter(RemotingConstants.BIND_PORT_KEY, url.getPort());
-        return serviceKey(port, url.getPath(), url.getParameter(Constants.VERSION_KEY),
-                url.getParameter(Constants.GROUP_KEY));
-=======
-        int port = url.getParameter(Constants.BIND_PORT_KEY, url.getPort());
         return serviceKey(port, url.getPath(), url.getParameter(VERSION_KEY), url.getParameter(GROUP_KEY));
->>>>>>> e493cfa4
     }
 
     protected static String serviceKey(int port, String serviceName, String serviceVersion, String serviceGroup) {
