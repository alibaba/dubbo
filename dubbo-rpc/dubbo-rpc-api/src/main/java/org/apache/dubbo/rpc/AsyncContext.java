/*
 * Licensed to the Apache Software Foundation (ASF) under one or more
 * contributor license agreements.  See the NOTICE file distributed with
 * this work for additional information regarding copyright ownership.
 * The ASF licenses this file to You under the Apache License, Version 2.0
 * (the "License"); you may not use this file except in compliance with
 * the License.  You may obtain a copy of the License at
 *
 *     http://www.apache.org/licenses/LICENSE-2.0
 *
 * Unless required by applicable law or agreed to in writing, software
 * distributed under the License is distributed on an "AS IS" BASIS,
 * WITHOUT WARRANTIES OR CONDITIONS OF ANY KIND, either express or implied.
 * See the License for the specific language governing permissions and
 * limitations under the License.
 */
package org.apache.dubbo.rpc;

<<<<<<< HEAD
import java.util.concurrent.CompletableFuture;

=======
/**
 * AsyncContext works like {@see javax.servlet.AsyncContext} in the Servlet 3.0.
 * An AsyncContext is stated by a call to {@link RpcContext#startAsync()}.
 * <p>
 * The demo is {@see com.alibaba.dubbo.examples.async.AsyncConsumer}
 * and {@see com.alibaba.dubbo.examples.async.AsyncProvider}
 */
>>>>>>> d21d9942
public interface AsyncContext {

    CompletableFuture getInternalFuture();

    void addListener(Runnable run);

    /**
     * write value and complete the async context.
     *
     * @param value invoke result
     */
    void write(Object value);

    /**
     * @return true if the aysnc context is started
     */
    boolean isAsyncStarted();

    /**
     * change the context state to stop
     */
    boolean stop();

    /**
     * change the context state to stop
     */
    void start();

    void signalContextSwitch();
}
<|MERGE_RESOLUTION|>--- conflicted
+++ resolved
@@ -16,10 +16,8 @@
  */
 package org.apache.dubbo.rpc;
 
-<<<<<<< HEAD
 import java.util.concurrent.CompletableFuture;
 
-=======
 /**
  * AsyncContext works like {@see javax.servlet.AsyncContext} in the Servlet 3.0.
  * An AsyncContext is stated by a call to {@link RpcContext#startAsync()}.
@@ -27,7 +25,6 @@
  * The demo is {@see com.alibaba.dubbo.examples.async.AsyncConsumer}
  * and {@see com.alibaba.dubbo.examples.async.AsyncProvider}
  */
->>>>>>> d21d9942
 public interface AsyncContext {
 
     CompletableFuture getInternalFuture();
@@ -57,4 +54,4 @@
     void start();
 
     void signalContextSwitch();
-}
+}