/*
 * Licensed to the Apache Software Foundation (ASF) under one or more
 * contributor license agreements.  See the NOTICE file distributed with
 * this work for additional information regarding copyright ownership.
 * The ASF licenses this file to You under the Apache License, Version 2.0
 * (the "License"); you may not use this file except in compliance with
 * the License.  You may obtain a copy of the License at
 *
 *     http://www.apache.org/licenses/LICENSE-2.0
 *
 * Unless required by applicable law or agreed to in writing, software
 * distributed under the License is distributed on an "AS IS" BASIS,
 * WITHOUT WARRANTIES OR CONDITIONS OF ANY KIND, either express or implied.
 * See the License for the specific language governing permissions and
 * limitations under the License.
 */
package org.apache.dubbo.rpc.proxy;

import org.apache.dubbo.common.logger.Logger;
import org.apache.dubbo.common.logger.LoggerFactory;
import org.apache.dubbo.rpc.Constants;
import org.apache.dubbo.rpc.Invoker;
import org.apache.dubbo.rpc.RpcInvocation;
import org.apache.dubbo.rpc.model.ApplicationModel;
import org.apache.dubbo.rpc.model.ConsumerModel;

import java.lang.reflect.InvocationHandler;
import java.lang.reflect.Method;

/**
 * InvokerHandler
 */
public class InvokerInvocationHandler implements InvocationHandler {
    private static final Logger logger = LoggerFactory.getLogger(InvokerInvocationHandler.class);
    private final Invoker<?> invoker;
    private ConsumerModel consumerModel;

    public InvokerInvocationHandler(Invoker<?> handler) {
        this.invoker = handler;
        String serviceKey = invoker.getUrl().getServiceKey();
        if (serviceKey != null) {
            this.consumerModel = ApplicationModel.getConsumerModel(serviceKey);
        }
    }

    @Override
    public Object invoke(Object proxy, Method method, Object[] args) throws Throwable {
        if (method.getDeclaringClass() == Object.class) {
            return method.invoke(invoker, args);
        }
        String methodName = method.getName();
        Class<?>[] parameterTypes = method.getParameterTypes();
        if (parameterTypes.length == 0) {
            if ("toString".equals(methodName)) {
                return invoker.toString();
            } else if ("$destroy".equals(methodName)) {
                invoker.destroy();
                return null;
            } else if ("hashCode".equals(methodName)) {
                return invoker.hashCode();
            }
        } else if (parameterTypes.length == 1 && "equals".equals(methodName)) {
            return invoker.equals(args[0]);
        }
        RpcInvocation rpcInvocation = new RpcInvocation(method, invoker.getInterface().getName(), args);
        String serviceKey = invoker.getUrl().getServiceKey();
<<<<<<< HEAD
        if (serviceKey != null) {
            rpcInvocation.setTargetServiceUniqueName(serviceKey);
            ConsumerModel consumerModel = ApplicationModel.getConsumerModel(serviceKey);
            rpcInvocation.put("consumerModel", consumerModel);
=======
        rpcInvocation.setTargetServiceUniqueName(serviceKey);
        if (consumerModel != null) {
            rpcInvocation.put(Constants.CONSUMER_MODEL, consumerModel);
            rpcInvocation.put(Constants.METHOD_MODEL, consumerModel.getMethodModel(method));
>>>>>>> 80646ba2
        }

        return invoker.invoke(rpcInvocation).recreate();
    }
}<|MERGE_RESOLUTION|>--- conflicted
+++ resolved
@@ -64,17 +64,11 @@
         }
         RpcInvocation rpcInvocation = new RpcInvocation(method, invoker.getInterface().getName(), args);
         String serviceKey = invoker.getUrl().getServiceKey();
-<<<<<<< HEAD
-        if (serviceKey != null) {
-            rpcInvocation.setTargetServiceUniqueName(serviceKey);
-            ConsumerModel consumerModel = ApplicationModel.getConsumerModel(serviceKey);
-            rpcInvocation.put("consumerModel", consumerModel);
-=======
         rpcInvocation.setTargetServiceUniqueName(serviceKey);
+      
         if (consumerModel != null) {
             rpcInvocation.put(Constants.CONSUMER_MODEL, consumerModel);
             rpcInvocation.put(Constants.METHOD_MODEL, consumerModel.getMethodModel(method));
->>>>>>> 80646ba2
         }
 
         return invoker.invoke(rpcInvocation).recreate();
