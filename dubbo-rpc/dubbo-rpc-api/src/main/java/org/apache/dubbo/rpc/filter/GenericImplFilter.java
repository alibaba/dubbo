--- conflicted
+++ resolved
@@ -54,11 +54,6 @@
 
     private static final Logger logger = LoggerFactory.getLogger(GenericImplFilter.class);
 
-<<<<<<< HEAD
-=======
-    private static final Class<?>[] GENERIC_PARAMETER_TYPES = new Class<?>[]{String.class, String[].class, Object[].class};
-
->>>>>>> 3fc2d100
     private static final String GENERIC_IMPL_MARKER = "GENERIC_IMPL";
 
     @Override
@@ -198,4 +193,4 @@
                 && ProtocolUtils.isGeneric(generic);
     }
 
-}
+}