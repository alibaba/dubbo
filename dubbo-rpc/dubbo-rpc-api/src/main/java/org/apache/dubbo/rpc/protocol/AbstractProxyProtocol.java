--- conflicted
+++ resolved
@@ -1,158 +1,151 @@
-/*
- * Licensed to the Apache Software Foundation (ASF) under one or more
- * contributor license agreements.  See the NOTICE file distributed with
- * this work for additional information regarding copyright ownership.
- * The ASF licenses this file to You under the Apache License, Version 2.0
- * (the "License"); you may not use this file except in compliance with
- * the License.  You may obtain a copy of the License at
- *
- *     http://www.apache.org/licenses/LICENSE-2.0
- *
- * Unless required by applicable law or agreed to in writing, software
- * distributed under the License is distributed on an "AS IS" BASIS,
- * WITHOUT WARRANTIES OR CONDITIONS OF ANY KIND, either express or implied.
- * See the License for the specific language governing permissions and
- * limitations under the License.
- */
-
-package org.apache.dubbo.rpc.protocol;
-
-import org.apache.dubbo.common.Constants;
-import org.apache.dubbo.common.URL;
-import org.apache.dubbo.common.constants.RemotingConstants;
-import org.apache.dubbo.common.utils.NetUtils;
-import org.apache.dubbo.rpc.Exporter;
-import org.apache.dubbo.rpc.Invocation;
-import org.apache.dubbo.rpc.Invoker;
-import org.apache.dubbo.rpc.ProxyFactory;
-import org.apache.dubbo.rpc.Result;
-import org.apache.dubbo.rpc.RpcException;
-
-import java.util.List;
-import java.util.Objects;
-import java.util.concurrent.CopyOnWriteArrayList;
-
-import static org.apache.dubbo.common.constants.CommonConstants.ANYHOST_KEY;
-import static org.apache.dubbo.common.constants.CommonConstants.ANYHOST_VALUE;
-
-/**
- * AbstractProxyProtocol
- */
-public abstract class AbstractProxyProtocol extends AbstractProtocol {
-
-    private final List<Class<?>> rpcExceptions = new CopyOnWriteArrayList<Class<?>>();
-
-    private ProxyFactory proxyFactory;
-
-    public AbstractProxyProtocol() {
-    }
-
-    public AbstractProxyProtocol(Class<?>... exceptions) {
-        for (Class<?> exception : exceptions) {
-            addRpcException(exception);
-        }
-    }
-
-    public void addRpcException(Class<?> exception) {
-        this.rpcExceptions.add(exception);
-    }
-
-    public ProxyFactory getProxyFactory() {
-        return proxyFactory;
-    }
-
-    public void setProxyFactory(ProxyFactory proxyFactory) {
-        this.proxyFactory = proxyFactory;
-    }
-
-    @Override
-    @SuppressWarnings("unchecked")
-    public <T> Exporter<T> export(final Invoker<T> invoker) throws RpcException {
-        final String uri = serviceKey(invoker.getUrl());
-        Exporter<T> exporter = (Exporter<T>) exporterMap.get(uri);
-        if (exporter != null) {
-            // When modifying the configuration through override, you need to re-expose the newly modified service.
-            if (Objects.equals(exporter.getInvoker().getUrl(), invoker.getUrl())) {
-                return exporter;
-            }
-        }
-        final Runnable runnable = doExport(proxyFactory.getProxy(invoker, true), invoker.getInterface(), invoker.getUrl());
-        exporter = new AbstractExporter<T>(invoker) {
-            @Override
-            public void unexport() {
-                super.unexport();
-                exporterMap.remove(uri);
-                if (runnable != null) {
-                    try {
-                        runnable.run();
-                    } catch (Throwable t) {
-                        logger.warn(t.getMessage(), t);
-                    }
-                }
-            }
-        };
-        exporterMap.put(uri, exporter);
-        return exporter;
-    }
-
-    @Override
-    public <T> Invoker<T> refer(final Class<T> type, final URL url) throws RpcException {
-        final Invoker<T> target = proxyFactory.getInvoker(doRefer(type, url), type, url);
-        Invoker<T> invoker = new AbstractInvoker<T>(type, url) {
-            @Override
-            protected Result doInvoke(Invocation invocation) throws Throwable {
-                try {
-                    Result result = target.invoke(invocation);
-                    Throwable e = result.getException();
-                    if (e != null) {
-                        for (Class<?> rpcException : rpcExceptions) {
-                            if (rpcException.isAssignableFrom(e.getClass())) {
-                                throw getRpcException(type, url, invocation, e);
-                            }
-                        }
-                    }
-                    return result;
-                } catch (RpcException e) {
-                    if (e.getCode() == RpcException.UNKNOWN_EXCEPTION) {
-                        e.setCode(getErrorCode(e.getCause()));
-                    }
-                    throw e;
-                } catch (Throwable e) {
-                    throw getRpcException(type, url, invocation, e);
-                }
-            }
-        };
-        invokers.add(invoker);
-        return invoker;
-    }
-
-    protected RpcException getRpcException(Class<?> type, URL url, Invocation invocation, Throwable e) {
-        RpcException re = new RpcException("Failed to invoke remote service: " + type + ", method: "
-                + invocation.getMethodName() + ", cause: " + e.getMessage(), e);
-        re.setCode(getErrorCode(e));
-        return re;
-    }
-
-    protected String getAddr(URL url) {
-<<<<<<< HEAD
-        String bindIp = url.getParameter(RemotingConstants.BIND_IP_KEY, url.getHost());
-        if (url.getParameter(Constants.ANYHOST_KEY, false)) {
-            bindIp = Constants.ANYHOST_VALUE;
-=======
-        String bindIp = url.getParameter(Constants.BIND_IP_KEY, url.getHost());
-        if (url.getParameter(ANYHOST_KEY, false)) {
-            bindIp = ANYHOST_VALUE;
->>>>>>> e493cfa4
-        }
-        return NetUtils.getIpByHost(bindIp) + ":" + url.getParameter(RemotingConstants.BIND_PORT_KEY, url.getPort());
-    }
-
-    protected int getErrorCode(Throwable e) {
-        return RpcException.UNKNOWN_EXCEPTION;
-    }
-
-    protected abstract <T> Runnable doExport(T impl, Class<T> type, URL url) throws RpcException;
-
-    protected abstract <T> T doRefer(Class<T> type, URL url) throws RpcException;
-
-}
+/*
+ * Licensed to the Apache Software Foundation (ASF) under one or more
+ * contributor license agreements.  See the NOTICE file distributed with
+ * this work for additional information regarding copyright ownership.
+ * The ASF licenses this file to You under the Apache License, Version 2.0
+ * (the "License"); you may not use this file except in compliance with
+ * the License.  You may obtain a copy of the License at
+ *
+ *     http://www.apache.org/licenses/LICENSE-2.0
+ *
+ * Unless required by applicable law or agreed to in writing, software
+ * distributed under the License is distributed on an "AS IS" BASIS,
+ * WITHOUT WARRANTIES OR CONDITIONS OF ANY KIND, either express or implied.
+ * See the License for the specific language governing permissions and
+ * limitations under the License.
+ */
+
+package org.apache.dubbo.rpc.protocol;
+
+import org.apache.dubbo.common.URL;
+import org.apache.dubbo.common.constants.RemotingConstants;
+import org.apache.dubbo.common.utils.NetUtils;
+import org.apache.dubbo.rpc.Exporter;
+import org.apache.dubbo.rpc.Invocation;
+import org.apache.dubbo.rpc.Invoker;
+import org.apache.dubbo.rpc.ProxyFactory;
+import org.apache.dubbo.rpc.Result;
+import org.apache.dubbo.rpc.RpcException;
+
+import java.util.List;
+import java.util.Objects;
+import java.util.concurrent.CopyOnWriteArrayList;
+
+import static org.apache.dubbo.common.constants.CommonConstants.ANYHOST_KEY;
+import static org.apache.dubbo.common.constants.CommonConstants.ANYHOST_VALUE;
+
+/**
+ * AbstractProxyProtocol
+ */
+public abstract class AbstractProxyProtocol extends AbstractProtocol {
+
+    private final List<Class<?>> rpcExceptions = new CopyOnWriteArrayList<Class<?>>();
+
+    private ProxyFactory proxyFactory;
+
+    public AbstractProxyProtocol() {
+    }
+
+    public AbstractProxyProtocol(Class<?>... exceptions) {
+        for (Class<?> exception : exceptions) {
+            addRpcException(exception);
+        }
+    }
+
+    public void addRpcException(Class<?> exception) {
+        this.rpcExceptions.add(exception);
+    }
+
+    public ProxyFactory getProxyFactory() {
+        return proxyFactory;
+    }
+
+    public void setProxyFactory(ProxyFactory proxyFactory) {
+        this.proxyFactory = proxyFactory;
+    }
+
+    @Override
+    @SuppressWarnings("unchecked")
+    public <T> Exporter<T> export(final Invoker<T> invoker) throws RpcException {
+        final String uri = serviceKey(invoker.getUrl());
+        Exporter<T> exporter = (Exporter<T>) exporterMap.get(uri);
+        if (exporter != null) {
+            // When modifying the configuration through override, you need to re-expose the newly modified service.
+            if (Objects.equals(exporter.getInvoker().getUrl(), invoker.getUrl())) {
+                return exporter;
+            }
+        }
+        final Runnable runnable = doExport(proxyFactory.getProxy(invoker, true), invoker.getInterface(), invoker.getUrl());
+        exporter = new AbstractExporter<T>(invoker) {
+            @Override
+            public void unexport() {
+                super.unexport();
+                exporterMap.remove(uri);
+                if (runnable != null) {
+                    try {
+                        runnable.run();
+                    } catch (Throwable t) {
+                        logger.warn(t.getMessage(), t);
+                    }
+                }
+            }
+        };
+        exporterMap.put(uri, exporter);
+        return exporter;
+    }
+
+    @Override
+    public <T> Invoker<T> refer(final Class<T> type, final URL url) throws RpcException {
+        final Invoker<T> target = proxyFactory.getInvoker(doRefer(type, url), type, url);
+        Invoker<T> invoker = new AbstractInvoker<T>(type, url) {
+            @Override
+            protected Result doInvoke(Invocation invocation) throws Throwable {
+                try {
+                    Result result = target.invoke(invocation);
+                    Throwable e = result.getException();
+                    if (e != null) {
+                        for (Class<?> rpcException : rpcExceptions) {
+                            if (rpcException.isAssignableFrom(e.getClass())) {
+                                throw getRpcException(type, url, invocation, e);
+                            }
+                        }
+                    }
+                    return result;
+                } catch (RpcException e) {
+                    if (e.getCode() == RpcException.UNKNOWN_EXCEPTION) {
+                        e.setCode(getErrorCode(e.getCause()));
+                    }
+                    throw e;
+                } catch (Throwable e) {
+                    throw getRpcException(type, url, invocation, e);
+                }
+            }
+        };
+        invokers.add(invoker);
+        return invoker;
+    }
+
+    protected RpcException getRpcException(Class<?> type, URL url, Invocation invocation, Throwable e) {
+        RpcException re = new RpcException("Failed to invoke remote service: " + type + ", method: "
+                + invocation.getMethodName() + ", cause: " + e.getMessage(), e);
+        re.setCode(getErrorCode(e));
+        return re;
+    }
+
+    protected String getAddr(URL url) {
+        String bindIp = url.getParameter(RemotingConstants.BIND_IP_KEY, url.getHost());
+        if (url.getParameter(ANYHOST_KEY, false)) {
+            bindIp = ANYHOST_VALUE;
+        }
+        return NetUtils.getIpByHost(bindIp) + ":" + url.getParameter(RemotingConstants.BIND_PORT_KEY, url.getPort());
+    }
+
+    protected int getErrorCode(Throwable e) {
+        return RpcException.UNKNOWN_EXCEPTION;
+    }
+
+    protected abstract <T> Runnable doExport(T impl, Class<T> type, URL url) throws RpcException;
+
+    protected abstract <T> T doRefer(Class<T> type, URL url) throws RpcException;
+
+}