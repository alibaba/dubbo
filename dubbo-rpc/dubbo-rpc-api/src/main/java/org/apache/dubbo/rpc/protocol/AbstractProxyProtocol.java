--- conflicted
+++ resolved
@@ -87,14 +87,8 @@
         final Runnable runnable = doExport(proxyFactory.getProxy(invoker, true), invoker.getInterface(), invoker.getUrl());
         exporter = new AbstractExporter<T>(invoker) {
             @Override
-<<<<<<< HEAD
-            public void unexport() {
-                super.unexport();
+            public void afterUnExport() {
                 removeExportMap(uri, this);
-=======
-            public void afterUnExport() {
-                exporterMap.remove(uri);
->>>>>>> ba2692ed
                 if (runnable != null) {
                     try {
                         runnable.run();
@@ -282,6 +276,4 @@
             return false;
         }
     }
-
-
-}
+}