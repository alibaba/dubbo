--- conflicted
+++ resolved
@@ -1,122 +1,100 @@
-/*
- * Licensed to the Apache Software Foundation (ASF) under one or more
- * contributor license agreements.  See the NOTICE file distributed with
- * this work for additional information regarding copyright ownership.
- * The ASF licenses this file to You under the Apache License, Version 2.0
- * (the "License"); you may not use this file except in compliance with
- * the License.  You may obtain a copy of the License at
- *
- *     http://www.apache.org/licenses/LICENSE-2.0
- *
- * Unless required by applicable law or agreed to in writing, software
- * distributed under the License is distributed on an "AS IS" BASIS,
- * WITHOUT WARRANTIES OR CONDITIONS OF ANY KIND, either express or implied.
- * See the License for the specific language governing permissions and
- * limitations under the License.
- */
-package org.apache.dubbo.rpc.filter;
-
-import org.apache.dubbo.common.logger.Logger;
-import org.apache.dubbo.common.logger.LoggerFactory;
-import org.apache.dubbo.common.utils.CompatibleTypeUtils;
-import org.apache.dubbo.common.utils.PojoUtils;
-import org.apache.dubbo.remoting.Constants;
-import org.apache.dubbo.rpc.Filter;
-import org.apache.dubbo.rpc.Invocation;
-import org.apache.dubbo.rpc.Invoker;
-import org.apache.dubbo.rpc.ListenableFilter;
-import org.apache.dubbo.rpc.Result;
-import org.apache.dubbo.rpc.RpcException;
-
-import java.lang.reflect.Method;
-import java.lang.reflect.Type;
-
-import static org.apache.dubbo.common.constants.RemotingConstants.SERIALIZATION_KEY;
-
-/**
- * CompatibleFilter make the remote method's return value compatible to invoker's version of object.
- * To make return object compatible it does
- * <pre>
- *    1)If the url contain serialization key of type <b>json</b> or <b>fastjson</b> then transform
- *    the return value to instance of {@link java.util.Map}
- *    2)If the return value is not a instance of invoked method's return type available at
- *    local jvm then POJO conversion.
- *    3)If return value is other than above return value as it is.
- * </pre>
- *
- * @see Filter
- *
- */
-public class CompatibleFilter extends ListenableFilter {
-
-    private static Logger logger = LoggerFactory.getLogger(CompatibleFilter.class);
-
-    public CompatibleFilter() {
-        super.listener = new CompatibleListener();
-    }
-
-    @Override
-    public Result invoke(Invoker<?> invoker, Invocation invocation) throws RpcException {
-<<<<<<< HEAD
-        return invoker.invoke(invocation);
-    }
-=======
-        Result result = invoker.invoke(invocation);
-        if (!invocation.getMethodName().startsWith("$") && !result.hasException()) {
-            Object value = result.getValue();
-            if (value != null) {
-                try {
-                    Method method = invoker.getInterface().getMethod(invocation.getMethodName(), invocation.getParameterTypes());
-                    Class<?> type = method.getReturnType();
-                    Object newValue;
-                    String serialization = invoker.getUrl().getParameter(Constants.SERIALIZATION_KEY);
-                    if ("json".equals(serialization)
-                            || "fastjson".equals(serialization)) {
-                        // If the serialization key is json or fastjson
-                        Type gtype = method.getGenericReturnType();
-                        newValue = PojoUtils.realize(value, type, gtype);
-                    } else if (!type.isInstance(value)) {
-                        //if local service interface's method's return type is not instance of return value
-                        newValue = PojoUtils.isPojo(type)
-                                ? PojoUtils.realize(value, type)
-                                : CompatibleTypeUtils.compatibleTypeConvert(value, type);
->>>>>>> bfb60773
-
-    static class CompatibleListener implements Listener {
-        @Override
-        public void onResponse(Result appResponse, Invoker<?> invoker, Invocation invocation) {
-            if (!invocation.getMethodName().startsWith("$") && !appResponse.hasException()) {
-                Object value = appResponse.getValue();
-                if (value != null) {
-                    try {
-                        Method method = invoker.getInterface().getMethod(invocation.getMethodName(), invocation.getParameterTypes());
-                        Class<?> type = method.getReturnType();
-                        Object newValue;
-                        String serialization = invoker.getUrl().getParameter(SERIALIZATION_KEY);
-                        if ("json".equals(serialization) || "fastjson".equals(serialization)) {
-                            // If the serialization key is json or fastjson
-                            Type gtype = method.getGenericReturnType();
-                            newValue = PojoUtils.realize(value, type, gtype);
-                        } else if (!type.isInstance(value)) {
-                            //if local service interface's method's return type is not instance of return value
-                            newValue = PojoUtils.isPojo(type) ? PojoUtils.realize(value, type) : CompatibleTypeUtils.compatibleTypeConvert(value, type);
-
-                        } else {
-                            newValue = value;
-                        }
-                        if (newValue != value) {
-                            appResponse.setValue(newValue);
-                        }
-                    } catch (Throwable t) {
-                        logger.warn(t.getMessage(), t);
-                    }
-                }
-            }
-        }
-
-        @Override
-        public void onError(Throwable t, Invoker<?> invoker, Invocation invocation) {
-
-        }
-    }
-}
+/*
+ * Licensed to the Apache Software Foundation (ASF) under one or more
+ * contributor license agreements.  See the NOTICE file distributed with
+ * this work for additional information regarding copyright ownership.
+ * The ASF licenses this file to You under the Apache License, Version 2.0
+ * (the "License"); you may not use this file except in compliance with
+ * the License.  You may obtain a copy of the License at
+ *
+ *     http://www.apache.org/licenses/LICENSE-2.0
+ *
+ * Unless required by applicable law or agreed to in writing, software
+ * distributed under the License is distributed on an "AS IS" BASIS,
+ * WITHOUT WARRANTIES OR CONDITIONS OF ANY KIND, either express or implied.
+ * See the License for the specific language governing permissions and
+ * limitations under the License.
+ */
+package org.apache.dubbo.rpc.filter;
+
+import org.apache.dubbo.common.logger.Logger;
+import org.apache.dubbo.common.logger.LoggerFactory;
+import org.apache.dubbo.common.utils.CompatibleTypeUtils;
+import org.apache.dubbo.common.utils.PojoUtils;
+import org.apache.dubbo.remoting.Constants;
+import org.apache.dubbo.rpc.Filter;
+import org.apache.dubbo.rpc.Invocation;
+import org.apache.dubbo.rpc.Invoker;
+import org.apache.dubbo.rpc.ListenableFilter;
+import org.apache.dubbo.rpc.Result;
+import org.apache.dubbo.rpc.RpcException;
+
+import java.lang.reflect.Method;
+import java.lang.reflect.Type;
+
+import static org.apache.dubbo.common.constants.RemotingConstants.SERIALIZATION_KEY;
+
+/**
+ * CompatibleFilter make the remote method's return value compatible to invoker's version of object.
+ * To make return object compatible it does
+ * <pre>
+ *    1)If the url contain serialization key of type <b>json</b> or <b>fastjson</b> then transform
+ *    the return value to instance of {@link java.util.Map}
+ *    2)If the return value is not a instance of invoked method's return type available at
+ *    local jvm then POJO conversion.
+ *    3)If return value is other than above return value as it is.
+ * </pre>
+ *
+ * @see Filter
+ *
+ */
+public class CompatibleFilter extends ListenableFilter {
+
+    private static Logger logger = LoggerFactory.getLogger(CompatibleFilter.class);
+
+    public CompatibleFilter() {
+        super.listener = new CompatibleListener();
+    }
+
+    @Override
+    public Result invoke(Invoker<?> invoker, Invocation invocation) throws RpcException {
+        return invoker.invoke(invocation);
+    }
+
+    static class CompatibleListener implements Listener {
+        @Override
+        public void onResponse(Result appResponse, Invoker<?> invoker, Invocation invocation) {
+            if (!invocation.getMethodName().startsWith("$") && !appResponse.hasException()) {
+                Object value = appResponse.getValue();
+                if (value != null) {
+                    try {
+                        Method method = invoker.getInterface().getMethod(invocation.getMethodName(), invocation.getParameterTypes());
+                        Class<?> type = method.getReturnType();
+                        Object newValue;
+                        String serialization = invoker.getUrl().getParameter(SERIALIZATION_KEY);
+                        if ("json".equals(serialization) || "fastjson".equals(serialization)) {
+                            // If the serialization key is json or fastjson
+                            Type gtype = method.getGenericReturnType();
+                            newValue = PojoUtils.realize(value, type, gtype);
+                        } else if (!type.isInstance(value)) {
+                            //if local service interface's method's return type is not instance of return value
+                            newValue = PojoUtils.isPojo(type) ? PojoUtils.realize(value, type) : CompatibleTypeUtils.compatibleTypeConvert(value, type);
+
+                        } else {
+                            newValue = value;
+                        }
+                        if (newValue != value) {
+                            appResponse.setValue(newValue);
+                        }
+                    } catch (Throwable t) {
+                        logger.warn(t.getMessage(), t);
+                    }
+                }
+            }
+        }
+
+        @Override
+        public void onError(Throwable t, Invoker<?> invoker, Invocation invocation) {
+
+        }
+    }
+}