--- conflicted
+++ resolved
@@ -21,6 +21,7 @@
 
 import java.util.concurrent.CompletableFuture;
 import java.util.concurrent.atomic.AtomicBoolean;
+
 public class AsyncContextImpl implements AsyncContext {
     private static final Logger logger = LoggerFactory.getLogger(AsyncContextImpl.class);
 
@@ -50,17 +51,11 @@
         if (stop()) {
             if (value instanceof Throwable) {
                 // TODO check exception type like ExceptionFilter do.
-<<<<<<< HEAD
-                future.completeExceptionally((Throwable) value);
-            }
-            future.complete(value);
-=======
                 Throwable bizExe = (Throwable) value;
                 future.complete(new RpcResult(bizExe));
             } else {
                 future.complete(new RpcResult(value));
             }
->>>>>>> d21d9942
         } else {
             throw new IllegalStateException("The async response has probably been wrote back by another thread, or the asyncContext has been closed.");
         }
