--- conflicted
+++ resolved
@@ -56,7 +56,6 @@
     public Result invoke(Invoker<?> invoker, Invocation invocation) throws RpcException {
         URL url = invoker.getUrl();
         String methodName = invocation.getMethodName();
-<<<<<<< HEAD
         int max = invoker.getUrl().getMethodParameter(methodName, ACTIVES_KEY, 0);
         RpcStatus rpcStatus = RpcStatus.getStatus(invoker.getUrl(), invocation.getMethodName());
         if (!RpcStatus.beginCount(url, methodName, max)) {
@@ -64,15 +63,6 @@
             long start = System.currentTimeMillis();
             long remain = timeout;
             synchronized (rpcStatus) {
-=======
-        int max = invoker.getUrl().getMethodParameter(methodName, Constants.ACTIVES_KEY, 0);
-        RpcStatus count = RpcStatus.getStatus(invoker.getUrl(), invocation.getMethodName());
-        if (!RpcStatus.beginCount(url, methodName, max)) {
-            long timeout = invoker.getUrl().getMethodParameter(invocation.getMethodName(), Constants.TIMEOUT_KEY, 0);
-            long start = System.currentTimeMillis();
-            long remain = timeout;
-            synchronized (count) {
->>>>>>> 77c3a72e
                 while (!RpcStatus.beginCount(url, methodName, max)) {
                     try {
                         rpcStatus.wait(remain);
@@ -88,7 +78,6 @@
             }
         }
 
-<<<<<<< HEAD
         invocation.setAttachment(ACTIVELIMIT_FILTER_START_TIME, String.valueOf(System.currentTimeMillis()));
 
         return invoker.invoke(invocation);
@@ -121,17 +110,6 @@
         }
 
         private void notifyFinish(RpcStatus rpcStatus, int max) {
-=======
-        boolean isSuccess = true;
-        long begin = System.currentTimeMillis();
-        try {
-            return invoker.invoke(invocation);
-        } catch (RuntimeException t) {
-            isSuccess = false;
-            throw t;
-        } finally {
-            RpcStatus.endCount(url, methodName, System.currentTimeMillis() - begin, isSuccess);
->>>>>>> 77c3a72e
             if (max > 0) {
                 synchronized (rpcStatus) {
                     rpcStatus.notifyAll();
@@ -139,4 +117,4 @@
             }
         }
     }
-}
+}