/*
 * Licensed to the Apache Software Foundation (ASF) under one or more
 * contributor license agreements.  See the NOTICE file distributed with
 * this work for additional information regarding copyright ownership.
 * The ASF licenses this file to You under the Apache License, Version 2.0
 * (the "License"); you may not use this file except in compliance with
 * the License.  You may obtain a copy of the License at
 *
 *     http://www.apache.org/licenses/LICENSE-2.0
 *
 * Unless required by applicable law or agreed to in writing, software
 * distributed under the License is distributed on an "AS IS" BASIS,
 * WITHOUT WARRANTIES OR CONDITIONS OF ANY KIND, either express or implied.
 * See the License for the specific language governing permissions and
 * limitations under the License.
 */
package org.apache.dubbo.rpc.protocol.injvm;

import org.apache.dubbo.common.URL;
import org.apache.dubbo.common.extension.ExtensionLoader;
import org.apache.dubbo.common.utils.UrlUtils;
import org.apache.dubbo.rpc.Exporter;
import org.apache.dubbo.rpc.Invoker;
import org.apache.dubbo.rpc.Protocol;
import org.apache.dubbo.rpc.RpcException;
import org.apache.dubbo.rpc.protocol.AbstractProtocol;
import org.apache.dubbo.rpc.protocol.DelegateExporterMap;
import org.apache.dubbo.rpc.support.ProtocolUtils;

<<<<<<< HEAD
=======
import java.util.Map;

import static org.apache.dubbo.common.constants.CommonConstants.BROADCAST_CLUSTER;
import static org.apache.dubbo.common.constants.CommonConstants.CLUSTER_KEY;
>>>>>>> 149d1f68
import static org.apache.dubbo.rpc.Constants.SCOPE_KEY;
import static org.apache.dubbo.rpc.Constants.SCOPE_LOCAL;
import static org.apache.dubbo.rpc.Constants.SCOPE_REMOTE;
import static org.apache.dubbo.rpc.Constants.GENERIC_KEY;
import static org.apache.dubbo.rpc.Constants.LOCAL_PROTOCOL;

/**
 * InjvmProtocol
 */
public class InjvmProtocol extends AbstractProtocol implements Protocol{

    public static final String NAME = LOCAL_PROTOCOL;

    public static final int DEFAULT_PORT = 0;
    private static InjvmProtocol INSTANCE;

    public InjvmProtocol() {
        INSTANCE = this;
    }

    public static InjvmProtocol getInjvmProtocol() {
        if (INSTANCE == null) {
            ExtensionLoader.getExtensionLoader(Protocol.class).getExtension(InjvmProtocol.NAME); // load
        }
        return INSTANCE;
    }

    static Exporter<?> getExporter(DelegateExporterMap delegateExporterMap, URL key) {
        Exporter<?> result = null;

        if (!key.getServiceKey().contains("*")) {
            result = delegateExporterMap.getExport(key.getServiceKey());
        } else {
            if (!delegateExporterMap.isEmpty()) {
                for (Exporter<?> exporter : delegateExporterMap.getExporters()) {
                    if (UrlUtils.isServiceKeyMatch(key, exporter.getInvoker().getUrl())) {
                        result = exporter;
                        break;
                    }
                }
            }
        }

        if (result == null) {
            return null;
        } else if (ProtocolUtils.isGeneric(
                result.getInvoker().getUrl().getParameter(GENERIC_KEY))) {
            return null;
        } else {
            return result;
        }
    }

    @Override
    public int getDefaultPort() {
        return DEFAULT_PORT;
    }

    @Override
    public <T> Exporter<T> export(Invoker<T> invoker) throws RpcException {
        String serviceKey = invoker.getUrl().getServiceKey();
        InjvmExporter<T> tInjvmExporter = new InjvmExporter<>(invoker, serviceKey, delegateExporterMap);
        delegateExporterMap.addExportMap(serviceKey, tInjvmExporter);
        return tInjvmExporter;
    }

    @Override
    public <T> Invoker<T> protocolBindingRefer(Class<T> serviceType, URL url) throws RpcException {
        return new InjvmInvoker<T>(serviceType, url, url.getServiceKey(), delegateExporterMap);
    }

    public boolean isInjvmRefer(URL url) {
        String scope = url.getParameter(SCOPE_KEY);
        // Since injvm protocol is configured explicitly, we don't need to set any extra flag, use normal refer process.
        if (SCOPE_LOCAL.equals(scope) || (url.getParameter(LOCAL_PROTOCOL, false))) {
            // if it's declared as local reference
            // 'scope=local' is equivalent to 'injvm=true', injvm will be deprecated in the future release
            return true;
        } else if (SCOPE_REMOTE.equals(scope)) {
            // it's declared as remote reference
            return false;
        } else if (url.getParameter(GENERIC_KEY, false)) {
            // generic invocation is not local reference
            return false;
<<<<<<< HEAD
        } else if (getExporter(delegateExporterMap, url) != null) {
=======
        } else if (getExporter(exporterMap, url) != null) {
            // Broadcast cluster means that multiple machines will be called,
            // which is not converted to injvm protocol at this time.
            if (BROADCAST_CLUSTER.equalsIgnoreCase(url.getParameter(CLUSTER_KEY))) {
                return false;
            }
>>>>>>> 149d1f68
            // by default, go through local reference if there's the service exposed locally
            return true;
        } else {
            return false;
        }
    }
}<|MERGE_RESOLUTION|>--- conflicted
+++ resolved
@@ -27,13 +27,8 @@
 import org.apache.dubbo.rpc.protocol.DelegateExporterMap;
 import org.apache.dubbo.rpc.support.ProtocolUtils;
 
-<<<<<<< HEAD
-=======
-import java.util.Map;
-
 import static org.apache.dubbo.common.constants.CommonConstants.BROADCAST_CLUSTER;
 import static org.apache.dubbo.common.constants.CommonConstants.CLUSTER_KEY;
->>>>>>> 149d1f68
 import static org.apache.dubbo.rpc.Constants.SCOPE_KEY;
 import static org.apache.dubbo.rpc.Constants.SCOPE_LOCAL;
 import static org.apache.dubbo.rpc.Constants.SCOPE_REMOTE;
@@ -118,16 +113,12 @@
         } else if (url.getParameter(GENERIC_KEY, false)) {
             // generic invocation is not local reference
             return false;
-<<<<<<< HEAD
         } else if (getExporter(delegateExporterMap, url) != null) {
-=======
-        } else if (getExporter(exporterMap, url) != null) {
             // Broadcast cluster means that multiple machines will be called,
             // which is not converted to injvm protocol at this time.
             if (BROADCAST_CLUSTER.equalsIgnoreCase(url.getParameter(CLUSTER_KEY))) {
                 return false;
             }
->>>>>>> 149d1f68
             // by default, go through local reference if there's the service exposed locally
             return true;
         } else {
