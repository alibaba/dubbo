--- conflicted
+++ resolved
@@ -29,13 +29,10 @@
 
 import java.util.Map;
 
-<<<<<<< HEAD
+import static org.apache.dubbo.common.constants.CommonConstants.BROADCAST_CLUSTER;
+import static org.apache.dubbo.common.constants.CommonConstants.CLUSTER_KEY;
 import static org.apache.dubbo.rpc.Constants.GENERIC_KEY;
 import static org.apache.dubbo.rpc.Constants.LOCAL_PROTOCOL;
-=======
-import static org.apache.dubbo.common.constants.CommonConstants.BROADCAST_CLUSTER;
-import static org.apache.dubbo.common.constants.CommonConstants.CLUSTER_KEY;
->>>>>>> f8e25ec7
 import static org.apache.dubbo.rpc.Constants.SCOPE_KEY;
 import static org.apache.dubbo.rpc.Constants.SCOPE_LOCAL;
 import static org.apache.dubbo.rpc.Constants.SCOPE_REMOTE;
@@ -115,16 +112,12 @@
         } else if (url.getParameter(GENERIC_KEY, false)) {
             // generic invocation is not local reference
             return false;
-<<<<<<< HEAD
         } else if (getExporter(getExporterMap(), url) != null) {
-=======
-        } else if (getExporter(exporterMap, url) != null) {
             // Broadcast cluster means that multiple machines will be called,
             // which is not converted to injvm protocol at this time.
             if (BROADCAST_CLUSTER.equalsIgnoreCase(url.getParameter(CLUSTER_KEY))) {
                 return false;
             }
->>>>>>> f8e25ec7
             // by default, go through local reference if there's the service exposed locally
             return true;
         } else {
