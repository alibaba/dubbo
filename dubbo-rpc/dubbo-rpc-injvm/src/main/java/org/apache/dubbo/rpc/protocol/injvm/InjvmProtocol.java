--- conflicted
+++ resolved
@@ -26,14 +26,10 @@
 import org.apache.dubbo.rpc.protocol.AbstractProtocol;
 import org.apache.dubbo.rpc.protocol.DelegateExporterMap;
 import org.apache.dubbo.rpc.support.ProtocolUtils;
-
-<<<<<<< HEAD
-=======
 import java.util.Map;
 
 import static org.apache.dubbo.common.constants.CommonConstants.BROADCAST_CLUSTER;
 import static org.apache.dubbo.common.constants.CommonConstants.CLUSTER_KEY;
->>>>>>> ba2692ed
 import static org.apache.dubbo.rpc.Constants.SCOPE_KEY;
 import static org.apache.dubbo.rpc.Constants.SCOPE_LOCAL;
 import static org.apache.dubbo.rpc.Constants.SCOPE_REMOTE;
@@ -118,16 +114,12 @@
         } else if (url.getParameter(GENERIC_KEY, false)) {
             // generic invocation is not local reference
             return false;
-<<<<<<< HEAD
         } else if (getExporter(this, url) != null) {
-=======
-        } else if (getExporter(exporterMap, url) != null) {
             // Broadcast cluster means that multiple machines will be called,
             // which is not converted to injvm protocol at this time.
             if (BROADCAST_CLUSTER.equalsIgnoreCase(url.getParameter(CLUSTER_KEY))) {
                 return false;
             }
->>>>>>> ba2692ed
             // by default, go through local reference if there's the service exposed locally
             return true;
         } else {
