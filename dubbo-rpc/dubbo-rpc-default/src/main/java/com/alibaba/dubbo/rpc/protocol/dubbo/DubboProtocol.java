--- conflicted
+++ resolved
@@ -91,9 +91,9 @@
                         }
                     }
                     if (!hasMethod) {
-                        logger.warn(new IllegalStateException("The methodName " + inv.getMethodName() 
+                        logger.warn(new IllegalStateException("The methodName " + inv.getMethodName()
                                 + " not found in callback service interface ,invoke will be ignored."
-                                + " please update the api interface. url is:" 
+                                + " please update the api interface. url is:"
                                 + invoker.getUrl()) + " ,invocation is :" + inv);
                         return null;
                     }
@@ -101,13 +101,9 @@
                 RpcContext.getContext().setRemoteAddress(channel.getRemoteAddress());
                 return invoker.invoke(inv);
             }
-<<<<<<< HEAD
-            throw new RemotingException(channel, "Unsupported request: " + message.getClass().getName() + ": " + message + ", channel: consumer: " + channel.getRemoteAddress() + " --> provider: " + channel.getLocalAddress());
-=======
-            throw new RemotingException(channel, "Unsupported request: " 
-                    + (message == null ? null : (message.getClass().getName() + ": " + message)) 
+            throw new RemotingException(channel, "Unsupported request: "
+                    + (message == null ? null : (message.getClass().getName() + ": " + message))
                     + ", channel: consumer: " + channel.getRemoteAddress() + " --> provider: " + channel.getLocalAddress());
->>>>>>> b52879c4
         }
 
         @Override
