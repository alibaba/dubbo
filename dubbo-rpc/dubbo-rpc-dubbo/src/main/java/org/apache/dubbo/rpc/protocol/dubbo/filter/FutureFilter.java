/*
 * Licensed to the Apache Software Foundation (ASF) under one or more
 * contributor license agreements.  See the NOTICE file distributed with
 * this work for additional information regarding copyright ownership.
 * The ASF licenses this file to You under the Apache License, Version 2.0
 * (the "License"); you may not use this file except in compliance with
 * the License.  You may obtain a copy of the License at
 *
 *     http://www.apache.org/licenses/LICENSE-2.0
 *
 * Unless required by applicable law or agreed to in writing, software
 * distributed under the License is distributed on an "AS IS" BASIS,
 * WITHOUT WARRANTIES OR CONDITIONS OF ANY KIND, either express or implied.
 * See the License for the specific language governing permissions and
 * limitations under the License.
 */
package org.apache.dubbo.rpc.protocol.dubbo.filter;

import org.apache.dubbo.common.constants.CommonConstants;
import org.apache.dubbo.common.extension.Activate;
import org.apache.dubbo.common.logger.Logger;
import org.apache.dubbo.common.logger.LoggerFactory;
import org.apache.dubbo.rpc.Filter;
import org.apache.dubbo.rpc.Invocation;
import org.apache.dubbo.rpc.Invoker;
import org.apache.dubbo.rpc.Result;
import org.apache.dubbo.rpc.RpcException;
import org.apache.dubbo.rpc.model.ApplicationModel;
<<<<<<< HEAD
=======
import org.apache.dubbo.rpc.model.AsyncMethodInfo;
>>>>>>> a619be64
import org.apache.dubbo.rpc.model.ConsumerModel;

import java.lang.reflect.InvocationTargetException;
import java.lang.reflect.Method;

import static org.apache.dubbo.common.constants.CommonConstants.$INVOKE;

/**
 * EventFilter
 */
@Activate(group = CommonConstants.CONSUMER)
public class FutureFilter implements Filter, Filter.Listener {

    protected static final Logger logger = LoggerFactory.getLogger(FutureFilter.class);

    @Override
    public Result invoke(final Invoker<?> invoker, final Invocation invocation) throws RpcException {
        fireInvokeCallback(invoker, invocation);
        // need to configure if there's return value before the invocation in order to help invoker to judge if it's
        // necessary to return future.
        return invoker.invoke(invocation);
    }

    @Override
    public void onMessage(Result result, Invoker<?> invoker, Invocation invocation) {
        if (result.hasException()) {
            fireThrowCallback(invoker, invocation, result.getException());
        } else {
            fireReturnCallback(invoker, invocation, result.getValue());
        }
    }

    @Override
    public void onError(Throwable t, Invoker<?> invoker, Invocation invocation) {

    }

    private void fireInvokeCallback(final Invoker<?> invoker, final Invocation invocation) {
<<<<<<< HEAD
        final ConsumerModel.AsyncMethodInfo asyncMethodInfo = getAsyncMethodInfo(invoker, invocation);
=======
        final AsyncMethodInfo asyncMethodInfo = getAsyncMethodInfo(invoker, invocation);
>>>>>>> a619be64
        if (asyncMethodInfo == null) {
            return;
        }
        final Method onInvokeMethod = asyncMethodInfo.getOninvokeMethod();
        final Object onInvokeInst = asyncMethodInfo.getOninvokeInstance();

        if (onInvokeMethod == null && onInvokeInst == null) {
            return;
        }
        if (onInvokeMethod == null || onInvokeInst == null) {
            throw new IllegalStateException("service:" + invoker.getUrl().getServiceKey() + " has a oninvoke callback config , but no such " + (onInvokeMethod == null ? "method" : "instance") + " found. url:" + invoker.getUrl());
        }
        if (!onInvokeMethod.isAccessible()) {
            onInvokeMethod.setAccessible(true);
        }

        Object[] params = invocation.getArguments();
        try {
            onInvokeMethod.invoke(onInvokeInst, params);
        } catch (InvocationTargetException e) {
            fireThrowCallback(invoker, invocation, e.getTargetException());
        } catch (Throwable e) {
            fireThrowCallback(invoker, invocation, e);
        }
    }

    private void fireReturnCallback(final Invoker<?> invoker, final Invocation invocation, final Object result) {
<<<<<<< HEAD
        final ConsumerModel.AsyncMethodInfo asyncMethodInfo = getAsyncMethodInfo(invoker, invocation);
=======
        final AsyncMethodInfo asyncMethodInfo = getAsyncMethodInfo(invoker, invocation);
>>>>>>> a619be64
        if (asyncMethodInfo == null) {
            return;
        }

        final Method onReturnMethod = asyncMethodInfo.getOnreturnMethod();
        final Object onReturnInst = asyncMethodInfo.getOnreturnInstance();

        //not set onreturn callback
        if (onReturnMethod == null && onReturnInst == null) {
            return;
        }

        if (onReturnMethod == null || onReturnInst == null) {
            throw new IllegalStateException("service:" + invoker.getUrl().getServiceKey() + " has a onreturn callback config , but no such " + (onReturnMethod == null ? "method" : "instance") + " found. url:" + invoker.getUrl());
        }
        if (!onReturnMethod.isAccessible()) {
            onReturnMethod.setAccessible(true);
        }

        Object[] args = invocation.getArguments();
        Object[] params;
        Class<?>[] rParaTypes = onReturnMethod.getParameterTypes();
        if (rParaTypes.length > 1) {
            if (rParaTypes.length == 2 && rParaTypes[1].isAssignableFrom(Object[].class)) {
                params = new Object[2];
                params[0] = result;
                params[1] = args;
            } else {
                params = new Object[args.length + 1];
                params[0] = result;
                System.arraycopy(args, 0, params, 1, args.length);
            }
        } else {
            params = new Object[]{result};
        }
        try {
            onReturnMethod.invoke(onReturnInst, params);
        } catch (InvocationTargetException e) {
            fireThrowCallback(invoker, invocation, e.getTargetException());
        } catch (Throwable e) {
            fireThrowCallback(invoker, invocation, e);
        }
    }

    private void fireThrowCallback(final Invoker<?> invoker, final Invocation invocation, final Throwable exception) {
<<<<<<< HEAD
        final ConsumerModel.AsyncMethodInfo asyncMethodInfo = getAsyncMethodInfo(invoker, invocation);
=======
        final AsyncMethodInfo asyncMethodInfo = getAsyncMethodInfo(invoker, invocation);
>>>>>>> a619be64
        if (asyncMethodInfo == null) {
            return;
        }

        final Method onthrowMethod = asyncMethodInfo.getOnthrowMethod();
        final Object onthrowInst = asyncMethodInfo.getOnthrowInstance();

        //onthrow callback not configured
        if (onthrowMethod == null && onthrowInst == null) {
            return;
        }
        if (onthrowMethod == null || onthrowInst == null) {
            throw new IllegalStateException("service:" + invoker.getUrl().getServiceKey() + " has a onthrow callback config , but no such " + (onthrowMethod == null ? "method" : "instance") + " found. url:" + invoker.getUrl());
        }
        if (!onthrowMethod.isAccessible()) {
            onthrowMethod.setAccessible(true);
        }
        Class<?>[] rParaTypes = onthrowMethod.getParameterTypes();
        if (rParaTypes[0].isAssignableFrom(exception.getClass())) {
            try {
                Object[] args = invocation.getArguments();
                Object[] params;

                if (rParaTypes.length > 1) {
                    if (rParaTypes.length == 2 && rParaTypes[1].isAssignableFrom(Object[].class)) {
                        params = new Object[2];
                        params[0] = exception;
                        params[1] = args;
                    } else {
                        params = new Object[args.length + 1];
                        params[0] = exception;
                        System.arraycopy(args, 0, params, 1, args.length);
                    }
                } else {
                    params = new Object[]{exception};
                }
                onthrowMethod.invoke(onthrowInst, params);
            } catch (Throwable e) {
                logger.error(invocation.getMethodName() + ".call back method invoke error . callback method :" + onthrowMethod + ", url:" + invoker.getUrl(), e);
            }
        } else {
            logger.error(invocation.getMethodName() + ".call back method invoke error . callback method :" + onthrowMethod + ", url:" + invoker.getUrl(), exception);
        }
    }

<<<<<<< HEAD
    private ConsumerModel.AsyncMethodInfo getAsyncMethodInfo(Invoker<?> invoker, Invocation invocation) {
=======
    private AsyncMethodInfo getAsyncMethodInfo(Invoker<?> invoker, Invocation invocation) {
>>>>>>> a619be64
        final ConsumerModel consumerModel = ApplicationModel.getConsumerModel(invoker.getUrl().getServiceKey());
        if (consumerModel == null) {
            return null;
        }

        String methodName = invocation.getMethodName();
        if (methodName.equals($INVOKE)) {
            methodName = (String) invocation.getArguments()[0];
        }

<<<<<<< HEAD
        final ConsumerModel.AsyncMethodInfo asyncMethodInfo = consumerModel.getMethodConfig(methodName);
        if (asyncMethodInfo == null) {
            return null;
        }

        return asyncMethodInfo;
=======
        return consumerModel.getAsyncInfo(methodName);
>>>>>>> a619be64
    }

}<|MERGE_RESOLUTION|>--- conflicted
+++ resolved
@@ -26,10 +26,7 @@
 import org.apache.dubbo.rpc.Result;
 import org.apache.dubbo.rpc.RpcException;
 import org.apache.dubbo.rpc.model.ApplicationModel;
-<<<<<<< HEAD
-=======
 import org.apache.dubbo.rpc.model.AsyncMethodInfo;
->>>>>>> a619be64
 import org.apache.dubbo.rpc.model.ConsumerModel;
 
 import java.lang.reflect.InvocationTargetException;
@@ -68,11 +65,7 @@
     }
 
     private void fireInvokeCallback(final Invoker<?> invoker, final Invocation invocation) {
-<<<<<<< HEAD
-        final ConsumerModel.AsyncMethodInfo asyncMethodInfo = getAsyncMethodInfo(invoker, invocation);
-=======
         final AsyncMethodInfo asyncMethodInfo = getAsyncMethodInfo(invoker, invocation);
->>>>>>> a619be64
         if (asyncMethodInfo == null) {
             return;
         }
@@ -100,11 +93,7 @@
     }
 
     private void fireReturnCallback(final Invoker<?> invoker, final Invocation invocation, final Object result) {
-<<<<<<< HEAD
-        final ConsumerModel.AsyncMethodInfo asyncMethodInfo = getAsyncMethodInfo(invoker, invocation);
-=======
         final AsyncMethodInfo asyncMethodInfo = getAsyncMethodInfo(invoker, invocation);
->>>>>>> a619be64
         if (asyncMethodInfo == null) {
             return;
         }
@@ -150,11 +139,7 @@
     }
 
     private void fireThrowCallback(final Invoker<?> invoker, final Invocation invocation, final Throwable exception) {
-<<<<<<< HEAD
-        final ConsumerModel.AsyncMethodInfo asyncMethodInfo = getAsyncMethodInfo(invoker, invocation);
-=======
         final AsyncMethodInfo asyncMethodInfo = getAsyncMethodInfo(invoker, invocation);
->>>>>>> a619be64
         if (asyncMethodInfo == null) {
             return;
         }
@@ -200,11 +185,7 @@
         }
     }
 
-<<<<<<< HEAD
-    private ConsumerModel.AsyncMethodInfo getAsyncMethodInfo(Invoker<?> invoker, Invocation invocation) {
-=======
     private AsyncMethodInfo getAsyncMethodInfo(Invoker<?> invoker, Invocation invocation) {
->>>>>>> a619be64
         final ConsumerModel consumerModel = ApplicationModel.getConsumerModel(invoker.getUrl().getServiceKey());
         if (consumerModel == null) {
             return null;
@@ -215,16 +196,7 @@
             methodName = (String) invocation.getArguments()[0];
         }
 
-<<<<<<< HEAD
-        final ConsumerModel.AsyncMethodInfo asyncMethodInfo = consumerModel.getMethodConfig(methodName);
-        if (asyncMethodInfo == null) {
-            return null;
-        }
-
-        return asyncMethodInfo;
-=======
         return consumerModel.getAsyncInfo(methodName);
->>>>>>> a619be64
     }
 
 }