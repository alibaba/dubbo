/*
 * Licensed to the Apache Software Foundation (ASF) under one or more
 * contributor license agreements.  See the NOTICE file distributed with
 * this work for additional information regarding copyright ownership.
 * The ASF licenses this file to You under the Apache License, Version 2.0
 * (the "License"); you may not use this file except in compliance with
 * the License.  You may obtain a copy of the License at
 *
 *     http://www.apache.org/licenses/LICENSE-2.0
 *
 * Unless required by applicable law or agreed to in writing, software
 * distributed under the License is distributed on an "AS IS" BASIS,
 * WITHOUT WARRANTIES OR CONDITIONS OF ANY KIND, either express or implied.
 * See the License for the specific language governing permissions and
 * limitations under the License.
 */
package org.apache.dubbo.rpc.protocol.dubbo;

import org.apache.dubbo.common.Constants;
import org.apache.dubbo.common.URL;
import org.apache.dubbo.common.config.ConfigurationUtils;
import org.apache.dubbo.common.extension.ExtensionLoader;
import org.apache.dubbo.common.serialize.support.SerializableClassRegistry;
import org.apache.dubbo.common.serialize.support.SerializationOptimizer;
import org.apache.dubbo.common.utils.CollectionUtils;
import org.apache.dubbo.common.utils.ConcurrentHashSet;
import org.apache.dubbo.common.utils.ConfigUtils;
import org.apache.dubbo.common.utils.NetUtils;
import org.apache.dubbo.common.utils.StringUtils;
import org.apache.dubbo.remoting.Channel;
import org.apache.dubbo.remoting.RemotingException;
import org.apache.dubbo.remoting.Transporter;
import org.apache.dubbo.remoting.exchange.ExchangeChannel;
import org.apache.dubbo.remoting.exchange.ExchangeClient;
import org.apache.dubbo.remoting.exchange.ExchangeHandler;
import org.apache.dubbo.remoting.exchange.ExchangeServer;
import org.apache.dubbo.remoting.exchange.Exchangers;
import org.apache.dubbo.remoting.exchange.support.ExchangeHandlerAdapter;
import org.apache.dubbo.rpc.AsyncContextImpl;
import org.apache.dubbo.rpc.AsyncRpcResult;
import org.apache.dubbo.rpc.Exporter;
import org.apache.dubbo.rpc.Invocation;
import org.apache.dubbo.rpc.Invoker;
import org.apache.dubbo.rpc.Protocol;
import org.apache.dubbo.rpc.Result;
import org.apache.dubbo.rpc.RpcContext;
import org.apache.dubbo.rpc.RpcException;
import org.apache.dubbo.rpc.RpcInvocation;
import org.apache.dubbo.rpc.protocol.AbstractProtocol;

import java.net.InetSocketAddress;
import java.util.ArrayList;
import java.util.Collection;
import java.util.Collections;
import java.util.List;
import java.util.Map;
import java.util.Set;
import java.util.concurrent.CompletableFuture;
import java.util.concurrent.ConcurrentHashMap;
import java.util.concurrent.ConcurrentMap;
import java.util.concurrent.CopyOnWriteArrayList;

/**
 * dubbo protocol support.
 */
public class DubboProtocol extends AbstractProtocol {

    public static final String NAME = "dubbo";

    public static final int DEFAULT_PORT = 20880;
    private static final String IS_CALLBACK_SERVICE_INVOKE = "_isCallBackServiceInvoke";
    private static DubboProtocol INSTANCE;
    private final Map<String, ExchangeServer> serverMap = new ConcurrentHashMap<String, ExchangeServer>(); // <host:port,Exchanger>
    private final Map<String, List<ReferenceCountExchangeClient>> referenceClientMap = new ConcurrentHashMap<>(); // <host:port,Exchanger>
    private final ConcurrentMap<String, LazyConnectExchangeClient> ghostClientMap = new ConcurrentHashMap<String, LazyConnectExchangeClient>();
    private final ConcurrentMap<String, Object> locks = new ConcurrentHashMap<String, Object>();
    private final Set<String> optimizers = new ConcurrentHashSet<String>();
    //consumer side export a stub service for dispatching event
    //servicekey-stubmethods
    private final ConcurrentMap<String, String> stubServiceMethodsMap = new ConcurrentHashMap<String, String>();
    private ExchangeHandler requestHandler = new ExchangeHandlerAdapter() {

        @Override
        public CompletableFuture<Object> reply(ExchangeChannel channel, Object message) throws RemotingException {
            if (message instanceof Invocation) {
                Invocation inv = (Invocation) message;
                Invoker<?> invoker = getInvoker(channel, inv);
                // need to consider backward-compatibility if it's a callback
                if (Boolean.TRUE.toString().equals(inv.getAttachments().get(IS_CALLBACK_SERVICE_INVOKE))) {
                    String methodsStr = invoker.getUrl().getParameters().get("methods");
                    boolean hasMethod = false;
                    if (methodsStr == null || !methodsStr.contains(",")) {
                        hasMethod = inv.getMethodName().equals(methodsStr);
                    } else {
                        String[] methods = methodsStr.split(",");
                        for (String method : methods) {
                            if (inv.getMethodName().equals(method)) {
                                hasMethod = true;
                                break;
                            }
                        }
                    }
                    if (!hasMethod) {
                        logger.warn(new IllegalStateException("The methodName " + inv.getMethodName()
                                + " not found in callback service interface ,invoke will be ignored."
                                + " please update the api interface. url is:"
                                + invoker.getUrl()) + " ,invocation is :" + inv);
                        return null;
                    }
                }
                RpcContext rpcContext = RpcContext.getContext();
                boolean supportServerAsync = invoker.getUrl().getMethodParameter(inv.getMethodName(), Constants.ASYNC_KEY, false);
                if (supportServerAsync) {
                    CompletableFuture<Object> future = new CompletableFuture<>();
                    rpcContext.setAsyncContext(new AsyncContextImpl(future));
                }
                rpcContext.setRemoteAddress(channel.getRemoteAddress());
                Result result = invoker.invoke(inv);

                if (result instanceof AsyncRpcResult) {
                    return ((AsyncRpcResult) result).getResultFuture().thenApply(r -> (Object) r);
                } else {
                    return CompletableFuture.completedFuture(result);
                }
            }
            throw new RemotingException(channel, "Unsupported request: "
                    + (message == null ? null : (message.getClass().getName() + ": " + message))
                    + ", channel: consumer: " + channel.getRemoteAddress() + " --> provider: " + channel.getLocalAddress());
        }

        @Override
        public void received(Channel channel, Object message) throws RemotingException {
            if (message instanceof Invocation) {
                reply((ExchangeChannel) channel, message);
            } else {
                super.received(channel, message);
            }
        }

        @Override
        public void connected(Channel channel) throws RemotingException {
            invoke(channel, Constants.ON_CONNECT_KEY);
        }

        @Override
        public void disconnected(Channel channel) throws RemotingException {
            if (logger.isInfoEnabled()) {
                logger.info("disconnected from " + channel.getRemoteAddress() + ",url:" + channel.getUrl());
            }
            invoke(channel, Constants.ON_DISCONNECT_KEY);
        }

        private void invoke(Channel channel, String methodKey) {
            Invocation invocation = createInvocation(channel, channel.getUrl(), methodKey);
            if (invocation != null) {
                try {
                    received(channel, invocation);
                } catch (Throwable t) {
                    logger.warn("Failed to invoke event method " + invocation.getMethodName() + "(), cause: " + t.getMessage(), t);
                }
            }
        }

        private Invocation createInvocation(Channel channel, URL url, String methodKey) {
            String method = url.getParameter(methodKey);
            if (method == null || method.length() == 0) {
                return null;
            }
            RpcInvocation invocation = new RpcInvocation(method, new Class<?>[0], new Object[0]);
            invocation.setAttachment(Constants.PATH_KEY, url.getPath());
            invocation.setAttachment(Constants.GROUP_KEY, url.getParameter(Constants.GROUP_KEY));
            invocation.setAttachment(Constants.INTERFACE_KEY, url.getParameter(Constants.INTERFACE_KEY));
            invocation.setAttachment(Constants.VERSION_KEY, url.getParameter(Constants.VERSION_KEY));
            if (url.getParameter(Constants.STUB_EVENT_KEY, false)) {
                invocation.setAttachment(Constants.STUB_EVENT_KEY, Boolean.TRUE.toString());
            }
            return invocation;
        }
    };

    public DubboProtocol() {
        INSTANCE = this;
    }

    public static DubboProtocol getDubboProtocol() {
        if (INSTANCE == null) {
            ExtensionLoader.getExtensionLoader(Protocol.class).getExtension(DubboProtocol.NAME); // load
        }
        return INSTANCE;
    }

    public Collection<ExchangeServer> getServers() {
        return Collections.unmodifiableCollection(serverMap.values());
    }

    public Collection<Exporter<?>> getExporters() {
        return Collections.unmodifiableCollection(exporterMap.values());
    }

    Map<String, Exporter<?>> getExporterMap() {
        return exporterMap;
    }

    private boolean isClientSide(Channel channel) {
        InetSocketAddress address = channel.getRemoteAddress();
        URL url = channel.getUrl();
        return url.getPort() == address.getPort() &&
                NetUtils.filterLocalHost(channel.getUrl().getIp())
                        .equals(NetUtils.filterLocalHost(address.getAddress().getHostAddress()));
    }

    Invoker<?> getInvoker(Channel channel, Invocation inv) throws RemotingException {
        boolean isCallBackServiceInvoke = false;
        boolean isStubServiceInvoke = false;
        int port = channel.getLocalAddress().getPort();
        String path = inv.getAttachments().get(Constants.PATH_KEY);
        // if it's callback service on client side
        isStubServiceInvoke = Boolean.TRUE.toString().equals(inv.getAttachments().get(Constants.STUB_EVENT_KEY));
        if (isStubServiceInvoke) {
            port = channel.getRemoteAddress().getPort();
        }
        //callback
        isCallBackServiceInvoke = isClientSide(channel) && !isStubServiceInvoke;
        if (isCallBackServiceInvoke) {
            path = inv.getAttachments().get(Constants.PATH_KEY) + "." + inv.getAttachments().get(Constants.CALLBACK_SERVICE_KEY);
            inv.getAttachments().put(IS_CALLBACK_SERVICE_INVOKE, Boolean.TRUE.toString());
        }
        String serviceKey = serviceKey(port, path, inv.getAttachments().get(Constants.VERSION_KEY), inv.getAttachments().get(Constants.GROUP_KEY));

        DubboExporter<?> exporter = (DubboExporter<?>) exporterMap.get(serviceKey);

        if (exporter == null) {
            throw new RemotingException(channel, "Not found exported service: " + serviceKey + " in " + exporterMap.keySet() + ", may be version or group mismatch " + ", channel: consumer: " + channel.getRemoteAddress() + " --> provider: " + channel.getLocalAddress() + ", message:" + inv);
        }

        return exporter.getInvoker();
    }

    public Collection<Invoker<?>> getInvokers() {
        return Collections.unmodifiableCollection(invokers);
    }

    @Override
    public int getDefaultPort() {
        return DEFAULT_PORT;
    }

    @Override
    public <T> Exporter<T> export(Invoker<T> invoker) throws RpcException {
        URL url = invoker.getUrl();

        // export service.
        String key = serviceKey(url);
        DubboExporter<T> exporter = new DubboExporter<T>(invoker, key, exporterMap);
        exporterMap.put(key, exporter);

        //export an stub service for dispatching event
        Boolean isStubSupportEvent = url.getParameter(Constants.STUB_EVENT_KEY, Constants.DEFAULT_STUB_EVENT);
        Boolean isCallbackservice = url.getParameter(Constants.IS_CALLBACK_SERVICE, false);
        if (isStubSupportEvent && !isCallbackservice) {
            String stubServiceMethods = url.getParameter(Constants.STUB_EVENT_METHODS_KEY);
            if (stubServiceMethods == null || stubServiceMethods.length() == 0) {
                if (logger.isWarnEnabled()) {
                    logger.warn(new IllegalStateException("consumer [" + url.getParameter(Constants.INTERFACE_KEY) +
                            "], has set stubproxy support event ,but no stub methods founded."));
                }
            } else {
                stubServiceMethodsMap.put(url.getServiceKey(), stubServiceMethods);
            }
        }

        openServer(url);
        optimizeSerialization(url);
        return exporter;
    }

    private void openServer(URL url) {
        // find server.
        String key = url.getAddress();
        //client can export a service which's only for server to invoke
        boolean isServer = url.getParameter(Constants.IS_SERVER_KEY, true);
        if (isServer) {
            ExchangeServer server = serverMap.get(key);
            if (server == null) {
                synchronized (this) {
                    server = serverMap.get(key);
                    if (server == null) {
                        serverMap.put(key, createServer(url));
                    }
                }
            } else {
                // server supports reset, use together with override
                server.reset(url);
            }
        }
    }

    private ExchangeServer createServer(URL url) {
        // send readonly event when server closes, it's enabled by default
        url = url.addParameterIfAbsent(Constants.CHANNEL_READONLYEVENT_SENT_KEY, Boolean.TRUE.toString());
        // enable heartbeat by default
        url = url.addParameterIfAbsent(Constants.HEARTBEAT_KEY, String.valueOf(Constants.DEFAULT_HEARTBEAT));
        String str = url.getParameter(Constants.SERVER_KEY, Constants.DEFAULT_REMOTING_SERVER);

        if (str != null && str.length() > 0 && !ExtensionLoader.getExtensionLoader(Transporter.class).hasExtension(str)) {
            throw new RpcException("Unsupported server type: " + str + ", url: " + url);
        }

        url = url.addParameter(Constants.CODEC_KEY, DubboCodec.NAME);
        ExchangeServer server;
        try {
            server = Exchangers.bind(url, requestHandler);
        } catch (RemotingException e) {
            throw new RpcException("Fail to start server(url: " + url + ") " + e.getMessage(), e);
        }

        str = url.getParameter(Constants.CLIENT_KEY);
        if (str != null && str.length() > 0) {
            Set<String> supportedTypes = ExtensionLoader.getExtensionLoader(Transporter.class).getSupportedExtensions();
            if (!supportedTypes.contains(str)) {
                throw new RpcException("Unsupported client type: " + str);
            }
        }

        return server;
    }

    private void optimizeSerialization(URL url) throws RpcException {
        String className = url.getParameter(Constants.OPTIMIZER_KEY, "");
        if (StringUtils.isEmpty(className) || optimizers.contains(className)) {
            return;
        }

        logger.info("Optimizing the serialization process for Kryo, FST, etc...");

        try {
            Class clazz = Thread.currentThread().getContextClassLoader().loadClass(className);
            if (!SerializationOptimizer.class.isAssignableFrom(clazz)) {
                throw new RpcException("The serialization optimizer " + className + " isn't an instance of " + SerializationOptimizer.class.getName());
            }

            SerializationOptimizer optimizer = (SerializationOptimizer) clazz.newInstance();

            if (optimizer.getSerializableClasses() == null) {
                return;
            }

            for (Class c : optimizer.getSerializableClasses()) {
                SerializableClassRegistry.registerClass(c);
            }

            optimizers.add(className);
        } catch (ClassNotFoundException e) {
            throw new RpcException("Cannot find the serialization optimizer class: " + className, e);
        } catch (InstantiationException e) {
            throw new RpcException("Cannot instantiate the serialization optimizer class: " + className, e);
        } catch (IllegalAccessException e) {
            throw new RpcException("Cannot instantiate the serialization optimizer class: " + className, e);
        }
    }

    @Override
    public <T> Invoker<T> refer(Class<T> serviceType, URL url) throws RpcException {
        optimizeSerialization(url);
        // create rpc invoker.
        DubboInvoker<T> invoker = new DubboInvoker<T>(serviceType, url, getClients(url), invokers);
        invokers.add(invoker);
        return invoker;
    }

    private ExchangeClient[] getClients(URL url) {
        // whether to share connection
<<<<<<< HEAD
        boolean useShareConnect = false;
=======
        boolean serviceShareConnect = false;
>>>>>>> 4a5943ed
        int connections = url.getParameter(Constants.CONNECTIONS_KEY, 0);
        List<ReferenceCountExchangeClient> shareClients = null;
        // if not configured, connection is shared, otherwise, one connection for one service
        if (connections == 0) {
<<<<<<< HEAD
            useShareConnect = true;

            /**
             * The xml configuration should have a higher priority than properties.
             */
            String shareConnectionsStr = url.getParameter(Constants.SHARE_CONNECTIONS_KEY, (String) null);
            connections = Integer.parseInt( StringUtils.isBlank(shareConnectionsStr) ? ConfigUtils.getProperty(Constants.SHARE_CONNECTIONS_KEY,
                    Constants.DEFAULT_SHARE_CONNECTIONS) : shareConnectionsStr);
            shareClients = getSharedClient(url, connections);
=======
            serviceShareConnect = true;
            connections = 1;
>>>>>>> 4a5943ed
        }

        ExchangeClient[] clients = new ExchangeClient[connections];
        for (int i = 0; i < clients.length; i++) {
<<<<<<< HEAD
            if (useShareConnect) {
                clients[i] = shareClients.get(i);
=======
            if (serviceShareConnect) {
                clients[i] = getSharedClient(url);
>>>>>>> 4a5943ed
            } else {
                clients[i] = initClient(url);
            }
        }
        return clients;
    }

    /**
     * Get shared connection
     *
     * @param url
     * @param connectNum connectNum must be greater than or equal to 1
     */
    private List<ReferenceCountExchangeClient> getSharedClient(URL url, int connectNum) {
        String key = url.getAddress();
        List<ReferenceCountExchangeClient> clients = referenceClientMap.get(key);

        if (checkClientCanUse(clients)) {
            batchClientRefIncr(clients);
            return clients;
        }

        locks.putIfAbsent(key, new Object());
        synchronized (locks.get(key)) {
            clients = referenceClientMap.get(key);
            // dubbo check
            if (checkClientCanUse(clients)) {
                batchClientRefIncr(clients);
                return clients;
            }

            // connectNum must be greater than or equal to 1
            connectNum = Math.max(connectNum, 1);

            // If the clients is empty, then the first initialization is
            if (CollectionUtils.isEmpty(clients)) {
                clients = buildReferenceCountExchangeClientList(url, key, connectNum);
                referenceClientMap.put(key, clients);

            } else {
                for (int i = 0; i < clients.size(); i++) {
                    ReferenceCountExchangeClient referenceCountExchangeClient = clients.get(i);
                    // If there is a client in the list that is no longer available, create a new one to replace him.
                    if (referenceCountExchangeClient == null || referenceCountExchangeClient.isClosed()) {
                        clients.set(i, buildReferenceCountExchangeClient(url, key));
                        continue;
                    }

                    referenceCountExchangeClient.incrementAndGetCount();
                }
            }

            /**
             * I understand that the purpose of the remove operation here is to avoid the expired url key
             * always occupying this memory space.
             */
            locks.remove(key);

            return clients;
        }
    }

    /**
     * Check if the client list is all available
     *
     * @param referenceCountExchangeClients
     * @return true-available，false-unavailable
     */
    private boolean checkClientCanUse(List<ReferenceCountExchangeClient> referenceCountExchangeClients) {
        if (CollectionUtils.isEmpty(referenceCountExchangeClients)) {
            return false;
        }

        for (ReferenceCountExchangeClient referenceCountExchangeClient : referenceCountExchangeClients) {
            // As long as one client is not available, you need to replace the unavailable client with the available one.
            if (referenceCountExchangeClient == null || referenceCountExchangeClient.isClosed()) {
                return false;
            }
        }

        return true;
    }

    /**
     * Add client references in bulk
     *
     * @param referenceCountExchangeClients
     */
    private void batchClientRefIncr(List<ReferenceCountExchangeClient> referenceCountExchangeClients) {
        if (CollectionUtils.isEmpty(referenceCountExchangeClients)) {
            return;
        }

        for (ReferenceCountExchangeClient referenceCountExchangeClient : referenceCountExchangeClients) {
            if (referenceCountExchangeClient != null) {
                referenceCountExchangeClient.incrementAndGetCount();
            }
        }
    }

    /**
     * Bulk build client
     *
     * @param url
     * @param key
     * @param connectNum
     * @return
     */
    private List<ReferenceCountExchangeClient> buildReferenceCountExchangeClientList(URL url, String key, int connectNum) {
        List<ReferenceCountExchangeClient> clients = new CopyOnWriteArrayList<ReferenceCountExchangeClient>();

        for (int i = 0; i < connectNum; i++) {
            clients.add(buildReferenceCountExchangeClient(url, key));
        }

        return clients;
    }

    /**
     * Build a single client
     *
     * @param url
     * @param key
     * @return
     */
    private ReferenceCountExchangeClient buildReferenceCountExchangeClient(URL url, String key) {
        ExchangeClient exchangeClient = initClient(url);

        ReferenceCountExchangeClient client = new ReferenceCountExchangeClient(exchangeClient, ghostClientMap);

        ghostClientMap.remove(key);

        return client;
    }

    /**
     * Create new connection
     *
     * @param url
     */
    private ExchangeClient initClient(URL url) {

        // client type setting.
        String str = url.getParameter(Constants.CLIENT_KEY, url.getParameter(Constants.SERVER_KEY, Constants.DEFAULT_REMOTING_CLIENT));

        url = url.addParameter(Constants.CODEC_KEY, DubboCodec.NAME);
        // enable heartbeat by default
        url = url.addParameterIfAbsent(Constants.HEARTBEAT_KEY, String.valueOf(Constants.DEFAULT_HEARTBEAT));

        // BIO is not allowed since it has severe performance issue.
        if (str != null && str.length() > 0 && !ExtensionLoader.getExtensionLoader(Transporter.class).hasExtension(str)) {
            throw new RpcException("Unsupported client type: " + str + "," +
                    " supported client type is " + StringUtils.join(ExtensionLoader.getExtensionLoader(Transporter.class).getSupportedExtensions(), " "));
        }

        ExchangeClient client;
        try {
            // connection should be lazy
            if (url.getParameter(Constants.LAZY_CONNECT_KEY, false)) {
                client = new LazyConnectExchangeClient(url, requestHandler);
            } else {
                client = Exchangers.connect(url, requestHandler);
            }
        } catch (RemotingException e) {
            throw new RpcException("Fail to create remoting client for service(" + url + "): " + e.getMessage(), e);
        }
        return client;
    }

    @Override
    public void destroy() {
        for (String key : new ArrayList<String>(serverMap.keySet())) {
            ExchangeServer server = serverMap.remove(key);
            if (server != null) {
                try {
                    if (logger.isInfoEnabled()) {
                        logger.info("Close dubbo server: " + server.getLocalAddress());
                    }
                    server.close(ConfigurationUtils.getServerShutdownTimeout());
                } catch (Throwable t) {
                    logger.warn(t.getMessage(), t);
                }
            }
        }

        for (String key : new ArrayList<String>(referenceClientMap.keySet())) {
            List<ReferenceCountExchangeClient> clients = referenceClientMap.remove(key);

            if (CollectionUtils.isNotEmpty(clients)) {
                for (ReferenceCountExchangeClient client : clients) {
                    if (client != null) {
                        try {
                            if (logger.isInfoEnabled()) {
                                logger.info("Close dubbo connect: " + client.getLocalAddress() + "-->" + client.getRemoteAddress());
                            }
                            client.close(ConfigurationUtils.getServerShutdownTimeout());
                        } catch (Throwable t) {
                            logger.warn(t.getMessage(), t);
                        }
                    }
                }
            }
        }

        for (String key : new ArrayList<String>(ghostClientMap.keySet())) {
            ExchangeClient client = ghostClientMap.remove(key);
            if (client != null) {
                try {
                    if (logger.isInfoEnabled()) {
                        logger.info("Close dubbo connect: " + client.getLocalAddress() + "-->" + client.getRemoteAddress());
                    }
                    client.close(ConfigurationUtils.getServerShutdownTimeout());
                } catch (Throwable t) {
                    logger.warn(t.getMessage(), t);
                }
            }
        }
        stubServiceMethodsMap.clear();
        super.destroy();
    }
}<|MERGE_RESOLUTION|>--- conflicted
+++ resolved
@@ -370,40 +370,29 @@
 
     private ExchangeClient[] getClients(URL url) {
         // whether to share connection
-<<<<<<< HEAD
+
         boolean useShareConnect = false;
-=======
-        boolean serviceShareConnect = false;
->>>>>>> 4a5943ed
+
         int connections = url.getParameter(Constants.CONNECTIONS_KEY, 0);
         List<ReferenceCountExchangeClient> shareClients = null;
         // if not configured, connection is shared, otherwise, one connection for one service
         if (connections == 0) {
-<<<<<<< HEAD
             useShareConnect = true;
 
             /**
              * The xml configuration should have a higher priority than properties.
              */
             String shareConnectionsStr = url.getParameter(Constants.SHARE_CONNECTIONS_KEY, (String) null);
-            connections = Integer.parseInt( StringUtils.isBlank(shareConnectionsStr) ? ConfigUtils.getProperty(Constants.SHARE_CONNECTIONS_KEY,
+            connections = Integer.parseInt(StringUtils.isBlank(shareConnectionsStr) ? ConfigUtils.getProperty(Constants.SHARE_CONNECTIONS_KEY,
                     Constants.DEFAULT_SHARE_CONNECTIONS) : shareConnectionsStr);
             shareClients = getSharedClient(url, connections);
-=======
-            serviceShareConnect = true;
-            connections = 1;
->>>>>>> 4a5943ed
         }
 
         ExchangeClient[] clients = new ExchangeClient[connections];
         for (int i = 0; i < clients.length; i++) {
-<<<<<<< HEAD
             if (useShareConnect) {
                 clients[i] = shareClients.get(i);
-=======
-            if (serviceShareConnect) {
-                clients[i] = getSharedClient(url);
->>>>>>> 4a5943ed
+
             } else {
                 clients[i] = initClient(url);
             }
