/*
 * Licensed to the Apache Software Foundation (ASF) under one or more
 * contributor license agreements.  See the NOTICE file distributed with
 * this work for additional information regarding copyright ownership.
 * The ASF licenses this file to You under the Apache License, Version 2.0
 * (the "License"); you may not use this file except in compliance with
 * the License.  You may obtain a copy of the License at
 *
 *     http://www.apache.org/licenses/LICENSE-2.0
 *
 * Unless required by applicable law or agreed to in writing, software
 * distributed under the License is distributed on an "AS IS" BASIS,
 * WITHOUT WARRANTIES OR CONDITIONS OF ANY KIND, either express or implied.
 * See the License for the specific language governing permissions and
 * limitations under the License.
 */
package org.apache.dubbo.rpc.protocol.dubbo;

import org.apache.dubbo.common.URL;
import org.apache.dubbo.common.bytecode.Wrapper;
import org.apache.dubbo.common.extension.ExtensionLoader;
import org.apache.dubbo.common.logger.Logger;
import org.apache.dubbo.common.logger.LoggerFactory;
import org.apache.dubbo.common.utils.ConcurrentHashSet;
import org.apache.dubbo.common.utils.StringUtils;
import org.apache.dubbo.remoting.Channel;
import org.apache.dubbo.remoting.Constants;
import org.apache.dubbo.remoting.RemotingException;
import org.apache.dubbo.rpc.Exporter;
import org.apache.dubbo.rpc.Invocation;
import org.apache.dubbo.rpc.Invoker;
import org.apache.dubbo.rpc.ProxyFactory;
import org.apache.dubbo.rpc.RpcInvocation;
import org.apache.dubbo.rpc.model.ApplicationModel;
import org.apache.dubbo.rpc.protocol.AsyncToSyncInvoker;

import java.io.IOException;
import java.util.HashMap;
import java.util.Map;
import java.util.Set;

import static org.apache.dubbo.common.constants.CommonConstants.CALLBACK_INSTANCES_LIMIT_KEY;
import static org.apache.dubbo.common.constants.CommonConstants.DEFAULT_CALLBACK_INSTANCES;
import static org.apache.dubbo.common.constants.CommonConstants.GROUP_KEY;
import static org.apache.dubbo.common.constants.CommonConstants.INTERFACE_KEY;
import static org.apache.dubbo.common.constants.CommonConstants.METHODS_KEY;
import static org.apache.dubbo.common.constants.CommonConstants.VERSION_KEY;
import static org.apache.dubbo.rpc.Constants.IS_SERVER_KEY;
import static org.apache.dubbo.rpc.protocol.dubbo.Constants.CALLBACK_SERVICE_KEY;
import static org.apache.dubbo.rpc.protocol.dubbo.Constants.CALLBACK_SERVICE_PROXY_KEY;
import static org.apache.dubbo.rpc.protocol.dubbo.Constants.CHANNEL_CALLBACK_KEY;
import static org.apache.dubbo.rpc.protocol.dubbo.Constants.IS_CALLBACK_SERVICE;

/**
 * callback service helper
 */
class CallbackServiceCodec {
    private static final Logger logger = LoggerFactory.getLogger(CallbackServiceCodec.class);

    private static final ProxyFactory PROXY_FACTORY = ExtensionLoader.getExtensionLoader(ProxyFactory.class).getAdaptiveExtension();
    private static final DubboProtocol PROTOCOL = DubboProtocol.getDubboProtocol();
    private static final byte CALLBACK_NONE = 0x0;
    private static final byte CALLBACK_CREATE = 0x1;
    private static final byte CALLBACK_DESTROY = 0x2;
    private static final String INV_ATT_CALLBACK_KEY = "sys_callback_arg-";

    private static byte isCallBack(URL url, String protocolServiceKey, String methodName, int argIndex) {
        // parameter callback rule: method-name.parameter-index(starting from 0).callback
        byte isCallback = CALLBACK_NONE;
        if (url != null && url.hasServiceMethodParameter(protocolServiceKey, methodName)) {
            String callback = url.getServiceParameter(protocolServiceKey, methodName + "." + argIndex + ".callback");
            if (callback != null) {
                if ("true".equalsIgnoreCase(callback)) {
                    isCallback = CALLBACK_CREATE;
                } else if ("false".equalsIgnoreCase(callback)) {
                    isCallback = CALLBACK_DESTROY;
                }
            }
        }
        return isCallback;
    }

    /**
     * export or unexport callback service on client side
     *
     * @param channel
     * @param url
     * @param clazz
     * @param inst
     * @param export
     * @throws IOException
     */
    @SuppressWarnings({"unchecked", "rawtypes"})
    private static String exportOrUnexportCallbackService(Channel channel, URL url, Class clazz, Object inst, Boolean export) throws IOException {
        int instid = System.identityHashCode(inst);

        Map<String, String> params = new HashMap<>(3);
        // no need to new client again
        params.put(IS_SERVER_KEY, Boolean.FALSE.toString());
        // mark it's a callback, for troubleshooting
        params.put(IS_CALLBACK_SERVICE, Boolean.TRUE.toString());
        String group = (url == null ? null : url.getParameter(GROUP_KEY));
        if (group != null && group.length() > 0) {
            params.put(GROUP_KEY, group);
        }
        // add method, for verifying against method, automatic fallback (see dubbo protocol)
        params.put(METHODS_KEY, StringUtils.join(Wrapper.getWrapper(clazz).getDeclaredMethodNames(), ","));

        Map<String, String> tmpMap = new HashMap<>();
        if (url != null) {
            Map<String, String> parameters = url.getParameters();
            if (parameters != null && !parameters.isEmpty()) {
                tmpMap.putAll(parameters);
            }
        }
        tmpMap.putAll(params);
        
        tmpMap.remove(VERSION_KEY);// doesn't need to distinguish version for callback
        tmpMap.remove(Constants.BIND_PORT_KEY); //callback doesn't needs bind.port
        tmpMap.put(INTERFACE_KEY, clazz.getName());
        URL exportUrl = new URL(DubboProtocol.NAME, channel.getLocalAddress().getAddress().getHostAddress(), channel.getLocalAddress().getPort(), clazz.getName() + "." + instid, tmpMap);

        // no need to generate multiple exporters for different channel in the same JVM, cache key cannot collide.
        String cacheKey = getClientSideCallbackServiceCacheKey(instid);
        String countKey = getClientSideCountKey(clazz.getName());
        if (export) {
            // one channel can have multiple callback instances, no need to re-export for different instance.
            if (!channel.hasAttribute(cacheKey)) {
                if (!isInstancesOverLimit(channel, url, clazz.getName(), instid, false)) {
                    ApplicationModel.getServiceRepository().registerService(clazz);
                    Invoker<?> invoker = PROXY_FACTORY.getInvoker(inst, clazz, exportUrl);
                    // should destroy resource?
                    Exporter<?> exporter = PROTOCOL.export(invoker);
                    // this is used for tracing if instid has published service or not.
                    channel.setAttribute(cacheKey, exporter);
                    logger.info("Export a callback service :" + exportUrl + ", on " + channel + ", url is: " + url);
                    increaseInstanceCount(channel, countKey);
                }
            }
        } else {
            if (channel.hasAttribute(cacheKey)) {
                Exporter<?> exporter = (Exporter<?>) channel.getAttribute(cacheKey);
                exporter.unexport();
                channel.removeAttribute(cacheKey);
                decreaseInstanceCount(channel, countKey);
            }
        }
        return String.valueOf(instid);
    }

    /**
     * refer or destroy callback service on server side
     *
     * @param url
     */
    @SuppressWarnings("unchecked")
    private static Object referOrDestroyCallbackService(Channel channel, URL url, Class<?> clazz, Invocation inv, int instid, boolean isRefer) {
        Object proxy;
        String invokerCacheKey = getServerSideCallbackInvokerCacheKey(channel, clazz.getName(), instid);
        String proxyCacheKey = getServerSideCallbackServiceCacheKey(channel, clazz.getName(), instid);
        proxy = channel.getAttribute(proxyCacheKey);
        String countkey = getServerSideCountKey(channel, clazz.getName());
        if (isRefer) {
            if (proxy == null) {
                URL referurl = URL.valueOf("callback://" + url.getAddress() + "/" + clazz.getName() + "?" + INTERFACE_KEY + "=" + clazz.getName());
                referurl = referurl.addParametersIfAbsent(url.getParameters()).removeParameter(METHODS_KEY);
                if (!isInstancesOverLimit(channel, referurl, clazz.getName(), instid, true)) {
                    ApplicationModel.getServiceRepository().registerService(clazz);
                    @SuppressWarnings("rawtypes")
                    Invoker<?> invoker = new ChannelWrappedInvoker(clazz, channel, referurl, String.valueOf(instid));
                    proxy = PROXY_FACTORY.getProxy(new AsyncToSyncInvoker<>(invoker));
                    channel.setAttribute(proxyCacheKey, proxy);
                    channel.setAttribute(invokerCacheKey, invoker);
                    increaseInstanceCount(channel, countkey);

                    //convert error fail fast .
                    //ignore concurrent problem.
                    Set<Invoker<?>> callbackInvokers = (Set<Invoker<?>>) channel.getAttribute(CHANNEL_CALLBACK_KEY);
                    if (callbackInvokers == null) {
                        callbackInvokers = new ConcurrentHashSet<>(1);
                        channel.setAttribute(CHANNEL_CALLBACK_KEY, callbackInvokers);
                    }
                    callbackInvokers.add(invoker);
                    logger.info("method " + inv.getMethodName() + " include a callback service :" + invoker.getUrl() + ", a proxy :" + invoker + " has been created.");
                }
            }
        } else {
            if (proxy != null) {
                Invoker<?> invoker = (Invoker<?>) channel.getAttribute(invokerCacheKey);
                try {
                    Set<Invoker<?>> callbackInvokers = (Set<Invoker<?>>) channel.getAttribute(CHANNEL_CALLBACK_KEY);
                    if (callbackInvokers != null) {
                        callbackInvokers.remove(invoker);
                    }
                    invoker.destroy();
                } catch (Exception e) {
                    logger.error(e.getMessage(), e);
                }
                // cancel refer, directly remove from the map
                channel.removeAttribute(proxyCacheKey);
                channel.removeAttribute(invokerCacheKey);
                decreaseInstanceCount(channel, countkey);
            }
        }
        return proxy;
    }

    private static String getClientSideCallbackServiceCacheKey(int instid) {
        return CALLBACK_SERVICE_KEY + "." + instid;
    }

    private static String getServerSideCallbackServiceCacheKey(Channel channel, String interfaceClass, int instid) {
        return CALLBACK_SERVICE_PROXY_KEY + "." + System.identityHashCode(channel) + "." + interfaceClass + "." + instid;
    }

    private static String getServerSideCallbackInvokerCacheKey(Channel channel, String interfaceClass, int instid) {
        return getServerSideCallbackServiceCacheKey(channel, interfaceClass, instid) + "." + "invoker";
    }

    private static String getClientSideCountKey(String interfaceClass) {
        return CALLBACK_SERVICE_KEY + "." + interfaceClass + ".COUNT";
    }

    private static String getServerSideCountKey(Channel channel, String interfaceClass) {
        return CALLBACK_SERVICE_PROXY_KEY + "." + System.identityHashCode(channel) + "." + interfaceClass + ".COUNT";
    }

    private static boolean isInstancesOverLimit(Channel channel, URL url, String interfaceClass, int instid, boolean isServer) {
        Integer count = (Integer) channel.getAttribute(isServer ? getServerSideCountKey(channel, interfaceClass) : getClientSideCountKey(interfaceClass));
        int limit = url.getParameter(CALLBACK_INSTANCES_LIMIT_KEY, DEFAULT_CALLBACK_INSTANCES);
        if (count != null && count >= limit) {
            //client side error
            throw new IllegalStateException("interface " + interfaceClass + " `s callback instances num exceed providers limit :" + limit
                    + " ,current num: " + (count + 1) + ". The new callback service will not work !!! you can cancle the callback service which exported before. channel :" + channel);
        } else {
            return false;
        }
    }

    private static void increaseInstanceCount(Channel channel, String countkey) {
        try {
            //ignore concurrent problem?
            Integer count = (Integer) channel.getAttribute(countkey);
            if (count == null) {
                count = 1;
            } else {
                count++;
            }
            channel.setAttribute(countkey, count);
        } catch (Exception e) {
            logger.error(e.getMessage(), e);
        }
    }

    private static void decreaseInstanceCount(Channel channel, String countkey) {
        try {
            Integer count = (Integer) channel.getAttribute(countkey);
            if (count == null || count <= 0) {
                return;
            } else {
                count--;
            }
            channel.setAttribute(countkey, count);
        } catch (Exception e) {
            logger.error(e.getMessage(), e);
        }
    }

    public static Object encodeInvocationArgument(Channel channel, RpcInvocation inv, int paraIndex) throws IOException {
        // get URL directly
        URL url = inv.getInvoker() == null ? null : inv.getInvoker().getUrl();
        byte callbackStatus = isCallBack(url, inv.getProtocolServiceKey(), inv.getMethodName(), paraIndex);
        Object[] args = inv.getArguments();
        Class<?>[] pts = inv.getParameterTypes();
        switch (callbackStatus) {
            case CallbackServiceCodec.CALLBACK_CREATE:
                inv.setAttachment(INV_ATT_CALLBACK_KEY + paraIndex, exportOrUnexportCallbackService(channel, url, pts[paraIndex], args[paraIndex], true));
                return null;
            case CallbackServiceCodec.CALLBACK_DESTROY:
                inv.setAttachment(INV_ATT_CALLBACK_KEY + paraIndex, exportOrUnexportCallbackService(channel, url, pts[paraIndex], args[paraIndex], false));
                return null;
            default:
                return args[paraIndex];
        }
    }

    public static Object decodeInvocationArgument(Channel channel, RpcInvocation inv, Class<?>[] pts, int paraIndex, Object inObject) throws IOException {
        // if it's a callback, create proxy on client side, callback interface on client side can be invoked through channel
        // need get URL from channel and env when decode
        URL url = null;
        try {
            url = DubboProtocol.getDubboProtocol().getInvoker(channel, inv).getUrl();
        } catch (RemotingException e) {
            if (logger.isInfoEnabled()) {
                logger.info(e.getMessage(), e);
            }
            return inObject;
        }
<<<<<<< HEAD
        byte callbackstatus = isCallBack(url, inv.getProtocolServiceKey(), inv.getMethodName(), paraIndex);
        switch (callbackstatus) {
=======
        byte callBackStatus = isCallBack(url, inv.getMethodName(), paraIndex);
        switch (callBackStatus) {
>>>>>>> 859c9ba4
            case CallbackServiceCodec.CALLBACK_CREATE:
                try {
                    return referOrDestroyCallbackService(channel, url, pts[paraIndex], inv, Integer.parseInt(inv.getAttachment(INV_ATT_CALLBACK_KEY + paraIndex)), true);
                } catch (Exception e) {
                    logger.error(e.getMessage(), e);
                    throw new IOException(StringUtils.toString(e));
                }
            case CallbackServiceCodec.CALLBACK_DESTROY:
                try {
                    return referOrDestroyCallbackService(channel, url, pts[paraIndex], inv, Integer.parseInt(inv.getAttachment(INV_ATT_CALLBACK_KEY + paraIndex)), false);
                } catch (Exception e) {
                    throw new IOException(StringUtils.toString(e));
                }
            default:
                return inObject;
        }
    }
}<|MERGE_RESOLUTION|>--- conflicted
+++ resolved
@@ -296,13 +296,8 @@
             }
             return inObject;
         }
-<<<<<<< HEAD
-        byte callbackstatus = isCallBack(url, inv.getProtocolServiceKey(), inv.getMethodName(), paraIndex);
-        switch (callbackstatus) {
-=======
-        byte callBackStatus = isCallBack(url, inv.getMethodName(), paraIndex);
+        byte callBackStatus = isCallBack(url, inv.getProtocolServiceKey(), inv.getMethodName(), paraIndex);
         switch (callBackStatus) {
->>>>>>> 859c9ba4
             case CallbackServiceCodec.CALLBACK_CREATE:
                 try {
                     return referOrDestroyCallbackService(channel, url, pts[paraIndex], inv, Integer.parseInt(inv.getAttachment(INV_ATT_CALLBACK_KEY + paraIndex)), true);
