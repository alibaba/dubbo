--- conflicted
+++ resolved
@@ -44,7 +44,6 @@
  * GenericServiceTest
  */
 public class ValidationTest {
-<<<<<<< HEAD
     private ApplicationConfig application = new ApplicationConfig("validation-test");
     private RegistryConfig registryNA = new RegistryConfig("N/A");
     private ProtocolConfig protocolDubo29582 = new ProtocolConfig("dubbo", 29582);
@@ -59,11 +58,9 @@
         ConfigManager.getInstance().clear();
     }
 
-=======
->>>>>>> f489ecc2
     @Test
     public void testValidation() {
-        ServiceConfig<ValidationService> service = new ServiceConfig<ValidationService>();
+        ServiceConfig<ValidationService> service = new ServiceConfig<>();
         service.setApplication(application);
         service.setRegistry(registryNA);
         service.setProtocol(protocolDubo29582);
@@ -72,7 +69,7 @@
         service.setValidation(String.valueOf(true));
         service.export();
         try {
-            ReferenceConfig<ValidationService> reference = new ReferenceConfig<ValidationService>();
+            ReferenceConfig<ValidationService> reference = new ReferenceConfig<>();
             reference.setApplication(application);
             reference.setInterface(ValidationService.class);
             reference.setUrl("dubbo://127.0.0.1:29582?scope=remote&validation=true");
@@ -189,7 +186,7 @@
 
     @Test
     public void testProviderValidation() {
-        ServiceConfig<ValidationService> service = new ServiceConfig<ValidationService>();
+        ServiceConfig<ValidationService> service = new ServiceConfig<>();
         service.setApplication(application);
         service.setRegistry(registryNA);
         service.setProtocol(protocolDubo29582);
@@ -198,7 +195,7 @@
         service.setValidation(String.valueOf(true));
         service.export();
         try {
-            ReferenceConfig<ValidationService> reference = new ReferenceConfig<ValidationService>();
+            ReferenceConfig<ValidationService> reference = new ReferenceConfig<>();
             reference.setApplication(application);
             reference.setInterface(ValidationService.class);
             reference.setUrl("dubbo://127.0.0.1:29582");
@@ -254,7 +251,7 @@
 
     @Test
     public void testGenericValidation() {
-        ServiceConfig<ValidationService> service = new ServiceConfig<ValidationService>();
+        ServiceConfig<ValidationService> service = new ServiceConfig<>();
         service.setApplication(application);
         service.setRegistry(registryNA);
         service.setProtocol(protocolDubo29582);
@@ -263,7 +260,7 @@
         service.setValidation(String.valueOf(true));
         service.export();
         try {
-            ReferenceConfig<GenericService> reference = new ReferenceConfig<GenericService>();
+            ReferenceConfig<GenericService> reference = new ReferenceConfig<>();
             reference.setApplication(application);
             reference.setInterface(ValidationService.class.getName());
             reference.setUrl("dubbo://127.0.0.1:29582?scope=remote&validation=true&timeout=9000000");
@@ -271,7 +268,7 @@
             GenericService validationService = reference.get();
             try {
                 // Save OK
-                Map<String, Object> parameter = new HashMap<String, Object>();
+                Map<String, Object> parameter = new HashMap<>();
                 parameter.put("name", "liangfei");
                 parameter.put("Email", "liangfei@liang.fei");
                 parameter.put("Age", 50);
@@ -281,7 +278,7 @@
 
                 // Save Error
                 try {
-                    parameter = new HashMap<String, Object>();
+                    parameter = new HashMap<>();
                     validationService.$invoke("save", new String[]{ValidationParameter.class.getName()}, new Object[]{parameter});
                     Assertions.fail();
                 } catch (GenericException e) {
