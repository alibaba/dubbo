--- conflicted
+++ resolved
@@ -16,10 +16,8 @@
  */
 package org.apache.dubbo.rpc.protocol.dubbo.telnet;
 
-import org.apache.dubbo.common.URL;
 import org.apache.dubbo.common.utils.NetUtils;
 import org.apache.dubbo.remoting.Channel;
-import org.apache.dubbo.remoting.ChannelHandler;
 import org.apache.dubbo.remoting.RemotingException;
 import org.apache.dubbo.remoting.telnet.TelnetHandler;
 import org.apache.dubbo.rpc.model.ApplicationModel;
@@ -27,94 +25,84 @@
 import org.apache.dubbo.rpc.protocol.dubbo.support.DemoService;
 import org.apache.dubbo.rpc.protocol.dubbo.support.DemoServiceImpl;
 import org.apache.dubbo.rpc.protocol.dubbo.support.ProtocolUtils;
-import org.junit.jupiter.api.AfterEach;
-import org.junit.jupiter.api.BeforeEach;
-import org.junit.jupiter.api.Test;
-
-import java.net.InetSocketAddress;
-import java.util.Map;
-import java.util.concurrent.ConcurrentHashMap;
-
-import static org.junit.jupiter.api.Assertions.assertEquals;
-import static org.junit.jupiter.api.Assertions.assertTrue;
+
+import org.junit.After;
+import org.junit.Before;
+import org.junit.Test;
+
+import static junit.framework.TestCase.assertEquals;
+import static junit.framework.TestCase.assertTrue;
+import static org.junit.Assert.fail;
 import static org.mockito.BDDMockito.given;
 import static org.mockito.Mockito.mock;
-import static org.mockito.Mockito.spy;
 
 /**
- * InvokeTelnetHandlerTest.java
+ * CountTelnetHandlerTest.java
  */
 public class InvokerTelnetHandlerTest {
 
     private static TelnetHandler invoke = new InvokeTelnetHandler();
-    private static TelnetHandler select = new SelectTelnetHandler();
     private Channel mockChannel;
 
-    @BeforeEach
+    @Before
     public void setup() {
         ApplicationModel.reset();
     }
 
-    @AfterEach
+    @After
     public void after() {
         ProtocolUtils.closeAll();
     }
 
     @SuppressWarnings("unchecked")
     @Test
-    public void testInvokeDefaultService() throws RemotingException {
-        mockChannel = mock(Channel.class);
-        given(mockChannel.getAttribute("telnet.service")).willReturn(DemoService.class.getName());
-        given(mockChannel.getLocalAddress()).willReturn(NetUtils.toAddress("127.0.0.1:5555"));
-        given(mockChannel.getRemoteAddress()).willReturn(NetUtils.toAddress("127.0.0.1:20886"));
-
-<<<<<<< HEAD
-        ProviderModel providerModel = new ProviderModel(DemoService.class.getName(), new DemoServiceImpl(), DemoService.class);
-        ApplicationModel.initProviderModel(DemoService.class.getName(), providerModel);
-=======
-        ProviderModel providerModel = new ProviderModel("org.apache.dubbo.rpc.protocol.dubbo.support.DemoService", "Dubbo", "1.0.0", new DemoServiceImpl(), DemoService.class);
-        ApplicationModel.initProviderModel("org.apache.dubbo.rpc.protocol.dubbo.support.DemoService", providerModel);
->>>>>>> 02cca097
-
-        String result = invoke.telnet(mockChannel, "echo(\"ok\")");
-        assertTrue(result.contains("result: \"ok\""));
-    }
-
-    @SuppressWarnings("unchecked")
-    @Test
-    public void testInvokeWithSpecifyService() throws RemotingException {
-        mockChannel = mock(Channel.class);
-        given(mockChannel.getAttribute("telnet.service")).willReturn(null);
-        given(mockChannel.getLocalAddress()).willReturn(NetUtils.toAddress("127.0.0.1:5555"));
-        given(mockChannel.getRemoteAddress()).willReturn(NetUtils.toAddress("127.0.0.1:20886"));
-
-<<<<<<< HEAD
-        ProviderModel providerModel = new ProviderModel(DemoService.class.getName(), new DemoServiceImpl(), DemoService.class);
-        ApplicationModel.initProviderModel(DemoService.class.getName(), providerModel);
-=======
-        ProviderModel providerModel = new ProviderModel("org.apache.dubbo.rpc.protocol.dubbo.support.DemoService", "Dubbo", "1.0.0", new DemoServiceImpl(), DemoService.class);
-        ApplicationModel.initProviderModel("org.apache.dubbo.rpc.protocol.dubbo.support.DemoService", providerModel);
->>>>>>> 02cca097
+    public void testInvokeDefaultSService() throws RemotingException {
+        mockChannel = mock(Channel.class);
+        given(mockChannel.getAttribute("telnet.service")).willReturn("org.apache.dubbo.rpc.protocol.dubbo.support.DemoService");
+        given(mockChannel.getLocalAddress()).willReturn(NetUtils.toAddress("127.0.0.1:5555"));
+        given(mockChannel.getRemoteAddress()).willReturn(NetUtils.toAddress("127.0.0.1:20886"));
+
+        ProviderModel providerModel = new ProviderModel("org.apache.dubbo.rpc.protocol.dubbo.support.DemoService", "Dubbo", "1.0.0", new DemoServiceImpl(), DemoService.class);
+        ApplicationModel.initProviderModel("org.apache.dubbo.rpc.protocol.dubbo.support.DemoService", providerModel);
 
         String result = invoke.telnet(mockChannel, "DemoService.echo(\"ok\")");
-        assertTrue(result.contains("result: \"ok\""));
-    }
-
-    @SuppressWarnings("unchecked")
-    @Test
-    public void testInvokeByPassingNullValue() {
-        mockChannel = mock(Channel.class);
-        given(mockChannel.getAttribute("telnet.service")).willReturn(DemoService.class.getName());
-        given(mockChannel.getLocalAddress()).willReturn(NetUtils.toAddress("127.0.0.1:5555"));
-        given(mockChannel.getRemoteAddress()).willReturn(NetUtils.toAddress("127.0.0.1:20886"));
-
-        ProviderModel providerModel = new ProviderModel(DemoService.class.getName(), new DemoServiceImpl(), DemoService.class);
-        ApplicationModel.initProviderModel(DemoService.class.getName(), providerModel);
+        assertTrue(result.contains("Use default service org.apache.dubbo.rpc.protocol.dubbo.support.DemoService.\r\n\"ok\"\r\n"));
+    }
+
+    @SuppressWarnings("unchecked")
+    @Test
+    public void testInvokeByPassingNullValue() throws RemotingException {
+        mockChannel = mock(Channel.class);
+        given(mockChannel.getAttribute("telnet.service")).willReturn("org.apache.dubbo.rpc.protocol.dubbo.support.DemoService");
+        given(mockChannel.getLocalAddress()).willReturn(NetUtils.toAddress("127.0.0.1:5555"));
+        given(mockChannel.getRemoteAddress()).willReturn(NetUtils.toAddress("127.0.0.1:20886"));
+
+        ProviderModel providerModel = new ProviderModel("org.apache.dubbo.rpc.protocol.dubbo.support.DemoService", "Dubbo", "1.0.0", new DemoServiceImpl(), DemoService.class);
+        ApplicationModel.initProviderModel("org.apache.dubbo.rpc.protocol.dubbo.support.DemoService", providerModel);
+
+        // pass null value to parameter of primitive type
         try {
-            invoke.telnet(mockChannel, "sayHello(null)");
-        } catch (Exception ex) {
-            assertTrue(ex instanceof NullPointerException);
+            invoke.telnet(mockChannel, "DemoService.add(null, 2)");
+            fail("It should cause a NullPointerException by the above code.");
+        } catch (NullPointerException ex) {
+            String message = ex.getMessage();
+            assertEquals("The type of No.1 parameter is primitive(int), but the value passed is null.", message);
         }
+
+        try {
+            invoke.telnet(mockChannel, "DemoService.add(1, null)");
+            fail("It should cause a NullPointerException by the above code.");
+        } catch (NullPointerException ex) {
+            String message = ex.getMessage();
+            assertEquals("The type of No.2 parameter is primitive(long), but the value passed is null.", message);
+        }
+
+        // pass null value to parameter of object type
+        try {
+            invoke.telnet(mockChannel, "DemoService.sayHello(null)");
+        } catch (NullPointerException ex) {
+            fail("It shouldn't cause a NullPointerException by the above code.");
+        }
     }
 
     @Test
@@ -124,33 +112,22 @@
         given(mockChannel.getLocalAddress()).willReturn(NetUtils.toAddress("127.0.0.1:5555"));
         given(mockChannel.getRemoteAddress()).willReturn(NetUtils.toAddress("127.0.0.1:20886"));
 
-<<<<<<< HEAD
-        ProviderModel providerModel = new ProviderModel(DemoService.class.getName(), new DemoServiceImpl(), DemoService.class);
-        ApplicationModel.initProviderModel(DemoService.class.getName(), providerModel);
-=======
-        ProviderModel providerModel = new ProviderModel("org.apache.dubbo.rpc.protocol.dubbo.support.DemoService", "Dubbo", "1.0.0", new DemoServiceImpl(), DemoService.class);
-        ApplicationModel.initProviderModel("org.apache.dubbo.rpc.protocol.dubbo.support.DemoService", providerModel);
->>>>>>> 02cca097
+        ProviderModel providerModel = new ProviderModel("org.apache.dubbo.rpc.protocol.dubbo.support.DemoService", "Dubbo", "1.0.0", new DemoServiceImpl(), DemoService.class);
+        ApplicationModel.initProviderModel("org.apache.dubbo.rpc.protocol.dubbo.support.DemoService", providerModel);
 
         String result = invoke.telnet(mockChannel, "getType(\"High\")");
-        assertTrue(result.contains("result: \"High\""));
-    }
-
-
-    @SuppressWarnings("unchecked")
-    @Test
-    public void testOverriddenMethodWithSpecifyParamType() throws RemotingException {
-        mockChannel = mock(Channel.class);
-        given(mockChannel.getAttribute("telnet.service")).willReturn(DemoService.class.getName());
-        given(mockChannel.getLocalAddress()).willReturn(NetUtils.toAddress("127.0.0.1:5555"));
-        given(mockChannel.getRemoteAddress()).willReturn(NetUtils.toAddress("127.0.0.1:20886"));
-
-<<<<<<< HEAD
-        ProviderModel providerModel = new ProviderModel(DemoService.class.getName(), new DemoServiceImpl(), DemoService.class);
-        ApplicationModel.initProviderModel(DemoService.class.getName(), providerModel);
-        String result = invoke.telnet(mockChannel, "getPerson({\"name\":\"zhangsan\",\"age\":12,\"class\":\"org.apache.dubbo.rpc.protocol.dubbo.support.Person\"})");
-        assertTrue(result.contains("result: 12"));
-=======
+        assertTrue(result.contains("High"));
+    }
+
+
+    @SuppressWarnings("unchecked")
+    @Test
+    public void testComplexParamWithoutSpecifyParamType() throws RemotingException {
+        mockChannel = mock(Channel.class);
+        given(mockChannel.getAttribute("telnet.service")).willReturn("org.apache.dubbo.rpc.protocol.dubbo.support.DemoService");
+        given(mockChannel.getLocalAddress()).willReturn(NetUtils.toAddress("127.0.0.1:5555"));
+        given(mockChannel.getRemoteAddress()).willReturn(NetUtils.toAddress("127.0.0.1:20886"));
+
         ProviderModel providerModel = new ProviderModel("org.apache.dubbo.rpc.protocol.dubbo.support.DemoService", "Dubbo", "1.0.0", new DemoServiceImpl(), DemoService.class);
         ApplicationModel.initProviderModel("org.apache.dubbo.rpc.protocol.dubbo.support.DemoService", providerModel);
 
@@ -181,27 +158,16 @@
                 "-p org.apache.dubbo.rpc.protocol.dubbo.support.Person " +
                 "org.apache.dubbo.rpc.protocol.dubbo.support.Person");
         assertTrue(result.contains("Use default service org.apache.dubbo.rpc.protocol.dubbo.support.DemoService.\r\n2\r\n"));
->>>>>>> 02cca097
-    }
-
-    @Test
-    public void testInvokeOverriddenMethodBySelect() throws RemotingException {
-        //create a real instance to keep the attribute values;
-        mockChannel = spy(getChannelInstance());
-        given(mockChannel.getAttribute("telnet.service")).willReturn(DemoService.class.getName());
-        given(mockChannel.getLocalAddress()).willReturn(NetUtils.toAddress("127.0.0.1:5555"));
-        given(mockChannel.getRemoteAddress()).willReturn(NetUtils.toAddress("127.0.0.1:20886"));
-
-<<<<<<< HEAD
-        ProviderModel providerModel = new ProviderModel(DemoService.class.getName(), new DemoServiceImpl(), DemoService.class);
-        ApplicationModel.initProviderModel(DemoService.class.getName(), providerModel);
-        String param = "{\"name\":\"Dubbo\",\"age\":8}";
-        String result = invoke.telnet(mockChannel, "getPerson(" + param + ")");
-        assertTrue(result.contains("Please use the select command to select the method you want to invoke. eg: select 1"));
-        result = select.telnet(mockChannel, "1");
-        //result dependent on method order.
-        assertTrue(result.contains("result: 8") || result.contains("result: \"Dubbo\""));
-=======
+    }
+
+    @SuppressWarnings("unchecked")
+    @Test
+    public void testComplexParamSpecifyWrongParamType() throws RemotingException {
+        mockChannel = mock(Channel.class);
+        given(mockChannel.getAttribute("telnet.service")).willReturn("org.apache.dubbo.rpc.protocol.dubbo.support.DemoService");
+        given(mockChannel.getLocalAddress()).willReturn(NetUtils.toAddress("127.0.0.1:5555"));
+        given(mockChannel.getRemoteAddress()).willReturn(NetUtils.toAddress("127.0.0.1:20886"));
+
         ProviderModel providerModel = new ProviderModel("org.apache.dubbo.rpc.protocol.dubbo.support.DemoService", "Dubbo", "1.0.0", new DemoServiceImpl(), DemoService.class);
         ApplicationModel.initProviderModel("org.apache.dubbo.rpc.protocol.dubbo.support.DemoService", providerModel);
 
@@ -214,29 +180,22 @@
         result = invoke.telnet(mockChannel, "DemoService.getPerson({\"name\":\"zhangsan\",\"age\":12},{\"name\":\"lisi\",\"age\":12}) " +
                 "-p org.apache.dubbo.rpc.protocol.dubbo.support.Person");
         assertEquals("Parameter's number does not match the number of parameter class", result);
->>>>>>> 02cca097
-    }
-
-    @Test
-    public void testInvokeMultiJsonParamMethod() throws RemotingException {
-        mockChannel = mock(Channel.class);
-        given(mockChannel.getAttribute("telnet.service")).willReturn(null);
-        given(mockChannel.getLocalAddress()).willReturn(NetUtils.toAddress("127.0.0.1:5555"));
-        given(mockChannel.getRemoteAddress()).willReturn(NetUtils.toAddress("127.0.0.1:20886"));
-
-<<<<<<< HEAD
-        ProviderModel providerModel = new ProviderModel(DemoService.class.getName(), new DemoServiceImpl(), DemoService.class);
-        ApplicationModel.initProviderModel(DemoService.class.getName(), providerModel);
-        String param = "{\"name\":\"Dubbo\",\"age\":8},{\"name\":\"Apache\",\"age\":20}";
-        String result = invoke.telnet(mockChannel, "getPerson(" + param + ")");
-        assertTrue(result.contains("result: 28"));
-=======
+    }
+
+
+    @SuppressWarnings("unchecked")
+    @Test
+    public void testInvokeAutoFindMethod() throws RemotingException {
+        mockChannel = mock(Channel.class);
+        given(mockChannel.getAttribute("telnet.service")).willReturn(null);
+        given(mockChannel.getLocalAddress()).willReturn(NetUtils.toAddress("127.0.0.1:5555"));
+        given(mockChannel.getRemoteAddress()).willReturn(NetUtils.toAddress("127.0.0.1:20886"));
+
         ProviderModel providerModel = new ProviderModel("org.apache.dubbo.rpc.protocol.dubbo.support.DemoService", "Dubbo", "1.0.0", new DemoServiceImpl(), DemoService.class);
         ApplicationModel.initProviderModel("org.apache.dubbo.rpc.protocol.dubbo.support.DemoService", providerModel);
 
         String result = invoke.telnet(mockChannel, "echo(\"ok\")");
         assertTrue(result.contains("ok"));
->>>>>>> 02cca097
     }
 
     @Test
@@ -253,93 +212,8 @@
     public void testInvalidMessage() throws RemotingException {
         mockChannel = mock(Channel.class);
         given(mockChannel.getAttribute("telnet.service")).willReturn(null);
+
         String result = invoke.telnet(mockChannel, "(");
         assertEquals("Invalid parameters, format: service.method(args)", result);
     }
-
-    private Channel getChannelInstance() {
-        return new Channel() {
-            private final Map<String, Object> attributes = new ConcurrentHashMap<String, Object>();
-
-            @Override
-            public InetSocketAddress getRemoteAddress() {
-                return null;
-            }
-
-            @Override
-            public boolean isConnected() {
-                return false;
-            }
-
-            @Override
-            public boolean hasAttribute(String key) {
-                return attributes.containsKey(key);
-            }
-
-            @Override
-            public Object getAttribute(String key) {
-                return attributes.get(key);
-            }
-
-            @Override
-            public void setAttribute(String key, Object value) {
-                if (value == null) { // The null value unallowed in the ConcurrentHashMap.
-                    attributes.remove(key);
-                } else {
-                    attributes.put(key, value);
-                }
-            }
-
-            @Override
-            public void removeAttribute(String key) {
-                attributes.remove(key);
-            }
-
-
-            @Override
-            public URL getUrl() {
-                return null;
-            }
-
-            @Override
-            public ChannelHandler getChannelHandler() {
-                return null;
-            }
-
-            @Override
-            public InetSocketAddress getLocalAddress() {
-                return null;
-            }
-
-            @Override
-            public void send(Object message) throws RemotingException {
-
-            }
-
-            @Override
-            public void send(Object message, boolean sent) throws RemotingException {
-
-            }
-
-            @Override
-            public void close() {
-
-            }
-
-            @Override
-            public void close(int timeout) {
-
-            }
-
-            @Override
-            public void startClose() {
-
-            }
-
-            @Override
-            public boolean isClosed() {
-                return false;
-            }
-        };
-    }
 }