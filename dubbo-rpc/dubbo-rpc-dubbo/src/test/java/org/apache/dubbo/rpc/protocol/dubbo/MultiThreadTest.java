--- conflicted
+++ resolved
@@ -49,13 +49,9 @@
 
     @Test
     public void testDubboMultiThreadInvoke() throws Exception {
-<<<<<<< HEAD
         ApplicationModel.getServiceRepository().registerService("TestService", DemoService.class);
-        Exporter<?> rpcExporter = protocol.export(proxy.getInvoker(new DemoServiceImpl(), DemoService.class, URL.valueOf("dubbo://127.0.0.1:20259/TestService")));
-=======
         int port = NetUtils.getAvailablePort();
         Exporter<?> rpcExporter = protocol.export(proxy.getInvoker(new DemoServiceImpl(), DemoService.class, URL.valueOf("dubbo://127.0.0.1:" + port + "/TestService")));
->>>>>>> b73a9678
 
         final AtomicInteger counter = new AtomicInteger();
         final DemoService service = proxy.getProxy(protocol.refer(DemoService.class, URL.valueOf("dubbo://127.0.0.1:" + port + "/TestService")));
