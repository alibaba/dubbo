--- conflicted
+++ resolved
@@ -131,11 +131,7 @@
         AsyncToSyncInvoker<?> invoker = (AsyncToSyncInvoker) protocol.refer(IDemoService.class, url);
         Assertions.assertEquals(true, invoker.isAvailable());
         try {
-<<<<<<< HEAD
-            getClients((DubboInvoker<?>) invoker.getInvoker())[0].setAttribute(RemotingConstants.CHANNEL_ATTRIBUTE_READONLY_KEY, Boolean.TRUE);
-=======
-            getClients(invoker)[0].setAttribute(Constants.CHANNEL_ATTRIBUTE_READONLY_KEY, Boolean.TRUE);
->>>>>>> bfb60773
+            getClients((DubboInvoker<?>) invoker.getInvoker())[0].setAttribute(Constants.CHANNEL_ATTRIBUTE_READONLY_KEY, Boolean.TRUE);
             fail();
         } catch (IllegalStateException e) {
 
@@ -145,11 +141,7 @@
         Assertions.assertEquals("ok", service.get());
 
         Assertions.assertEquals(true, invoker.isAvailable());
-<<<<<<< HEAD
-        getClients((DubboInvoker<?>) invoker.getInvoker())[0].setAttribute(RemotingConstants.CHANNEL_ATTRIBUTE_READONLY_KEY, Boolean.TRUE);
-=======
-        getClients(invoker)[0].setAttribute(Constants.CHANNEL_ATTRIBUTE_READONLY_KEY, Boolean.TRUE);
->>>>>>> bfb60773
+        getClients((DubboInvoker<?>) invoker.getInvoker())[0].setAttribute(Constants.CHANNEL_ATTRIBUTE_READONLY_KEY, Boolean.TRUE);
         Assertions.assertEquals(false, invoker.isAvailable());
     }
 
