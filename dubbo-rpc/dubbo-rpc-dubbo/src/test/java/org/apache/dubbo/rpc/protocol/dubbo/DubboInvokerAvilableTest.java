/*
 * Licensed to the Apache Software Foundation (ASF) under one or more
 * contributor license agreements.  See the NOTICE file distributed with
 * this work for additional information regarding copyright ownership.
 * The ASF licenses this file to You under the Apache License, Version 2.0
 * (the "License"); you may not use this file except in compliance with
 * the License.  You may obtain a copy of the License at
 *
 *     http://www.apache.org/licenses/LICENSE-2.0
 *
 * Unless required by applicable law or agreed to in writing, software
 * distributed under the License is distributed on an "AS IS" BASIS,
 * WITHOUT WARRANTIES OR CONDITIONS OF ANY KIND, either express or implied.
 * See the License for the specific language governing permissions and
 * limitations under the License.
 */
package org.apache.dubbo.rpc.protocol.dubbo;


import org.apache.dubbo.common.Constants;
import org.apache.dubbo.common.URL;
<<<<<<< HEAD
=======
import org.apache.dubbo.common.config.ConfigurationUtils;
import org.apache.dubbo.common.constants.RemotingConstants;
>>>>>>> e6908640
import org.apache.dubbo.common.extension.ExtensionLoader;
import org.apache.dubbo.common.utils.NetUtils;
import org.apache.dubbo.remoting.exchange.ExchangeClient;
import org.apache.dubbo.rpc.Exporter;
import org.apache.dubbo.rpc.ProxyFactory;
import org.apache.dubbo.rpc.protocol.AsyncToSyncInvoker;
import org.apache.dubbo.rpc.protocol.dubbo.support.ProtocolUtils;

import org.junit.jupiter.api.AfterAll;
import org.junit.jupiter.api.Assertions;
import org.junit.jupiter.api.BeforeAll;
import org.junit.jupiter.api.BeforeEach;
import org.junit.jupiter.api.Disabled;
import org.junit.jupiter.api.Test;

import java.lang.reflect.Field;

import static org.junit.jupiter.api.Assertions.fail;

/**
 * Check available status for dubboInvoker
 */
public class DubboInvokerAvilableTest {
    private static DubboProtocol protocol = DubboProtocol.getDubboProtocol();
    private static ProxyFactory proxy = ExtensionLoader.getExtensionLoader(ProxyFactory.class).getAdaptiveExtension();

    @BeforeAll
    public static void setUpBeforeClass() throws Exception {
    }

    @BeforeEach
    public void setUp() throws Exception {
    }

    @AfterAll
    public static void tearDownAfterClass() {
        ProtocolUtils.closeAll();
    }

    @Test
    public void test_Normal_available() {
        URL url = URL.valueOf("dubbo://127.0.0.1:20883/org.apache.dubbo.rpc.protocol.dubbo.IDemoService");
        ProtocolUtils.export(new DemoServiceImpl(), IDemoService.class, url);

        DubboInvoker<?> invoker = (DubboInvoker<?>) protocol.doRefer(IDemoService.class, url);
        Assertions.assertEquals(true, invoker.isAvailable());
        invoker.destroy();
        Assertions.assertEquals(false, invoker.isAvailable());
    }

    @Test
    public void test_Normal_ChannelReadOnly() throws Exception {
        URL url = URL.valueOf("dubbo://127.0.0.1:20883/org.apache.dubbo.rpc.protocol.dubbo.IDemoService");
        ProtocolUtils.export(new DemoServiceImpl(), IDemoService.class, url);

        DubboInvoker<?> invoker = (DubboInvoker<?>) protocol.doRefer(IDemoService.class, url);
        Assertions.assertEquals(true, invoker.isAvailable());

        getClients(invoker)[0].setAttribute(RemotingConstants.CHANNEL_ATTRIBUTE_READONLY_KEY, Boolean.TRUE);

        Assertions.assertEquals(false, invoker.isAvailable());

        // reset status since connection is shared among invokers
        getClients(invoker)[0].removeAttribute(RemotingConstants.CHANNEL_ATTRIBUTE_READONLY_KEY);
    }

    @Disabled
    public void test_normal_channel_close_wait_gracefully() throws Exception {
        int testPort = NetUtils.getAvailablePort();
        URL url = URL.valueOf("dubbo://127.0.0.1:" + testPort + "/org.apache.dubbo.rpc.protocol.dubbo.IDemoService?scope=true&lazy=false");
        Exporter<IDemoService> exporter = ProtocolUtils.export(new DemoServiceImpl(), IDemoService.class, url);
        Exporter<IDemoService> exporter0 = ProtocolUtils.export(new DemoServiceImpl0(), IDemoService.class, url);

        DubboInvoker<?> invoker = (DubboInvoker<?>) protocol.doRefer(IDemoService.class, url);

        long start = System.currentTimeMillis();

        try{
            System.setProperty(Constants.SHUTDOWN_WAIT_KEY, "2000");
            protocol.destroy();
        }finally {
            System.getProperties().remove(Constants.SHUTDOWN_WAIT_KEY);
        }

        long waitTime = System.currentTimeMillis() - start;

        Assertions.assertTrue(waitTime >= 2000);
        Assertions.assertEquals(false, invoker.isAvailable());
    }

    @Test
    public void test_NoInvokers() throws Exception {
        URL url = URL.valueOf("dubbo://127.0.0.1:20883/org.apache.dubbo.rpc.protocol.dubbo.IDemoService?connections=1");
        ProtocolUtils.export(new DemoServiceImpl(), IDemoService.class, url);

        DubboInvoker<?> invoker = (DubboInvoker<?>) protocol.doRefer(IDemoService.class, url);

        ExchangeClient[] clients = getClients(invoker);
        clients[0].close();
        Assertions.assertEquals(false, invoker.isAvailable());

    }

    @Test
    public void test_Lazy_ChannelReadOnly() throws Exception {
        URL url = URL.valueOf("dubbo://127.0.0.1:20883/org.apache.dubbo.rpc.protocol.dubbo.IDemoService?lazy=true&connections=1&timeout=10000");
        ProtocolUtils.export(new DemoServiceImpl(), IDemoService.class, url);

        AsyncToSyncInvoker<?> invoker = (AsyncToSyncInvoker) protocol.refer(IDemoService.class, url);
        Assertions.assertEquals(true, invoker.isAvailable());
        try {
<<<<<<< HEAD
            getClients((DubboInvoker<?>) invoker.getInvoker())[0].setAttribute(Constants.CHANNEL_ATTRIBUTE_READONLY_KEY, Boolean.TRUE);
=======
            getClients(invoker)[0].setAttribute(RemotingConstants.CHANNEL_ATTRIBUTE_READONLY_KEY, Boolean.TRUE);
>>>>>>> e6908640
            fail();
        } catch (IllegalStateException e) {

        }
        //invoke method --> init client
        IDemoService service = (IDemoService) proxy.getProxy(invoker);
        Assertions.assertEquals("ok", service.get());

        Assertions.assertEquals(true, invoker.isAvailable());
<<<<<<< HEAD
        getClients((DubboInvoker<?>) invoker.getInvoker())[0].setAttribute(Constants.CHANNEL_ATTRIBUTE_READONLY_KEY, Boolean.TRUE);
=======
        getClients(invoker)[0].setAttribute(RemotingConstants.CHANNEL_ATTRIBUTE_READONLY_KEY, Boolean.TRUE);
>>>>>>> e6908640
        Assertions.assertEquals(false, invoker.isAvailable());
    }

    private ExchangeClient[] getClients(DubboInvoker<?> invoker) throws Exception {
        Field field = DubboInvoker.class.getDeclaredField("clients");
        field.setAccessible(true);
        ExchangeClient[] clients = (ExchangeClient[]) field.get(invoker);
        Assertions.assertEquals(1, clients.length);
        return clients;
    }

    public class DemoServiceImpl implements IDemoService {
        public String get() {
            return "ok";
        }
    }

    public class DemoServiceImpl0 implements IDemoService {
        public String get() {
            return "ok";
        }
    }
}<|MERGE_RESOLUTION|>--- conflicted
+++ resolved
@@ -19,11 +19,8 @@
 
 import org.apache.dubbo.common.Constants;
 import org.apache.dubbo.common.URL;
-<<<<<<< HEAD
-=======
 import org.apache.dubbo.common.config.ConfigurationUtils;
 import org.apache.dubbo.common.constants.RemotingConstants;
->>>>>>> e6908640
 import org.apache.dubbo.common.extension.ExtensionLoader;
 import org.apache.dubbo.common.utils.NetUtils;
 import org.apache.dubbo.remoting.exchange.ExchangeClient;
@@ -135,11 +132,7 @@
         AsyncToSyncInvoker<?> invoker = (AsyncToSyncInvoker) protocol.refer(IDemoService.class, url);
         Assertions.assertEquals(true, invoker.isAvailable());
         try {
-<<<<<<< HEAD
-            getClients((DubboInvoker<?>) invoker.getInvoker())[0].setAttribute(Constants.CHANNEL_ATTRIBUTE_READONLY_KEY, Boolean.TRUE);
-=======
-            getClients(invoker)[0].setAttribute(RemotingConstants.CHANNEL_ATTRIBUTE_READONLY_KEY, Boolean.TRUE);
->>>>>>> e6908640
+            getClients((DubboInvoker<?>) invoker.getInvoker())[0].setAttribute(RemotingConstants.CHANNEL_ATTRIBUTE_READONLY_KEY, Boolean.TRUE);
             fail();
         } catch (IllegalStateException e) {
 
@@ -149,11 +142,7 @@
         Assertions.assertEquals("ok", service.get());
 
         Assertions.assertEquals(true, invoker.isAvailable());
-<<<<<<< HEAD
-        getClients((DubboInvoker<?>) invoker.getInvoker())[0].setAttribute(Constants.CHANNEL_ATTRIBUTE_READONLY_KEY, Boolean.TRUE);
-=======
-        getClients(invoker)[0].setAttribute(RemotingConstants.CHANNEL_ATTRIBUTE_READONLY_KEY, Boolean.TRUE);
->>>>>>> e6908640
+        getClients((DubboInvoker<?>) invoker.getInvoker())[0].setAttribute(RemotingConstants.CHANNEL_ATTRIBUTE_READONLY_KEY, Boolean.TRUE);
         Assertions.assertEquals(false, invoker.isAvailable());
     }
 
