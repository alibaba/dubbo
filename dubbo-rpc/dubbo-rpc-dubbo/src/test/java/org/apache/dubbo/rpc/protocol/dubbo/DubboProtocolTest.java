--- conflicted
+++ resolved
@@ -156,17 +156,12 @@
 //                3000L)));
 
         RemoteService remote = new RemoteServiceImpl();
-<<<<<<< HEAD
 
         ApplicationModel.getServiceRepository().registerService(RemoteService.class);
 
-        protocol.export(proxy.getInvoker(remote, RemoteService.class, URL.valueOf("dubbo://127.0.0.1:9010/" + RemoteService.class.getName())));
-        remote = proxy.getProxy(protocol.refer(RemoteService.class, URL.valueOf("dubbo://127.0.0.1:9010/" + RemoteService.class.getName()).addParameter("timeout",
-=======
         int port = NetUtils.getAvailablePort();
         protocol.export(proxy.getInvoker(remote, RemoteService.class, URL.valueOf("dubbo://127.0.0.1:" + port + "/" + RemoteService.class.getName())));
         remote = proxy.getProxy(protocol.refer(RemoteService.class, URL.valueOf("dubbo://127.0.0.1:" + port + "/" + RemoteService.class.getName()).addParameter("timeout",
->>>>>>> b73a9678
                 3000L)));
 
 //        service.sayHello("world");
