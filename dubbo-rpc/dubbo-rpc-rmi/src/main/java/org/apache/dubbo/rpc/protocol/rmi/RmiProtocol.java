--- conflicted
+++ resolved
@@ -1,160 +1,156 @@
-/*
- * Licensed to the Apache Software Foundation (ASF) under one or more
- * contributor license agreements.  See the NOTICE file distributed with
- * this work for additional information regarding copyright ownership.
- * The ASF licenses this file to You under the Apache License, Version 2.0
- * (the "License"); you may not use this file except in compliance with
- * the License.  You may obtain a copy of the License at
- *
- *     http://www.apache.org/licenses/LICENSE-2.0
- *
- * Unless required by applicable law or agreed to in writing, software
- * distributed under the License is distributed on an "AS IS" BASIS,
- * WITHOUT WARRANTIES OR CONDITIONS OF ANY KIND, either express or implied.
- * See the License for the specific language governing permissions and
- * limitations under the License.
- */
-package org.apache.dubbo.rpc.protocol.rmi;
-
-import org.apache.dubbo.common.URL;
-import org.apache.dubbo.rpc.RpcException;
-import org.apache.dubbo.rpc.protocol.AbstractProxyProtocol;
-import org.apache.dubbo.rpc.service.GenericService;
-import org.apache.dubbo.rpc.support.ProtocolUtils;
-
-import org.springframework.remoting.RemoteAccessException;
-import org.springframework.remoting.rmi.RmiProxyFactoryBean;
-import org.springframework.remoting.rmi.RmiServiceExporter;
-import org.springframework.remoting.support.RemoteInvocation;
-
-import java.io.IOException;
-import java.net.SocketTimeoutException;
-import java.rmi.RemoteException;
-
-import static org.apache.dubbo.common.Version.isRelease263OrHigher;
-import static org.apache.dubbo.common.Version.isRelease270OrHigher;
-import static org.apache.dubbo.common.constants.CommonConstants.RELEASE_KEY;
-import static org.apache.dubbo.common.constants.RpcConstants.DUBBO_VERSION_KEY;
-<<<<<<< HEAD
-import static org.apache.dubbo.common.constants.RpcConstants.GENERIC_KEY;
-=======
-import static org.apache.dubbo.rpc.Constants.GENERIC_KEY;
-import static org.apache.dubbo.common.Version.isRelease263OrHigher;
-import static org.apache.dubbo.common.Version.isRelease270OrHigher;
->>>>>>> bfb60773
-
-/**
- * RmiProtocol.
- */
-public class RmiProtocol extends AbstractProxyProtocol {
-
-    public static final int DEFAULT_PORT = 1099;
-
-    public RmiProtocol() {
-        super(RemoteAccessException.class, RemoteException.class);
-    }
-
-    @Override
-    public int getDefaultPort() {
-        return DEFAULT_PORT;
-    }
-
-    @Override
-    protected <T> Runnable doExport(final T impl, Class<T> type, URL url) throws RpcException {
-        RmiServiceExporter rmiServiceExporter = createExporter(impl, type, url, false);
-        RmiServiceExporter genericServiceExporter = createExporter(impl, GenericService.class, url, true);
-        return new Runnable() {
-            @Override
-            public void run() {
-                try {
-                    rmiServiceExporter.destroy();
-                    genericServiceExporter.destroy();
-                } catch (Throwable e) {
-                    logger.warn(e.getMessage(), e);
-                }
-            }
-        };
-    }
-
-    @Override
-    @SuppressWarnings("unchecked")
-    protected <T> T doRefer(final Class<T> serviceType, final URL url) throws RpcException {
-        final RmiProxyFactoryBean rmiProxyFactoryBean = new RmiProxyFactoryBean();
-        final String generic = url.getParameter(GENERIC_KEY);
-        final boolean isGeneric = ProtocolUtils.isGeneric(generic) || serviceType.equals(GenericService.class);
-        /*
-          RMI needs extra parameter since it uses customized remote invocation object
-
-          The customized RemoteInvocation was firstly introduced in v2.6.3; The package was renamed to 'org.apache.*' since v2.7.0
-          Considering the above two conditions, we need to check before sending customized RemoteInvocation:
-          1. if the provider version is v2.7.0 or higher, send 'org.apache.dubbo.rpc.protocol.rmi.RmiRemoteInvocation'.
-          2. if the provider version is v2.6.3 or higher, send 'com.alibaba.dubbo.rpc.protocol.rmi.RmiRemoteInvocation'.
-          3. if the provider version is lower than v2.6.3, does not use customized RemoteInvocation.
-         */
-        if (isRelease270OrHigher(url.getParameter(RELEASE_KEY))) {
-            rmiProxyFactoryBean.setRemoteInvocationFactory((methodInvocation) -> {
-                RemoteInvocation invocation = new RmiRemoteInvocation(methodInvocation);
-                if (invocation != null && isGeneric) {
-                    invocation.addAttribute(GENERIC_KEY, generic);
-                }
-                return invocation;
-            });
-        } else if (isRelease263OrHigher(url.getParameter(DUBBO_VERSION_KEY))) {
-            rmiProxyFactoryBean.setRemoteInvocationFactory((methodInvocation) -> {
-                RemoteInvocation invocation = new com.alibaba.dubbo.rpc.protocol.rmi.RmiRemoteInvocation(methodInvocation);
-                if (invocation != null && isGeneric) {
-                    invocation.addAttribute(GENERIC_KEY, generic);
-                }
-                return invocation;
-            });
-        }
-        String serviceUrl = url.toIdentityString();
-        if (isGeneric) {
-            serviceUrl = serviceUrl + "/" + GENERIC_KEY;
-        }
-        rmiProxyFactoryBean.setServiceUrl(serviceUrl);
-        rmiProxyFactoryBean.setServiceInterface(serviceType);
-        rmiProxyFactoryBean.setCacheStub(true);
-        rmiProxyFactoryBean.setLookupStubOnStartup(true);
-        rmiProxyFactoryBean.setRefreshStubOnConnectFailure(true);
-        rmiProxyFactoryBean.afterPropertiesSet();
-        return (T) rmiProxyFactoryBean.getObject();
-    }
-
-    @Override
-    protected int getErrorCode(Throwable e) {
-        if (e instanceof RemoteAccessException) {
-            e = e.getCause();
-        }
-        if (e != null && e.getCause() != null) {
-            Class<?> cls = e.getCause().getClass();
-            if (SocketTimeoutException.class.equals(cls)) {
-                return RpcException.TIMEOUT_EXCEPTION;
-            } else if (IOException.class.isAssignableFrom(cls)) {
-                return RpcException.NETWORK_EXCEPTION;
-            } else if (ClassNotFoundException.class.isAssignableFrom(cls)) {
-                return RpcException.SERIALIZATION_EXCEPTION;
-            }
-        }
-        return super.getErrorCode(e);
-    }
-
-    private <T> RmiServiceExporter createExporter(T impl, Class<?> type, URL url, boolean isGeneric) {
-        final RmiServiceExporter rmiServiceExporter = new RmiServiceExporter();
-        rmiServiceExporter.setRegistryPort(url.getPort());
-        if (isGeneric) {
-            rmiServiceExporter.setServiceName(url.getPath() + "/" + GENERIC_KEY);
-        } else {
-            rmiServiceExporter.setServiceName(url.getPath());
-        }
-        rmiServiceExporter.setServiceInterface(type);
-        rmiServiceExporter.setService(impl);
-        try {
-            rmiServiceExporter.afterPropertiesSet();
-        } catch (RemoteException e) {
-            throw new RpcException(e.getMessage(), e);
-        }
-        return rmiServiceExporter;
-    }
-
-}
+/*
+ * Licensed to the Apache Software Foundation (ASF) under one or more
+ * contributor license agreements.  See the NOTICE file distributed with
+ * this work for additional information regarding copyright ownership.
+ * The ASF licenses this file to You under the Apache License, Version 2.0
+ * (the "License"); you may not use this file except in compliance with
+ * the License.  You may obtain a copy of the License at
+ *
+ *     http://www.apache.org/licenses/LICENSE-2.0
+ *
+ * Unless required by applicable law or agreed to in writing, software
+ * distributed under the License is distributed on an "AS IS" BASIS,
+ * WITHOUT WARRANTIES OR CONDITIONS OF ANY KIND, either express or implied.
+ * See the License for the specific language governing permissions and
+ * limitations under the License.
+ */
+package org.apache.dubbo.rpc.protocol.rmi;
+
+import org.apache.dubbo.common.URL;
+import org.apache.dubbo.rpc.RpcException;
+import org.apache.dubbo.rpc.protocol.AbstractProxyProtocol;
+import org.apache.dubbo.rpc.service.GenericService;
+import org.apache.dubbo.rpc.support.ProtocolUtils;
+
+import org.springframework.remoting.RemoteAccessException;
+import org.springframework.remoting.rmi.RmiProxyFactoryBean;
+import org.springframework.remoting.rmi.RmiServiceExporter;
+import org.springframework.remoting.support.RemoteInvocation;
+
+import java.io.IOException;
+import java.net.SocketTimeoutException;
+import java.rmi.RemoteException;
+
+import static org.apache.dubbo.common.Version.isRelease263OrHigher;
+import static org.apache.dubbo.common.Version.isRelease270OrHigher;
+import static org.apache.dubbo.common.constants.CommonConstants.RELEASE_KEY;
+import static org.apache.dubbo.common.constants.RpcConstants.DUBBO_VERSION_KEY;
+import static org.apache.dubbo.rpc.Constants.GENERIC_KEY;
+import static org.apache.dubbo.common.Version.isRelease263OrHigher;
+import static org.apache.dubbo.common.Version.isRelease270OrHigher;
+
+/**
+ * RmiProtocol.
+ */
+public class RmiProtocol extends AbstractProxyProtocol {
+
+    public static final int DEFAULT_PORT = 1099;
+
+    public RmiProtocol() {
+        super(RemoteAccessException.class, RemoteException.class);
+    }
+
+    @Override
+    public int getDefaultPort() {
+        return DEFAULT_PORT;
+    }
+
+    @Override
+    protected <T> Runnable doExport(final T impl, Class<T> type, URL url) throws RpcException {
+        RmiServiceExporter rmiServiceExporter = createExporter(impl, type, url, false);
+        RmiServiceExporter genericServiceExporter = createExporter(impl, GenericService.class, url, true);
+        return new Runnable() {
+            @Override
+            public void run() {
+                try {
+                    rmiServiceExporter.destroy();
+                    genericServiceExporter.destroy();
+                } catch (Throwable e) {
+                    logger.warn(e.getMessage(), e);
+                }
+            }
+        };
+    }
+
+    @Override
+    @SuppressWarnings("unchecked")
+    protected <T> T doRefer(final Class<T> serviceType, final URL url) throws RpcException {
+        final RmiProxyFactoryBean rmiProxyFactoryBean = new RmiProxyFactoryBean();
+        final String generic = url.getParameter(GENERIC_KEY);
+        final boolean isGeneric = ProtocolUtils.isGeneric(generic) || serviceType.equals(GenericService.class);
+        /*
+          RMI needs extra parameter since it uses customized remote invocation object
+
+          The customized RemoteInvocation was firstly introduced in v2.6.3; The package was renamed to 'org.apache.*' since v2.7.0
+          Considering the above two conditions, we need to check before sending customized RemoteInvocation:
+          1. if the provider version is v2.7.0 or higher, send 'org.apache.dubbo.rpc.protocol.rmi.RmiRemoteInvocation'.
+          2. if the provider version is v2.6.3 or higher, send 'com.alibaba.dubbo.rpc.protocol.rmi.RmiRemoteInvocation'.
+          3. if the provider version is lower than v2.6.3, does not use customized RemoteInvocation.
+         */
+        if (isRelease270OrHigher(url.getParameter(RELEASE_KEY))) {
+            rmiProxyFactoryBean.setRemoteInvocationFactory((methodInvocation) -> {
+                RemoteInvocation invocation = new RmiRemoteInvocation(methodInvocation);
+                if (invocation != null && isGeneric) {
+                    invocation.addAttribute(GENERIC_KEY, generic);
+                }
+                return invocation;
+            });
+        } else if (isRelease263OrHigher(url.getParameter(DUBBO_VERSION_KEY))) {
+            rmiProxyFactoryBean.setRemoteInvocationFactory((methodInvocation) -> {
+                RemoteInvocation invocation = new com.alibaba.dubbo.rpc.protocol.rmi.RmiRemoteInvocation(methodInvocation);
+                if (invocation != null && isGeneric) {
+                    invocation.addAttribute(GENERIC_KEY, generic);
+                }
+                return invocation;
+            });
+        }
+        String serviceUrl = url.toIdentityString();
+        if (isGeneric) {
+            serviceUrl = serviceUrl + "/" + GENERIC_KEY;
+        }
+        rmiProxyFactoryBean.setServiceUrl(serviceUrl);
+        rmiProxyFactoryBean.setServiceInterface(serviceType);
+        rmiProxyFactoryBean.setCacheStub(true);
+        rmiProxyFactoryBean.setLookupStubOnStartup(true);
+        rmiProxyFactoryBean.setRefreshStubOnConnectFailure(true);
+        rmiProxyFactoryBean.afterPropertiesSet();
+        return (T) rmiProxyFactoryBean.getObject();
+    }
+
+    @Override
+    protected int getErrorCode(Throwable e) {
+        if (e instanceof RemoteAccessException) {
+            e = e.getCause();
+        }
+        if (e != null && e.getCause() != null) {
+            Class<?> cls = e.getCause().getClass();
+            if (SocketTimeoutException.class.equals(cls)) {
+                return RpcException.TIMEOUT_EXCEPTION;
+            } else if (IOException.class.isAssignableFrom(cls)) {
+                return RpcException.NETWORK_EXCEPTION;
+            } else if (ClassNotFoundException.class.isAssignableFrom(cls)) {
+                return RpcException.SERIALIZATION_EXCEPTION;
+            }
+        }
+        return super.getErrorCode(e);
+    }
+
+    private <T> RmiServiceExporter createExporter(T impl, Class<?> type, URL url, boolean isGeneric) {
+        final RmiServiceExporter rmiServiceExporter = new RmiServiceExporter();
+        rmiServiceExporter.setRegistryPort(url.getPort());
+        if (isGeneric) {
+            rmiServiceExporter.setServiceName(url.getPath() + "/" + GENERIC_KEY);
+        } else {
+            rmiServiceExporter.setServiceName(url.getPath());
+        }
+        rmiServiceExporter.setServiceInterface(type);
+        rmiServiceExporter.setService(impl);
+        try {
+            rmiServiceExporter.afterPropertiesSet();
+        } catch (RemoteException e) {
+            throw new RpcException(e.getMessage(), e);
+        }
+        return rmiServiceExporter;
+    }
+
+}