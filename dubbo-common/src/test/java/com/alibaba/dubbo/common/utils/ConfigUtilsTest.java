--- conflicted
+++ resolved
@@ -116,11 +116,7 @@
         expected.put("fixed", "com.alibaba.dubbo.common.threadpool.support.fixed.FixedThreadPool");
         expected.put("cached", "com.alibaba.dubbo.common.threadpool.support.cached.CachedThreadPool");
         expected.put("limited", "com.alibaba.dubbo.common.threadpool.support.limited.LimitedThreadPool");
-<<<<<<< HEAD
-        expected.put("enhanced", "com.alibaba.dubbo.common.threadpool.support.enhanced.EnhancedThreadPool");
-=======
         expected.put("eager", "com.alibaba.dubbo.common.threadpool.support.eager.EagerThreadPool");
->>>>>>> 764761db
 
         Assert.assertEquals(expected, p);
     }
