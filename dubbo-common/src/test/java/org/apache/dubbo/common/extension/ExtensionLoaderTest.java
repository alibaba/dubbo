/*
 * Licensed to the Apache Software Foundation (ASF) under one or more
 * contributor license agreements.  See the NOTICE file distributed with
 * this work for additional information regarding copyright ownership.
 * The ASF licenses this file to You under the Apache License, Version 2.0
 * (the "License"); you may not use this file except in compliance with
 * the License.  You may obtain a copy of the License at
 *
 *     http://www.apache.org/licenses/LICENSE-2.0
 *
 * Unless required by applicable law or agreed to in writing, software
 * distributed under the License is distributed on an "AS IS" BASIS,
 * WITHOUT WARRANTIES OR CONDITIONS OF ANY KIND, either express or implied.
 * See the License for the specific language governing permissions and
 * limitations under the License.
 */
package org.apache.dubbo.common.extension;

import org.apache.dubbo.common.URL;
import org.apache.dubbo.common.convert.Converter;
import org.apache.dubbo.common.convert.StringToBooleanConverter;
import org.apache.dubbo.common.convert.StringToDoubleConverter;
import org.apache.dubbo.common.convert.StringToIntegerConverter;
import org.apache.dubbo.common.extension.activate.ActivateExt1;
import org.apache.dubbo.common.extension.activate.ActivateWrapperExt1;
import org.apache.dubbo.common.extension.activate.impl.ActivateExt1Impl1;
import org.apache.dubbo.common.extension.activate.impl.GroupActivateExtImpl;
import org.apache.dubbo.common.extension.activate.impl.OldActivateExt1Impl2;
import org.apache.dubbo.common.extension.activate.impl.OldActivateExt1Impl3;
import org.apache.dubbo.common.extension.activate.impl.ValueActivateExtImpl;
import org.apache.dubbo.common.extension.activate.impl.OrderActivateExtImpl1;
import org.apache.dubbo.common.extension.activate.impl.OrderActivateExtImpl2;
import org.apache.dubbo.common.extension.convert.String2BooleanConverter;
import org.apache.dubbo.common.extension.convert.String2DoubleConverter;
import org.apache.dubbo.common.extension.convert.String2IntegerConverter;
import org.apache.dubbo.common.extension.duplicated.DuplicatedOverriddenExt;
import org.apache.dubbo.common.extension.duplicated.DuplicatedWithoutOverriddenExt;
import org.apache.dubbo.common.extension.ext1.SimpleExt;
import org.apache.dubbo.common.extension.ext1.impl.SimpleExtImpl1;
import org.apache.dubbo.common.extension.ext1.impl.SimpleExtImpl2;
import org.apache.dubbo.common.extension.ext10_multi_names.Ext10MultiNames;
import org.apache.dubbo.common.extension.ext2.Ext2;
import org.apache.dubbo.common.extension.ext6_wrap.WrappedExt;
import org.apache.dubbo.common.extension.ext6_wrap.impl.Ext5Wrapper1;
import org.apache.dubbo.common.extension.ext6_wrap.impl.Ext5Wrapper2;
import org.apache.dubbo.common.extension.ext7.InitErrorExt;
import org.apache.dubbo.common.extension.ext8_add.AddExt1;
import org.apache.dubbo.common.extension.ext8_add.AddExt2;
import org.apache.dubbo.common.extension.ext8_add.AddExt3;
import org.apache.dubbo.common.extension.ext8_add.AddExt4;
import org.apache.dubbo.common.extension.ext8_add.impl.AddExt1_ManualAdd1;
import org.apache.dubbo.common.extension.ext8_add.impl.AddExt1_ManualAdd2;
import org.apache.dubbo.common.extension.ext8_add.impl.AddExt1Impl1;
import org.apache.dubbo.common.extension.ext8_add.impl.AddExt2_ManualAdaptive;
import org.apache.dubbo.common.extension.ext8_add.impl.AddExt1_ManualAdaptive;
import org.apache.dubbo.common.extension.ext8_add.impl.AddExt3_ManualAdaptive;
import org.apache.dubbo.common.extension.ext8_add.impl.AddExt4_ManualAdaptive;
import org.apache.dubbo.common.extension.ext9_empty.Ext9Empty;
import org.apache.dubbo.common.extension.ext9_empty.impl.Ext9EmptyImpl;
import org.apache.dubbo.common.extension.injection.InjectExt;
import org.apache.dubbo.common.extension.injection.impl.InjectExtImpl;
import org.apache.dubbo.common.lang.Prioritized;
import org.junit.jupiter.api.Assertions;
import org.junit.jupiter.api.Test;

import java.util.Collections;
import java.util.HashSet;
import java.util.List;
import java.util.Set;

import static org.apache.dubbo.common.constants.CommonConstants.GROUP_KEY;
import static org.apache.dubbo.common.extension.ExtensionLoader.getExtensionLoader;
import static org.apache.dubbo.common.extension.ExtensionLoader.getLoadingStrategies;
import static org.hamcrest.CoreMatchers.anyOf;
import static org.hamcrest.CoreMatchers.allOf;
import static org.hamcrest.CoreMatchers.instanceOf;
import static org.hamcrest.MatcherAssert.assertThat;
import static org.hamcrest.Matchers.containsString;
import static org.junit.jupiter.api.Assertions.assertEquals;
import static org.junit.jupiter.api.Assertions.fail;
import static org.junit.jupiter.api.Assertions.assertNull;
import static org.junit.jupiter.api.Assertions.assertTrue;
import static org.junit.jupiter.api.Assertions.assertFalse;

public class ExtensionLoaderTest {
    @Test
    public void test_getExtensionLoader_Null() throws Exception {
        try {
            getExtensionLoader(null);
            fail();
        } catch (IllegalArgumentException expected) {
            assertThat(expected.getMessage(),
                    containsString("Extension type == null"));
        }
    }

    @Test
    public void test_getExtensionLoader_NotInterface() throws Exception {
        try {
            getExtensionLoader(ExtensionLoaderTest.class);
            fail();
        } catch (IllegalArgumentException expected) {
            assertThat(expected.getMessage(),
                    containsString("Extension type (class org.apache.dubbo.common.extension.ExtensionLoaderTest) is not an interface"));
        }
    }

    @Test
    public void test_getExtensionLoader_NotSpiAnnotation() throws Exception {
        try {
            getExtensionLoader(NoSpiExt.class);
            fail();
        } catch (IllegalArgumentException expected) {
            assertThat(expected.getMessage(),
                    allOf(containsString("org.apache.dubbo.common.extension.NoSpiExt"),
                            containsString("is not an extension"),
                            containsString("NOT annotated with @SPI")));
        }
    }

    @Test
    public void test_getDefaultExtension() throws Exception {
        SimpleExt ext = getExtensionLoader(SimpleExt.class).getDefaultExtension();
        assertThat(ext, instanceOf(SimpleExtImpl1.class));

        String name = getExtensionLoader(SimpleExt.class).getDefaultExtensionName();
        assertEquals("impl1", name);
    }

    @Test
    public void test_getDefaultExtension_NULL() throws Exception {
        Ext2 ext = getExtensionLoader(Ext2.class).getDefaultExtension();
        assertNull(ext);

        String name = getExtensionLoader(Ext2.class).getDefaultExtensionName();
        assertNull(name);
    }

    @Test
    public void test_getExtension() throws Exception {
        assertTrue(getExtensionLoader(SimpleExt.class).getExtension("impl1") instanceof SimpleExtImpl1);
        assertTrue(getExtensionLoader(SimpleExt.class).getExtension("impl2") instanceof SimpleExtImpl2);
    }

    @Test
    public void test_getExtension_WithWrapper() throws Exception {
        WrappedExt impl1 = getExtensionLoader(WrappedExt.class).getExtension("impl1");
        assertThat(impl1, anyOf(instanceOf(Ext5Wrapper1.class), instanceOf(Ext5Wrapper2.class)));

        WrappedExt impl2 = getExtensionLoader(WrappedExt.class).getExtension("impl2");
        assertThat(impl2, anyOf(instanceOf(Ext5Wrapper1.class), instanceOf(Ext5Wrapper2.class)));


        URL url = new URL("p1", "1.2.3.4", 1010, "path1");
        int echoCount1 = Ext5Wrapper1.echoCount.get();
        int echoCount2 = Ext5Wrapper2.echoCount.get();

        assertEquals("Ext5Impl1-echo", impl1.echo(url, "ha"));
        assertEquals(echoCount1 + 1, Ext5Wrapper1.echoCount.get());
        assertEquals(echoCount2 + 1, Ext5Wrapper2.echoCount.get());
    }

    @Test
    public void test_getActivateExtension_WithWrapper() throws Exception {
        URL url = URL.valueOf("test://localhost/test");
        List<ActivateWrapperExt1> list = getExtensionLoader(ActivateWrapperExt1.class)
                .getActivateExtension(url, new String[] {}, "order");
        assertEquals(2, list.size());
    }

    @Test
    public void test_getExtension_ExceptionNoExtension() throws Exception {
        try {
            getExtensionLoader(SimpleExt.class).getExtension("XXX");
            fail();
        } catch (IllegalStateException expected) {
            assertThat(expected.getMessage(),
                    containsString("No such extension org.apache.dubbo.common.extension.ext1.SimpleExt by name XXX"));
        }
    }

    @Test
    public void test_getExtension_ExceptionNoExtension_WrapperNotAffactName() throws Exception {
        try {
            getExtensionLoader(WrappedExt.class).getExtension("XXX");
            fail();
        } catch (IllegalStateException expected) {
            assertThat(expected.getMessage(),
                    containsString("No such extension org.apache.dubbo.common.extension.ext6_wrap.WrappedExt by name XXX"));
        }
    }

    @Test
    public void test_getExtension_ExceptionNullArg() throws Exception {
        try {
            getExtensionLoader(SimpleExt.class).getExtension(null);
            fail();
        } catch (IllegalArgumentException expected) {
            assertThat(expected.getMessage(), containsString("Extension name == null"));
        }
    }

    @Test
    public void test_hasExtension() throws Exception {
        assertTrue(getExtensionLoader(SimpleExt.class).hasExtension("impl1"));
        assertFalse(getExtensionLoader(SimpleExt.class).hasExtension("impl1,impl2"));
        assertFalse(getExtensionLoader(SimpleExt.class).hasExtension("xxx"));

        try {
            getExtensionLoader(SimpleExt.class).hasExtension(null);
            fail();
        } catch (IllegalArgumentException expected) {
            assertThat(expected.getMessage(), containsString("Extension name == null"));
        }
    }

    @Test
    public void test_hasExtension_wrapperIsNotExt() throws Exception {
        assertTrue(getExtensionLoader(WrappedExt.class).hasExtension("impl1"));
        assertFalse(getExtensionLoader(WrappedExt.class).hasExtension("impl1,impl2"));
        assertFalse(getExtensionLoader(WrappedExt.class).hasExtension("xxx"));

        assertFalse(getExtensionLoader(WrappedExt.class).hasExtension("wrapper1"));

        try {
            getExtensionLoader(WrappedExt.class).hasExtension(null);
            fail();
        } catch (IllegalArgumentException expected) {
            assertThat(expected.getMessage(), containsString("Extension name == null"));
        }
    }

    @Test
    public void test_getSupportedExtensions() throws Exception {
        Set<String> exts = getExtensionLoader(SimpleExt.class).getSupportedExtensions();

        Set<String> expected = new HashSet<String>();
        expected.add("impl1");
        expected.add("impl2");
        expected.add("impl3");

        assertEquals(expected, exts);
    }

    @Test
    public void test_getSupportedExtensions_wrapperIsNotExt() throws Exception {
        Set<String> exts = getExtensionLoader(WrappedExt.class).getSupportedExtensions();

        Set<String> expected = new HashSet<String>();
        expected.add("impl1");
        expected.add("impl2");

        assertEquals(expected, exts);
    }

    @Test
    public void test_AddExtension() throws Exception {
        try {
            getExtensionLoader(AddExt1.class).getExtension("Manual1");
            fail();
        } catch (IllegalStateException expected) {
            assertThat(expected.getMessage(),
                    containsString("No such extension org.apache.dubbo.common.extension.ext8_add.AddExt1 by name Manual"));
        }

        getExtensionLoader(AddExt1.class).addExtension("Manual1", AddExt1_ManualAdd1.class);
        AddExt1 ext = getExtensionLoader(AddExt1.class).getExtension("Manual1");

        assertThat(ext, instanceOf(AddExt1_ManualAdd1.class));
        assertEquals("Manual1", getExtensionLoader(AddExt1.class).getExtensionName(AddExt1_ManualAdd1.class));
        ExtensionLoader.resetExtensionLoader(AddExt1.class);
    }

    @Test
    public void test_AddExtension_NoExtend() throws Exception {
//        ExtensionLoader.getExtensionLoader(Ext9Empty.class).getSupportedExtensions();
        getExtensionLoader(Ext9Empty.class).addExtension("ext9", Ext9EmptyImpl.class);
        Ext9Empty ext = getExtensionLoader(Ext9Empty.class).getExtension("ext9");

        assertThat(ext, instanceOf(Ext9Empty.class));
        assertEquals("ext9", getExtensionLoader(Ext9Empty.class).getExtensionName(Ext9EmptyImpl.class));
    }

    @Test
    public void test_AddExtension_ExceptionWhenExistedExtension() throws Exception {
        SimpleExt ext = getExtensionLoader(SimpleExt.class).getExtension("impl1");

        try {
            getExtensionLoader(AddExt1.class).addExtension("impl1", AddExt1_ManualAdd1.class);
            fail();
        } catch (IllegalStateException expected) {
            assertThat(expected.getMessage(), containsString(
                    "Extension name impl1 already exists (Extension interface org.apache.dubbo.common.extension.ext8_add.AddExt1)!"));
        }
    }

    @Test
    public void test_AddExtension_Adaptive() throws Exception {
        ExtensionLoader<AddExt2> loader = getExtensionLoader(AddExt2.class);
        loader.addExtension(null, AddExt2_ManualAdaptive.class);

        AddExt2 adaptive = loader.getAdaptiveExtension();
        assertTrue(adaptive instanceof AddExt2_ManualAdaptive);
    }

    @Test
    public void test_AddExtension_Adaptive_ExceptionWhenExistedAdaptive() throws Exception {
        ExtensionLoader<AddExt1> loader = getExtensionLoader(AddExt1.class);

        loader.getAdaptiveExtension();

        try {
            loader.addExtension(null, AddExt1_ManualAdaptive.class);
            fail();
        } catch (IllegalStateException expected) {
            assertThat(expected.getMessage(), containsString(
                    "Adaptive Extension already exists (Extension interface org.apache.dubbo.common.extension.ext8_add.AddExt1)!"));
        }
    }

    @Test
    public void test_replaceExtension() throws Exception {
        try {
            getExtensionLoader(AddExt1.class).getExtension("Manual2");
            fail();
        } catch (IllegalStateException expected) {
            assertThat(expected.getMessage(),
                    containsString("No such extension org.apache.dubbo.common.extension.ext8_add.AddExt1 by name Manual"));
        }

        {
            AddExt1 ext = getExtensionLoader(AddExt1.class).getExtension("impl1");

            assertThat(ext, instanceOf(AddExt1Impl1.class));
            assertEquals("impl1", getExtensionLoader(AddExt1.class).getExtensionName(AddExt1Impl1.class));
        }
        {
            getExtensionLoader(AddExt1.class).replaceExtension("impl1", AddExt1_ManualAdd2.class);
            AddExt1 ext = getExtensionLoader(AddExt1.class).getExtension("impl1");

            assertThat(ext, instanceOf(AddExt1_ManualAdd2.class));
            assertEquals("impl1", getExtensionLoader(AddExt1.class).getExtensionName(AddExt1_ManualAdd2.class));
        }
        ExtensionLoader.resetExtensionLoader(AddExt1.class);
    }

    @Test
    public void test_replaceExtension_Adaptive() throws Exception {
        ExtensionLoader<AddExt3> loader = getExtensionLoader(AddExt3.class);

        AddExt3 adaptive = loader.getAdaptiveExtension();
        assertFalse(adaptive instanceof AddExt3_ManualAdaptive);

        loader.replaceExtension(null, AddExt3_ManualAdaptive.class);

        adaptive = loader.getAdaptiveExtension();
        assertTrue(adaptive instanceof AddExt3_ManualAdaptive);
        ExtensionLoader.resetExtensionLoader(AddExt3.class);
    }

    @Test
    public void test_replaceExtension_ExceptionWhenNotExistedExtension() throws Exception {
        AddExt1 ext = getExtensionLoader(AddExt1.class).getExtension("impl1");

        try {
            getExtensionLoader(AddExt1.class).replaceExtension("NotExistedExtension", AddExt1_ManualAdd1.class);
            fail();
        } catch (IllegalStateException expected) {
            assertThat(expected.getMessage(), containsString(
                    "Extension name NotExistedExtension doesn't exist (Extension interface org.apache.dubbo.common.extension.ext8_add.AddExt1)"));
        }
    }

    @Test
    public void test_replaceExtension_Adaptive_ExceptionWhenNotExistedExtension() throws Exception {
        ExtensionLoader<AddExt4> loader = getExtensionLoader(AddExt4.class);

        try {
            loader.replaceExtension(null, AddExt4_ManualAdaptive.class);
            fail();
        } catch (IllegalStateException expected) {
            assertThat(expected.getMessage(), containsString(
                    "Adaptive Extension doesn't exist (Extension interface org.apache.dubbo.common.extension.ext8_add.AddExt4)"));
        }
    }

    @Test
    public void test_InitError() throws Exception {
        ExtensionLoader<InitErrorExt> loader = getExtensionLoader(InitErrorExt.class);

        loader.getExtension("ok");

        try {
            loader.getExtension("error");
            fail();
        } catch (IllegalStateException expected) {
            assertThat(expected.getMessage(), containsString(
                    "Failed to load extension class (interface: interface org.apache.dubbo.common.extension.ext7.InitErrorExt"));
            assertThat(expected.getMessage(), containsString("java.lang.ExceptionInInitializerError"));
        }
    }

    @Test
    public void testLoadActivateExtensionWithNoRepeat() {
        URL url = URL.valueOf("test://localhost/test");
        List<ActivateExt1> list = getExtensionLoader(ActivateExt1.class)
                .getActivateExtension(url, new String[] {"old1", "old2"}, "default_group");
        Assertions.assertEquals(3, list.size());

        list = getExtensionLoader(ActivateExt1.class)
                .getActivateExtension(url, new String[] {"old1", "old2", "old1"}, "default_group");
        Assertions.assertEquals(3, list.size());
    }

    @Test
    public void testLoadActivateExtension() throws Exception {
        // test default
        URL url = URL.valueOf("test://localhost/test");
        List<ActivateExt1> list = getExtensionLoader(ActivateExt1.class)
<<<<<<< HEAD
                .getActivateExtension(url, new String[] {}, "default_group");
        Assertions.assertEquals(1, list.size());
=======
                .getActivateExtension(url, new String[]{}, "default_group");
        assertEquals(1, list.size());
>>>>>>> aba35192
        Assertions.assertSame(list.get(0).getClass(), ActivateExt1Impl1.class);

        // test group
        url = url.addParameter(GROUP_KEY, "group1");
        list = getExtensionLoader(ActivateExt1.class)
<<<<<<< HEAD
                .getActivateExtension(url, new String[] {}, "group1");
        Assertions.assertEquals(1, list.size());
=======
                .getActivateExtension(url, new String[]{}, "group1");
        assertEquals(1, list.size());
>>>>>>> aba35192
        Assertions.assertSame(list.get(0).getClass(), GroupActivateExtImpl.class);

        // test old @Activate group
        url = url.addParameter(GROUP_KEY, "old_group");
        list = getExtensionLoader(ActivateExt1.class)
<<<<<<< HEAD
                .getActivateExtension(url, new String[] {}, "old_group");
        Assertions.assertEquals(2, list.size());
=======
                .getActivateExtension(url, new String[]{}, "old_group");
        assertEquals(2, list.size());
>>>>>>> aba35192
        Assertions.assertTrue(list.get(0).getClass() == OldActivateExt1Impl2.class
                || list.get(0).getClass() == OldActivateExt1Impl3.class);

        // test value
        url = url.removeParameter(GROUP_KEY);
        url = url.addParameter(GROUP_KEY, "value");
        url = url.addParameter("value", "value");
        list = getExtensionLoader(ActivateExt1.class)
<<<<<<< HEAD
                .getActivateExtension(url, new String[] {}, "value");
        Assertions.assertEquals(1, list.size());
=======
                .getActivateExtension(url, new String[]{}, "value");
        assertEquals(1, list.size());
>>>>>>> aba35192
        Assertions.assertSame(list.get(0).getClass(), ValueActivateExtImpl.class);

        // test order
        url = URL.valueOf("test://localhost/test");
        url = url.addParameter(GROUP_KEY, "order");
        list = getExtensionLoader(ActivateExt1.class)
<<<<<<< HEAD
                .getActivateExtension(url, new String[] {}, "order");
        Assertions.assertEquals(2, list.size());
=======
                .getActivateExtension(url, new String[]{}, "order");
        assertEquals(2, list.size());
>>>>>>> aba35192
        Assertions.assertSame(list.get(0).getClass(), OrderActivateExtImpl1.class);
        Assertions.assertSame(list.get(1).getClass(), OrderActivateExtImpl2.class);
    }

    @Test
    public void testLoadDefaultActivateExtension() throws Exception {
        // test default
        URL url = URL.valueOf("test://localhost/test?ext=order1,default");
        List<ActivateExt1> list = getExtensionLoader(ActivateExt1.class)
                .getActivateExtension(url, "ext", "default_group");
        assertEquals(2, list.size());
        Assertions.assertSame(list.get(0).getClass(), OrderActivateExtImpl1.class);
        Assertions.assertSame(list.get(1).getClass(), ActivateExt1Impl1.class);

        url = URL.valueOf("test://localhost/test?ext=default,order1");
        list = getExtensionLoader(ActivateExt1.class)
                .getActivateExtension(url, "ext", "default_group");
        assertEquals(2, list.size());
        Assertions.assertSame(list.get(0).getClass(), ActivateExt1Impl1.class);
        Assertions.assertSame(list.get(1).getClass(), OrderActivateExtImpl1.class);
    }

    @Test
    public void testInjectExtension() {
        // test default
        InjectExt injectExt = getExtensionLoader(InjectExt.class).getExtension("injection");
        InjectExtImpl injectExtImpl = (InjectExtImpl) injectExt;
        Assertions.assertNotNull(injectExtImpl.getSimpleExt());
        Assertions.assertNull(injectExtImpl.getSimpleExt1());
        Assertions.assertNull(injectExtImpl.getGenericType());
    }

    @Test
    void testMultiNames() {
        Ext10MultiNames ext10MultiNames = getExtensionLoader(Ext10MultiNames.class).getExtension("impl");
        Assertions.assertNotNull(ext10MultiNames);
        ext10MultiNames = getExtensionLoader(Ext10MultiNames.class).getExtension("implMultiName");
        Assertions.assertNotNull(ext10MultiNames);
        Assertions.assertThrows(
                IllegalStateException.class,
                () -> getExtensionLoader(Ext10MultiNames.class).getExtension("impl,implMultiName")
        );
    }

    @Test
    public void testGetOrDefaultExtension() {
        ExtensionLoader<InjectExt> loader = getExtensionLoader(InjectExt.class);
        InjectExt injectExt = loader.getOrDefaultExtension("non-exists");
        assertEquals(InjectExtImpl.class, injectExt.getClass());
        assertEquals(InjectExtImpl.class, loader.getOrDefaultExtension("injection").getClass());
    }

    @Test
    public void testGetSupported() {
        ExtensionLoader<InjectExt> loader = getExtensionLoader(InjectExt.class);
        assertEquals(1, loader.getSupportedExtensions().size());
        assertEquals(Collections.singleton("injection"), loader.getSupportedExtensions());
    }

    /**
     * @since 2.7.7
     */
    @Test
    public void testOverridden() {
        ExtensionLoader<Converter> loader = getExtensionLoader(Converter.class);

        Converter converter = loader.getExtension("string-to-boolean");
        assertEquals(String2BooleanConverter.class, converter.getClass());

        converter = loader.getExtension("string-to-double");
        assertEquals(String2DoubleConverter.class, converter.getClass());

        converter = loader.getExtension("string-to-integer");
        assertEquals(String2IntegerConverter.class, converter.getClass());

        assertEquals("string-to-boolean", loader.getExtensionName(String2BooleanConverter.class));
        assertEquals("string-to-boolean", loader.getExtensionName(StringToBooleanConverter.class));

        assertEquals("string-to-double", loader.getExtensionName(String2DoubleConverter.class));
        assertEquals("string-to-double", loader.getExtensionName(StringToDoubleConverter.class));

        assertEquals("string-to-integer", loader.getExtensionName(String2IntegerConverter.class));
        assertEquals("string-to-integer", loader.getExtensionName(StringToIntegerConverter.class));
    }

    /**
     * @since 2.7.7
     */
    @Test
    public void testGetLoadingStrategies() {
        List<LoadingStrategy> strategies = getLoadingStrategies();

        assertEquals(4, strategies.size());

        int i = 0;

        LoadingStrategy loadingStrategy = strategies.get(i++);
        assertEquals(DubboInternalLoadingStrategy.class, loadingStrategy.getClass());
        assertEquals(Prioritized.MAX_PRIORITY, loadingStrategy.getPriority());

        loadingStrategy = strategies.get(i++);
        assertEquals(DubboExternalLoadingStrategy.class, loadingStrategy.getClass());
        assertEquals(Prioritized.MAX_PRIORITY + 1, loadingStrategy.getPriority());


        loadingStrategy = strategies.get(i++);
        assertEquals(DubboLoadingStrategy.class, loadingStrategy.getClass());
        assertEquals(Prioritized.NORMAL_PRIORITY, loadingStrategy.getPriority());

        loadingStrategy = strategies.get(i++);
        assertEquals(ServicesLoadingStrategy.class, loadingStrategy.getClass());
        assertEquals(Prioritized.MIN_PRIORITY, loadingStrategy.getPriority());
    }

    /**
     * see issue: https://github.com/apache/dubbo/issues/3575
     */
    @Test
    public void testDuplicatedImplWithoutOverriddenStrategy() {
        List<LoadingStrategy> loadingStrategies = ExtensionLoader.getLoadingStrategies();
        ExtensionLoader.setLoadingStrategies(new DubboExternalLoadingStrategyTest(false),
                new DubboInternalLoadingStrategyTest(false));
        ExtensionLoader<DuplicatedWithoutOverriddenExt> extensionLoader = ExtensionLoader.getExtensionLoader(DuplicatedWithoutOverriddenExt.class);
        try {
            extensionLoader.getExtension("duplicated");
            fail();
        } catch (IllegalStateException expected) {
            assertThat(expected.getMessage(), containsString("Failed to load extension class (interface: interface org.apache.dubbo.common.extension.duplicated.DuplicatedWithoutOverriddenExt"));
            assertThat(expected.getMessage(), containsString("cause: Duplicate extension org.apache.dubbo.common.extension.duplicated.DuplicatedWithoutOverriddenExt name duplicated"));
        }finally {
            //recover the loading strategies
            ExtensionLoader.setLoadingStrategies(loadingStrategies.toArray(new LoadingStrategy[loadingStrategies.size()]));
        }
    }

    @Test
    public void testDuplicatedImplWithOverriddenStrategy() {
        List<LoadingStrategy> loadingStrategies = ExtensionLoader.getLoadingStrategies();
        ExtensionLoader.setLoadingStrategies(new DubboExternalLoadingStrategyTest(true),
                new DubboInternalLoadingStrategyTest(true));
        ExtensionLoader<DuplicatedOverriddenExt> extensionLoader = ExtensionLoader.getExtensionLoader(DuplicatedOverriddenExt.class);
        DuplicatedOverriddenExt duplicatedOverriddenExt = extensionLoader.getExtension("duplicated");
        assertEquals("DuplicatedOverriddenExt1", duplicatedOverriddenExt.echo());
        //recover the loading strategies
        ExtensionLoader.setLoadingStrategies(loadingStrategies.toArray(new LoadingStrategy[loadingStrategies.size()]));
    }

    /**
     * The external {@link LoadingStrategy}, which can set if it support overridden
     * see issue: https://github.com/apache/dubbo/issues/3575
     */
    private static class DubboExternalLoadingStrategyTest implements LoadingStrategy {

        public DubboExternalLoadingStrategyTest(boolean overridden) {
            this.overridden = overridden;
        }

        private boolean overridden;

        @Override
        public String directory() {
            return "META-INF/dubbo/external/";
        }

        @Override
        public boolean overridden() {
            return this.overridden;
        }

        @Override
        public int getPriority() {
            return MAX_PRIORITY + 1;
        }
    }

    /**
     * The internal {@link LoadingStrategy}, which can set if it support overridden
     * see issue: https://github.com/apache/dubbo/issues/3575
     */
    private static class DubboInternalLoadingStrategyTest implements LoadingStrategy {

        public DubboInternalLoadingStrategyTest(boolean overridden) {
            this.overridden = overridden;
        }

        private boolean overridden;

        @Override
        public String directory() {
            return "META-INF/dubbo/internal/";
        }

        @Override
        public boolean overridden() {
            return this.overridden;
        }

        @Override
        public int getPriority() {
            return MAX_PRIORITY;
        }
    }
}<|MERGE_RESOLUTION|>--- conflicted
+++ resolved
@@ -164,7 +164,7 @@
     public void test_getActivateExtension_WithWrapper() throws Exception {
         URL url = URL.valueOf("test://localhost/test");
         List<ActivateWrapperExt1> list = getExtensionLoader(ActivateWrapperExt1.class)
-                .getActivateExtension(url, new String[] {}, "order");
+                .getActivateExtension(url, new String[]{}, "order");
         assertEquals(2, list.size());
     }
 
@@ -417,37 +417,22 @@
         // test default
         URL url = URL.valueOf("test://localhost/test");
         List<ActivateExt1> list = getExtensionLoader(ActivateExt1.class)
-<<<<<<< HEAD
-                .getActivateExtension(url, new String[] {}, "default_group");
-        Assertions.assertEquals(1, list.size());
-=======
                 .getActivateExtension(url, new String[]{}, "default_group");
         assertEquals(1, list.size());
->>>>>>> aba35192
         Assertions.assertSame(list.get(0).getClass(), ActivateExt1Impl1.class);
 
         // test group
         url = url.addParameter(GROUP_KEY, "group1");
         list = getExtensionLoader(ActivateExt1.class)
-<<<<<<< HEAD
-                .getActivateExtension(url, new String[] {}, "group1");
-        Assertions.assertEquals(1, list.size());
-=======
                 .getActivateExtension(url, new String[]{}, "group1");
         assertEquals(1, list.size());
->>>>>>> aba35192
         Assertions.assertSame(list.get(0).getClass(), GroupActivateExtImpl.class);
 
         // test old @Activate group
         url = url.addParameter(GROUP_KEY, "old_group");
         list = getExtensionLoader(ActivateExt1.class)
-<<<<<<< HEAD
-                .getActivateExtension(url, new String[] {}, "old_group");
-        Assertions.assertEquals(2, list.size());
-=======
                 .getActivateExtension(url, new String[]{}, "old_group");
         assertEquals(2, list.size());
->>>>>>> aba35192
         Assertions.assertTrue(list.get(0).getClass() == OldActivateExt1Impl2.class
                 || list.get(0).getClass() == OldActivateExt1Impl3.class);
 
@@ -456,26 +441,16 @@
         url = url.addParameter(GROUP_KEY, "value");
         url = url.addParameter("value", "value");
         list = getExtensionLoader(ActivateExt1.class)
-<<<<<<< HEAD
-                .getActivateExtension(url, new String[] {}, "value");
-        Assertions.assertEquals(1, list.size());
-=======
                 .getActivateExtension(url, new String[]{}, "value");
         assertEquals(1, list.size());
->>>>>>> aba35192
         Assertions.assertSame(list.get(0).getClass(), ValueActivateExtImpl.class);
 
         // test order
         url = URL.valueOf("test://localhost/test");
         url = url.addParameter(GROUP_KEY, "order");
         list = getExtensionLoader(ActivateExt1.class)
-<<<<<<< HEAD
-                .getActivateExtension(url, new String[] {}, "order");
-        Assertions.assertEquals(2, list.size());
-=======
                 .getActivateExtension(url, new String[]{}, "order");
         assertEquals(2, list.size());
->>>>>>> aba35192
         Assertions.assertSame(list.get(0).getClass(), OrderActivateExtImpl1.class);
         Assertions.assertSame(list.get(1).getClass(), OrderActivateExtImpl2.class);
     }
