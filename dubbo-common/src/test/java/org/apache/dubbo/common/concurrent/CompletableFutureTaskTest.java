--- conflicted
+++ resolved
@@ -88,18 +88,13 @@
     }
 
 
-    @Test
+@Test
     public void testCustomExecutor() {
         Executor mockedExecutor = mock(Executor.class);
         CompletableFuture<Integer> completableFuture = CompletableFuture.supplyAsync(() -> {
             return 0;
-<<<<<<< HEAD
         });
         completableFuture.thenRunAsync(mock(Runnable.class), mockedExecutor).whenComplete((s, e) ->
                 verify(mockedExecutor, times(1)).execute(any(Runnable.class)));
-=======
-        }, mockedExecutor);
-        verify(mockedExecutor, times(1)).execute(any());
->>>>>>> 38c21518
     }
 }