--- conflicted
+++ resolved
@@ -329,16 +329,6 @@
         });
     }
 
-<<<<<<< HEAD
-    @Override
-    public String getRule(String key, String group, long timeout) throws IllegalStateException {
-        return getConfig(key, group, timeout);
-=======
-    protected String getConfig(File configFile, long timeout) {
-        return canRead(configFile) ? execute(() -> readFileToString(configFile, getEncoding()), timeout) : null;
->>>>>>> 35e3aea0
-    }
-
     private boolean canRead(File file) {
         return file.exists() && file.canRead();
     }
