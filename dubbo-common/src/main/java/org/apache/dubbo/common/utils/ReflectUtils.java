/*
 * Licensed to the Apache Software Foundation (ASF) under one or more
 * contributor license agreements.  See the NOTICE file distributed with
 * this work for additional information regarding copyright ownership.
 * The ASF licenses this file to You under the Apache License, Version 2.0
 * (the "License"); you may not use this file except in compliance with
 * the License.  You may obtain a copy of the License at
 *
 *     http://www.apache.org/licenses/LICENSE-2.0
 *
 * Unless required by applicable law or agreed to in writing, software
 * distributed under the License is distributed on an "AS IS" BASIS,
 * WITHOUT WARRANTIES OR CONDITIONS OF ANY KIND, either express or implied.
 * See the License for the specific language governing permissions and
 * limitations under the License.
 */
package org.apache.dubbo.common.utils;

import javassist.CtClass;
import javassist.CtConstructor;
import javassist.CtMethod;
import javassist.NotFoundException;

import java.lang.reflect.Array;
import java.lang.reflect.Constructor;
import java.lang.reflect.Field;
import java.lang.reflect.GenericArrayType;
import java.lang.reflect.Method;
import java.lang.reflect.Modifier;
import java.lang.reflect.ParameterizedType;
import java.lang.reflect.Type;
import java.net.URL;
import java.security.CodeSource;
import java.security.ProtectionDomain;
import java.util.ArrayList;
import java.util.Collections;
import java.util.Date;
import java.util.HashMap;
import java.util.HashSet;
import java.util.LinkedHashSet;
import java.util.LinkedList;
import java.util.List;
import java.util.Map;
import java.util.Set;
import java.util.concurrent.ConcurrentHashMap;
import java.util.concurrent.ConcurrentMap;
import java.util.concurrent.Future;
import java.util.regex.Matcher;
import java.util.regex.Pattern;
import java.util.stream.Collectors;

import static java.util.Arrays.asList;
import static java.util.Collections.unmodifiableSet;

/**
 * ReflectUtils
 */
public final class ReflectUtils {

    /**
     * void(V).
     */
    public static final char JVM_VOID = 'V';

    /**
     * boolean(Z).
     */
    public static final char JVM_BOOLEAN = 'Z';

    /**
     * byte(B).
     */
    public static final char JVM_BYTE = 'B';

    /**
     * char(C).
     */
    public static final char JVM_CHAR = 'C';

    /**
     * double(D).
     */
    public static final char JVM_DOUBLE = 'D';

    /**
     * float(F).
     */
    public static final char JVM_FLOAT = 'F';

    /**
     * int(I).
     */
    public static final char JVM_INT = 'I';

    /**
     * long(J).
     */
    public static final char JVM_LONG = 'J';

    /**
     * short(S).
     */
    public static final char JVM_SHORT = 'S';

    public static final Class<?>[] EMPTY_CLASS_ARRAY = new Class<?>[0];

    public static final String JAVA_IDENT_REGEX = "(?:[_$a-zA-Z][_$a-zA-Z0-9]*)";

    public static final String JAVA_NAME_REGEX = "(?:" + JAVA_IDENT_REGEX + "(?:\\." + JAVA_IDENT_REGEX + ")*)";

    public static final String CLASS_DESC = "(?:L" + JAVA_IDENT_REGEX + "(?:\\/" + JAVA_IDENT_REGEX + ")*;)";

    public static final String ARRAY_DESC = "(?:\\[+(?:(?:[VZBCDFIJS])|" + CLASS_DESC + "))";

    public static final String DESC_REGEX = "(?:(?:[VZBCDFIJS])|" + CLASS_DESC + "|" + ARRAY_DESC + ")";

    public static final Pattern DESC_PATTERN = Pattern.compile(DESC_REGEX);

    public static final String METHOD_DESC_REGEX = "(?:(" + JAVA_IDENT_REGEX + ")?\\((" + DESC_REGEX + "*)\\)(" + DESC_REGEX + ")?)";

    public static final Pattern METHOD_DESC_PATTERN = Pattern.compile(METHOD_DESC_REGEX);

    public static final Pattern GETTER_METHOD_DESC_PATTERN = Pattern.compile("get([A-Z][_a-zA-Z0-9]*)\\(\\)(" + DESC_REGEX + ")");

    public static final Pattern SETTER_METHOD_DESC_PATTERN = Pattern.compile("set([A-Z][_a-zA-Z0-9]*)\\((" + DESC_REGEX + ")\\)V");

    public static final Pattern IS_HAS_CAN_METHOD_DESC_PATTERN = Pattern.compile("(?:is|has|can)([A-Z][_a-zA-Z0-9]*)\\(\\)Z");

    private static final ConcurrentMap<String, Class<?>> DESC_CLASS_CACHE = new ConcurrentHashMap<String, Class<?>>();

    private static final ConcurrentMap<String, Class<?>> NAME_CLASS_CACHE = new ConcurrentHashMap<String, Class<?>>();

    private static final ConcurrentMap<String, Method> Signature_METHODS_CACHE = new ConcurrentHashMap<String, Method>();

    private ReflectUtils() {
    }

    public static boolean isPrimitives(Class<?> cls) {
        if (cls.isArray()) {
            return isPrimitive(cls.getComponentType());
        }
        return isPrimitive(cls);
    }

    public static boolean isPrimitive(Class<?> cls) {
        return cls.isPrimitive() || cls == String.class || cls == Boolean.class || cls == Character.class
                || Number.class.isAssignableFrom(cls) || Date.class.isAssignableFrom(cls);
    }

    public static Class<?> getBoxedClass(Class<?> c) {
        if (c == int.class) {
            c = Integer.class;
        } else if (c == boolean.class) {
            c = Boolean.class;
        } else if (c == long.class) {
            c = Long.class;
        } else if (c == float.class) {
            c = Float.class;
        } else if (c == double.class) {
            c = Double.class;
        } else if (c == char.class) {
            c = Character.class;
        } else if (c == byte.class) {
            c = Byte.class;
        } else if (c == short.class) {
            c = Short.class;
        }
        return c;
    }

    /**
     * is compatible.
     *
     * @param c class.
     * @param o instance.
     * @return compatible or not.
     */
    public static boolean isCompatible(Class<?> c, Object o) {
        boolean pt = c.isPrimitive();
        if (o == null) {
            return !pt;
        }

        if (pt) {
            c = getBoxedClass(c);
        }

        return c == o.getClass() || c.isInstance(o);
    }

    /**
     * is compatible.
     *
     * @param cs class array.
     * @param os object array.
     * @return compatible or not.
     */
    public static boolean isCompatible(Class<?>[] cs, Object[] os) {
        int len = cs.length;
        if (len != os.length) {
            return false;
        }
        if (len == 0) {
            return true;
        }
        for (int i = 0; i < len; i++) {
            if (!isCompatible(cs[i], os[i])) {
                return false;
            }
        }
        return true;
    }

    public static String getCodeBase(Class<?> cls) {
        if (cls == null) {
            return null;
        }
        ProtectionDomain domain = cls.getProtectionDomain();
        if (domain == null) {
            return null;
        }
        CodeSource source = domain.getCodeSource();
        if (source == null) {
            return null;
        }
        URL location = source.getLocation();
        if (location == null) {
            return null;
        }
        return location.getFile();
    }

    /**
     * get name.
     * java.lang.Object[][].class => "java.lang.Object[][]"
     *
     * @param c class.
     * @return name.
     */
    public static String getName(Class<?> c) {
        if (c.isArray()) {
            StringBuilder sb = new StringBuilder();
            do {
                sb.append("[]");
                c = c.getComponentType();
            }
            while (c.isArray());

            return c.getName() + sb.toString();
        }
        return c.getName();
    }

    public static Class<?> getGenericClass(Class<?> cls) {
        return getGenericClass(cls, 0);
    }

    public static Class<?> getGenericClass(Class<?> cls, int i) {
        try {
            ParameterizedType parameterizedType = ((ParameterizedType) cls.getGenericInterfaces()[0]);
            Object genericClass = parameterizedType.getActualTypeArguments()[i];
            if (genericClass instanceof ParameterizedType) { // handle nested generic type
                return (Class<?>) ((ParameterizedType) genericClass).getRawType();
            } else if (genericClass instanceof GenericArrayType) { // handle array generic type
                return (Class<?>) ((GenericArrayType) genericClass).getGenericComponentType();
            } else if (((Class) genericClass).isArray()) {
                // Requires JDK 7 or higher, Foo<int[]> is no longer GenericArrayType
                return ((Class) genericClass).getComponentType();
            } else {
                return (Class<?>) genericClass;
            }
        } catch (Throwable e) {
            throw new IllegalArgumentException(cls.getName()
                    + " generic type undefined!", e);
        }
    }

    /**
     * get method name.
     * "void do(int)", "void do()", "int do(java.lang.String,boolean)"
     *
     * @param m method.
     * @return name.
     */
    public static String getName(final Method m) {
        StringBuilder ret = new StringBuilder();
        ret.append(getName(m.getReturnType())).append(' ');
        ret.append(m.getName()).append('(');
        Class<?>[] parameterTypes = m.getParameterTypes();
        for (int i = 0; i < parameterTypes.length; i++) {
            if (i > 0) {
                ret.append(',');
            }
            ret.append(getName(parameterTypes[i]));
        }
        ret.append(')');
        return ret.toString();
    }

    public static String getSignature(String methodName, Class<?>[] parameterTypes) {
        StringBuilder sb = new StringBuilder(methodName);
        sb.append("(");
        if (parameterTypes != null && parameterTypes.length > 0) {
            boolean first = true;
            for (Class<?> type : parameterTypes) {
                if (first) {
                    first = false;
                } else {
                    sb.append(",");
                }
                sb.append(type.getName());
            }
        }
        sb.append(")");
        return sb.toString();
    }

    /**
     * get constructor name.
     * "()", "(java.lang.String,int)"
     *
     * @param c constructor.
     * @return name.
     */
    public static String getName(final Constructor<?> c) {
        StringBuilder ret = new StringBuilder("(");
        Class<?>[] parameterTypes = c.getParameterTypes();
        for (int i = 0; i < parameterTypes.length; i++) {
            if (i > 0) {
                ret.append(',');
            }
            ret.append(getName(parameterTypes[i]));
        }
        ret.append(')');
        return ret.toString();
    }

    /**
     * get class desc.
     * boolean[].class => "[Z"
     * Object.class => "Ljava/lang/Object;"
     *
     * @param c class.
     * @return desc.
     * @throws NotFoundException
     */
    public static String getDesc(Class<?> c) {
        StringBuilder ret = new StringBuilder();

        while (c.isArray()) {
            ret.append('[');
            c = c.getComponentType();
        }

        if (c.isPrimitive()) {
            String t = c.getName();
            if ("void".equals(t)) {
                ret.append(JVM_VOID);
            } else if ("boolean".equals(t)) {
                ret.append(JVM_BOOLEAN);
            } else if ("byte".equals(t)) {
                ret.append(JVM_BYTE);
            } else if ("char".equals(t)) {
                ret.append(JVM_CHAR);
            } else if ("double".equals(t)) {
                ret.append(JVM_DOUBLE);
            } else if ("float".equals(t)) {
                ret.append(JVM_FLOAT);
            } else if ("int".equals(t)) {
                ret.append(JVM_INT);
            } else if ("long".equals(t)) {
                ret.append(JVM_LONG);
            } else if ("short".equals(t)) {
                ret.append(JVM_SHORT);
            }
        } else {
            ret.append('L');
            ret.append(c.getName().replace('.', '/'));
            ret.append(';');
        }
        return ret.toString();
    }

    /**
     * get class array desc.
     * [int.class, boolean[].class, Object.class] => "I[ZLjava/lang/Object;"
     *
     * @param cs class array.
     * @return desc.
     * @throws NotFoundException
     */
    public static String getDesc(final Class<?>[] cs) {
        if (cs.length == 0) {
            return "";
        }

        StringBuilder sb = new StringBuilder(64);
        for (Class<?> c : cs) {
            sb.append(getDesc(c));
        }
        return sb.toString();
    }

    /**
     * get method desc.
     * int do(int arg1) => "do(I)I"
     * void do(String arg1,boolean arg2) => "do(Ljava/lang/String;Z)V"
     *
     * @param m method.
     * @return desc.
     */
    public static String getDesc(final Method m) {
        StringBuilder ret = new StringBuilder(m.getName()).append('(');
        Class<?>[] parameterTypes = m.getParameterTypes();
        for (int i = 0; i < parameterTypes.length; i++) {
            ret.append(getDesc(parameterTypes[i]));
        }
        ret.append(')').append(getDesc(m.getReturnType()));
        return ret.toString();
    }

    /**
     * get constructor desc.
     * "()V", "(Ljava/lang/String;I)V"
     *
     * @param c constructor.
     * @return desc
     */
    public static String getDesc(final Constructor<?> c) {
        StringBuilder ret = new StringBuilder("(");
        Class<?>[] parameterTypes = c.getParameterTypes();
        for (int i = 0; i < parameterTypes.length; i++) {
            ret.append(getDesc(parameterTypes[i]));
        }
        ret.append(')').append('V');
        return ret.toString();
    }

    /**
     * get method desc.
     * "(I)I", "()V", "(Ljava/lang/String;Z)V"
     *
     * @param m method.
     * @return desc.
     */
    public static String getDescWithoutMethodName(Method m) {
        StringBuilder ret = new StringBuilder();
        ret.append('(');
        Class<?>[] parameterTypes = m.getParameterTypes();
        for (int i = 0; i < parameterTypes.length; i++) {
            ret.append(getDesc(parameterTypes[i]));
        }
        ret.append(')').append(getDesc(m.getReturnType()));
        return ret.toString();
    }

    /**
     * get class desc.
     * Object.class => "Ljava/lang/Object;"
     * boolean[].class => "[Z"
     *
     * @param c class.
     * @return desc.
     * @throws NotFoundException
     */
    public static String getDesc(final CtClass c) throws NotFoundException {
        StringBuilder ret = new StringBuilder();
        if (c.isArray()) {
            ret.append('[');
            ret.append(getDesc(c.getComponentType()));
        } else if (c.isPrimitive()) {
            String t = c.getName();
            if ("void".equals(t)) {
                ret.append(JVM_VOID);
            } else if ("boolean".equals(t)) {
                ret.append(JVM_BOOLEAN);
            } else if ("byte".equals(t)) {
                ret.append(JVM_BYTE);
            } else if ("char".equals(t)) {
                ret.append(JVM_CHAR);
            } else if ("double".equals(t)) {
                ret.append(JVM_DOUBLE);
            } else if ("float".equals(t)) {
                ret.append(JVM_FLOAT);
            } else if ("int".equals(t)) {
                ret.append(JVM_INT);
            } else if ("long".equals(t)) {
                ret.append(JVM_LONG);
            } else if ("short".equals(t)) {
                ret.append(JVM_SHORT);
            }
        } else {
            ret.append('L');
            ret.append(c.getName().replace('.', '/'));
            ret.append(';');
        }
        return ret.toString();
    }

    /**
     * get method desc.
     * "do(I)I", "do()V", "do(Ljava/lang/String;Z)V"
     *
     * @param m method.
     * @return desc.
     */
    public static String getDesc(final CtMethod m) throws NotFoundException {
        StringBuilder ret = new StringBuilder(m.getName()).append('(');
        CtClass[] parameterTypes = m.getParameterTypes();
        for (int i = 0; i < parameterTypes.length; i++) {
            ret.append(getDesc(parameterTypes[i]));
        }
        ret.append(')').append(getDesc(m.getReturnType()));
        return ret.toString();
    }

    /**
     * get constructor desc.
     * "()V", "(Ljava/lang/String;I)V"
     *
     * @param c constructor.
     * @return desc
     */
    public static String getDesc(final CtConstructor c) throws NotFoundException {
        StringBuilder ret = new StringBuilder("(");
        CtClass[] parameterTypes = c.getParameterTypes();
        for (int i = 0; i < parameterTypes.length; i++) {
            ret.append(getDesc(parameterTypes[i]));
        }
        ret.append(')').append('V');
        return ret.toString();
    }

    /**
     * get method desc.
     * "(I)I", "()V", "(Ljava/lang/String;Z)V".
     *
     * @param m method.
     * @return desc.
     */
    public static String getDescWithoutMethodName(final CtMethod m) throws NotFoundException {
        StringBuilder ret = new StringBuilder();
        ret.append('(');
        CtClass[] parameterTypes = m.getParameterTypes();
        for (int i = 0; i < parameterTypes.length; i++) {
            ret.append(getDesc(parameterTypes[i]));
        }
        ret.append(')').append(getDesc(m.getReturnType()));
        return ret.toString();
    }

    /**
     * name to desc.
     * java.util.Map[][] => "[[Ljava/util/Map;"
     *
     * @param name name.
     * @return desc.
     */
    public static String name2desc(String name) {
        StringBuilder sb = new StringBuilder();
        int c = 0, index = name.indexOf('[');
        if (index > 0) {
            c = (name.length() - index) / 2;
            name = name.substring(0, index);
        }
        while (c-- > 0) {
            sb.append("[");
        }
        if ("void".equals(name)) {
            sb.append(JVM_VOID);
        } else if ("boolean".equals(name)) {
            sb.append(JVM_BOOLEAN);
        } else if ("byte".equals(name)) {
            sb.append(JVM_BYTE);
        } else if ("char".equals(name)) {
            sb.append(JVM_CHAR);
        } else if ("double".equals(name)) {
            sb.append(JVM_DOUBLE);
        } else if ("float".equals(name)) {
            sb.append(JVM_FLOAT);
        } else if ("int".equals(name)) {
            sb.append(JVM_INT);
        } else if ("long".equals(name)) {
            sb.append(JVM_LONG);
        } else if ("short".equals(name)) {
            sb.append(JVM_SHORT);
        } else {
            sb.append('L').append(name.replace('.', '/')).append(';');
        }
        return sb.toString();
    }

    /**
     * desc to name.
     * "[[I" => "int[][]"
     *
     * @param desc desc.
     * @return name.
     */
    public static String desc2name(String desc) {
        StringBuilder sb = new StringBuilder();
        int c = desc.lastIndexOf('[') + 1;
        if (desc.length() == c + 1) {
            switch (desc.charAt(c)) {
                case JVM_VOID: {
                    sb.append("void");
                    break;
                }
                case JVM_BOOLEAN: {
                    sb.append("boolean");
                    break;
                }
                case JVM_BYTE: {
                    sb.append("byte");
                    break;
                }
                case JVM_CHAR: {
                    sb.append("char");
                    break;
                }
                case JVM_DOUBLE: {
                    sb.append("double");
                    break;
                }
                case JVM_FLOAT: {
                    sb.append("float");
                    break;
                }
                case JVM_INT: {
                    sb.append("int");
                    break;
                }
                case JVM_LONG: {
                    sb.append("long");
                    break;
                }
                case JVM_SHORT: {
                    sb.append("short");
                    break;
                }
                default:
                    throw new RuntimeException();
            }
        } else {
            sb.append(desc.substring(c + 1, desc.length() - 1).replace('/', '.'));
        }
        while (c-- > 0) {
            sb.append("[]");
        }
        return sb.toString();
    }

    public static Class<?> forName(String name) {
        try {
            return name2class(name);
        } catch (ClassNotFoundException e) {
            throw new IllegalStateException("Not found class " + name + ", cause: " + e.getMessage(), e);
        }
    }

    public static Class<?> forName(ClassLoader cl, String name) {
        try {
            return name2class(cl, name);
        } catch (ClassNotFoundException e) {
            throw new IllegalStateException("Not found class " + name + ", cause: " + e.getMessage(), e);
        }
    }

    /**
     * name to class.
     * "boolean" => boolean.class
     * "java.util.Map[][]" => java.util.Map[][].class
     *
     * @param name name.
     * @return Class instance.
     */
    public static Class<?> name2class(String name) throws ClassNotFoundException {
        return name2class(ClassUtils.getClassLoader(), name);
    }

    /**
     * name to class.
     * "boolean" => boolean.class
     * "java.util.Map[][]" => java.util.Map[][].class
     *
     * @param cl   ClassLoader instance.
     * @param name name.
     * @return Class instance.
     */
    private static Class<?> name2class(ClassLoader cl, String name) throws ClassNotFoundException {
        int c = 0, index = name.indexOf('[');
        if (index > 0) {
            c = (name.length() - index) / 2;
            name = name.substring(0, index);
        }
        if (c > 0) {
            StringBuilder sb = new StringBuilder();
            while (c-- > 0) {
                sb.append("[");
            }

            if ("void".equals(name)) {
                sb.append(JVM_VOID);
            } else if ("boolean".equals(name)) {
                sb.append(JVM_BOOLEAN);
            } else if ("byte".equals(name)) {
                sb.append(JVM_BYTE);
            } else if ("char".equals(name)) {
                sb.append(JVM_CHAR);
            } else if ("double".equals(name)) {
                sb.append(JVM_DOUBLE);
            } else if ("float".equals(name)) {
                sb.append(JVM_FLOAT);
            } else if ("int".equals(name)) {
                sb.append(JVM_INT);
            } else if ("long".equals(name)) {
                sb.append(JVM_LONG);
            } else if ("short".equals(name)) {
                sb.append(JVM_SHORT);
            } else {
                sb.append('L').append(name).append(';'); // "java.lang.Object" ==> "Ljava.lang.Object;"
            }
            name = sb.toString();
        } else {
            if ("void".equals(name)) {
                return void.class;
            } else if ("boolean".equals(name)) {
                return boolean.class;
            } else if ("byte".equals(name)) {
                return byte.class;
            } else if ("char".equals(name)) {
                return char.class;
            } else if ("double".equals(name)) {
                return double.class;
            } else if ("float".equals(name)) {
                return float.class;
            } else if ("int".equals(name)) {
                return int.class;
            } else if ("long".equals(name)) {
                return long.class;
            } else if ("short".equals(name)) {
                return short.class;
            }
        }

        if (cl == null) {
            cl = ClassUtils.getClassLoader();
        }
        Class<?> clazz = NAME_CLASS_CACHE.get(name);
        if (clazz == null) {
            clazz = Class.forName(name, true, cl);
            NAME_CLASS_CACHE.put(name, clazz);
        }
        return clazz;
    }

    /**
     * desc to class.
     * "[Z" => boolean[].class
     * "[[Ljava/util/Map;" => java.util.Map[][].class
     *
     * @param desc desc.
     * @return Class instance.
     * @throws ClassNotFoundException
     */
    public static Class<?> desc2class(String desc) throws ClassNotFoundException {
        return desc2class(ClassUtils.getClassLoader(), desc);
    }

    /**
     * desc to class.
     * "[Z" => boolean[].class
     * "[[Ljava/util/Map;" => java.util.Map[][].class
     *
     * @param cl   ClassLoader instance.
     * @param desc desc.
     * @return Class instance.
     * @throws ClassNotFoundException
     */
    private static Class<?> desc2class(ClassLoader cl, String desc) throws ClassNotFoundException {
        switch (desc.charAt(0)) {
            case JVM_VOID:
                return void.class;
            case JVM_BOOLEAN:
                return boolean.class;
            case JVM_BYTE:
                return byte.class;
            case JVM_CHAR:
                return char.class;
            case JVM_DOUBLE:
                return double.class;
            case JVM_FLOAT:
                return float.class;
            case JVM_INT:
                return int.class;
            case JVM_LONG:
                return long.class;
            case JVM_SHORT:
                return short.class;
            case 'L':
                desc = desc.substring(1, desc.length() - 1).replace('/', '.'); // "Ljava/lang/Object;" ==> "java.lang.Object"
                break;
            case '[':
                desc = desc.replace('/', '.');  // "[[Ljava/lang/Object;" ==> "[[Ljava.lang.Object;"
                break;
            default:
                throw new ClassNotFoundException("Class not found: " + desc);
        }

        if (cl == null) {
            cl = ClassUtils.getClassLoader();
        }
        Class<?> clazz = DESC_CLASS_CACHE.get(desc);
        if (clazz == null) {
            clazz = Class.forName(desc, true, cl);
            DESC_CLASS_CACHE.put(desc, clazz);
        }
        return clazz;
    }

    /**
     * get class array instance.
     *
     * @param desc desc.
     * @return Class class array.
     * @throws ClassNotFoundException
     */
    public static Class<?>[] desc2classArray(String desc) throws ClassNotFoundException {
        Class<?>[] ret = desc2classArray(ClassUtils.getClassLoader(), desc);
        return ret;
    }

    /**
     * get class array instance.
     *
     * @param cl   ClassLoader instance.
     * @param desc desc.
     * @return Class[] class array.
     * @throws ClassNotFoundException
     */
    private static Class<?>[] desc2classArray(ClassLoader cl, String desc) throws ClassNotFoundException {
        if (desc.length() == 0) {
            return EMPTY_CLASS_ARRAY;
        }

        List<Class<?>> cs = new ArrayList<Class<?>>();
        Matcher m = DESC_PATTERN.matcher(desc);
        while (m.find()) {
            cs.add(desc2class(cl, m.group()));
        }
        return cs.toArray(EMPTY_CLASS_ARRAY);
    }

    /**
     * Find method from method signature
     *
     * @param clazz      Target class to find method
     * @param methodName Method signature, e.g.: method1(int, String). It is allowed to provide method name only, e.g.: method2
     * @return target method
     * @throws NoSuchMethodException
     * @throws ClassNotFoundException
     * @throws IllegalStateException  when multiple methods are found (overridden method when parameter info is not provided)
     */
    public static Method findMethodByMethodSignature(Class<?> clazz, String methodName, String[] parameterTypes)
            throws NoSuchMethodException, ClassNotFoundException {
        String signature = clazz.getName() + "." + methodName;
        if (parameterTypes != null && parameterTypes.length > 0) {
            signature += StringUtils.join(parameterTypes);
        }
        Method method = Signature_METHODS_CACHE.get(signature);
        if (method != null) {
            return method;
        }
        if (parameterTypes == null) {
            List<Method> finded = new ArrayList<Method>();
            for (Method m : clazz.getMethods()) {
                if (m.getName().equals(methodName)) {
                    finded.add(m);
                }
            }
            if (finded.isEmpty()) {
                throw new NoSuchMethodException("No such method " + methodName + " in class " + clazz);
            }
            if (finded.size() > 1) {
                String msg = String.format("Not unique method for method name(%s) in class(%s), find %d methods.",
                        methodName, clazz.getName(), finded.size());
                throw new IllegalStateException(msg);
            }
            method = finded.get(0);
        } else {
            Class<?>[] types = new Class<?>[parameterTypes.length];
            for (int i = 0; i < parameterTypes.length; i++) {
                types[i] = ReflectUtils.name2class(parameterTypes[i]);
            }
            method = clazz.getMethod(methodName, types);

        }
        Signature_METHODS_CACHE.put(signature, method);
        return method;
    }

    public static Method findMethodByMethodName(Class<?> clazz, String methodName)
            throws NoSuchMethodException, ClassNotFoundException {
        return findMethodByMethodSignature(clazz, methodName, null);
    }

    public static Constructor<?> findConstructor(Class<?> clazz, Class<?> paramType) throws NoSuchMethodException {
        Constructor<?> targetConstructor;
        try {
            targetConstructor = clazz.getConstructor(new Class<?>[]{paramType});
        } catch (NoSuchMethodException e) {
            targetConstructor = null;
            Constructor<?>[] constructors = clazz.getConstructors();
            for (Constructor<?> constructor : constructors) {
                if (Modifier.isPublic(constructor.getModifiers())
                        && constructor.getParameterTypes().length == 1
                        && constructor.getParameterTypes()[0].isAssignableFrom(paramType)) {
                    targetConstructor = constructor;
                    break;
                }
            }
            if (targetConstructor == null) {
                throw e;
            }
        }
        return targetConstructor;
    }

    /**
     * Check if one object is the implementation for a given interface.
     * <p>
     * This method will not trigger classloading for the given interface, therefore it will not lead to error when
     * the given interface is not visible by the classloader
     *
     * @param obj                Object to examine
     * @param interfaceClazzName The given interface
     * @return true if the object implements the given interface, otherwise return false
     */
    public static boolean isInstance(Object obj, String interfaceClazzName) {
        for (Class<?> clazz = obj.getClass();
             clazz != null && !clazz.equals(Object.class);
             clazz = clazz.getSuperclass()) {
            Class<?>[] interfaces = clazz.getInterfaces();
            for (Class<?> itf : interfaces) {
                if (itf.getName().equals(interfaceClazzName)) {
                    return true;
                }
            }
        }
        return false;
    }

    public static Object getEmptyObject(Class<?> returnType) {
        return getEmptyObject(returnType, new HashMap<Class<?>, Object>(), 0);
    }

    private static Object getEmptyObject(Class<?> returnType, Map<Class<?>, Object> emptyInstances, int level) {
        if (level > 2) {
            return null;
        }
        if (returnType == null) {
            return null;
        } else if (returnType == boolean.class || returnType == Boolean.class) {
            return false;
        } else if (returnType == char.class || returnType == Character.class) {
            return '\0';
        } else if (returnType == byte.class || returnType == Byte.class) {
            return (byte) 0;
        } else if (returnType == short.class || returnType == Short.class) {
            return (short) 0;
        } else if (returnType == int.class || returnType == Integer.class) {
            return 0;
        } else if (returnType == long.class || returnType == Long.class) {
            return 0L;
        } else if (returnType == float.class || returnType == Float.class) {
            return 0F;
        } else if (returnType == double.class || returnType == Double.class) {
            return 0D;
        } else if (returnType.isArray()) {
            return Array.newInstance(returnType.getComponentType(), 0);
        } else if (returnType.isAssignableFrom(ArrayList.class)) {
            return new ArrayList<Object>(0);
        } else if (returnType.isAssignableFrom(HashSet.class)) {
            return new HashSet<Object>(0);
        } else if (returnType.isAssignableFrom(HashMap.class)) {
            return new HashMap<Object, Object>(0);
        } else if (String.class.equals(returnType)) {
            return "";
        } else if (!returnType.isInterface()) {
            try {
                Object value = emptyInstances.get(returnType);
                if (value == null) {
                    value = returnType.newInstance();
                    emptyInstances.put(returnType, value);
                }
                Class<?> cls = value.getClass();
                while (cls != null && cls != Object.class) {
                    Field[] fields = cls.getDeclaredFields();
                    for (Field field : fields) {
                        if (field.isSynthetic()) {
                            continue;
                        }
                        Object property = getEmptyObject(field.getType(), emptyInstances, level + 1);
                        if (property != null) {
                            try {
                                if (!field.isAccessible()) {
                                    field.setAccessible(true);
                                }
                                field.set(value, property);
                            } catch (Throwable e) {
                            }
                        }
                    }
                    cls = cls.getSuperclass();
                }
                return value;
            } catch (Throwable e) {
                return null;
            }
        } else {
            return null;
        }
    }

    public static boolean isBeanPropertyReadMethod(Method method) {
        return method != null
                && Modifier.isPublic(method.getModifiers())
                && !Modifier.isStatic(method.getModifiers())
                && method.getReturnType() != void.class
                && method.getDeclaringClass() != Object.class
                && method.getParameterTypes().length == 0
                && ((method.getName().startsWith("get") && method.getName().length() > 3)
                || (method.getName().startsWith("is") && method.getName().length() > 2));
    }

    public static String getPropertyNameFromBeanReadMethod(Method method) {
        if (isBeanPropertyReadMethod(method)) {
            if (method.getName().startsWith("get")) {
                return method.getName().substring(3, 4).toLowerCase()
                        + method.getName().substring(4);
            }
            if (method.getName().startsWith("is")) {
                return method.getName().substring(2, 3).toLowerCase()
                        + method.getName().substring(3);
            }
        }
        return null;
    }

    public static boolean isBeanPropertyWriteMethod(Method method) {
        return method != null
                && Modifier.isPublic(method.getModifiers())
                && !Modifier.isStatic(method.getModifiers())
                && method.getDeclaringClass() != Object.class
                && method.getParameterTypes().length == 1
                && method.getName().startsWith("set")
                && method.getName().length() > 3;
    }

    public static String getPropertyNameFromBeanWriteMethod(Method method) {
        if (isBeanPropertyWriteMethod(method)) {
            return method.getName().substring(3, 4).toLowerCase()
                    + method.getName().substring(4);
        }
        return null;
    }

    public static boolean isPublicInstanceField(Field field) {
        return Modifier.isPublic(field.getModifiers())
                && !Modifier.isStatic(field.getModifiers())
                && !Modifier.isFinal(field.getModifiers())
                && !field.isSynthetic();
    }

    public static Map<String, Field> getBeanPropertyFields(Class cl) {
        Map<String, Field> properties = new HashMap<String, Field>();
        for (; cl != null; cl = cl.getSuperclass()) {
            Field[] fields = cl.getDeclaredFields();
            for (Field field : fields) {
                if (Modifier.isTransient(field.getModifiers())
                        || Modifier.isStatic(field.getModifiers())) {
                    continue;
                }

                field.setAccessible(true);

                properties.put(field.getName(), field);
            }
        }

        return properties;
    }

    public static Map<String, Method> getBeanPropertyReadMethods(Class cl) {
        Map<String, Method> properties = new HashMap<String, Method>();
        for (; cl != null; cl = cl.getSuperclass()) {
            Method[] methods = cl.getDeclaredMethods();
            for (Method method : methods) {
                if (isBeanPropertyReadMethod(method)) {
                    method.setAccessible(true);
                    String property = getPropertyNameFromBeanReadMethod(method);
                    properties.put(property, method);
                }
            }
        }

        return properties;
    }

<<<<<<< HEAD
    public static Type[] getReturnTypes(Method method) {
        Class<?> returnType = method.getReturnType();
        Type genericReturnType = method.getGenericReturnType();
        if (Future.class.isAssignableFrom(returnType)) {
            if (genericReturnType instanceof ParameterizedType) {
                Type actualArgType = ((ParameterizedType) genericReturnType).getActualTypeArguments()[0];
                if (actualArgType instanceof ParameterizedType) {
                    returnType = (Class<?>) ((ParameterizedType) actualArgType).getRawType();
                    genericReturnType = actualArgType;
                } else {
                    returnType = (Class<?>) actualArgType;
                    genericReturnType = returnType;
                }
            } else {
                returnType = null;
                genericReturnType = null;
            }
        }
        return new Type[]{returnType, genericReturnType};
=======
    /**
     * Find the {@link Set} of {@link ParameterizedType}
     *
     * @param sourceClass the source {@link Class class}
     * @return non-null read-only {@link Set}
     * @since 2.7.2
     */
    public static Set<ParameterizedType> findParameterizedTypes(Class<?> sourceClass) {
        // Add Generic Interfaces
        List<Type> genericTypes = new LinkedList<>(asList(sourceClass.getGenericInterfaces()));
        // Add Generic Super Class
        genericTypes.add(sourceClass.getGenericSuperclass());

        Set<ParameterizedType> parameterizedTypes = genericTypes.stream()
                .filter(type -> type instanceof ParameterizedType)// filter ParameterizedType
                .map(type -> ParameterizedType.class.cast(type))  // cast to ParameterizedType
                .collect(Collectors.toSet());

        if (parameterizedTypes.isEmpty()) { // If not found, try to search super types recursively
            genericTypes.stream()
                    .filter(type -> type instanceof Class)
                    .map(type -> Class.class.cast(type))
                    .forEach(superClass -> {
                        parameterizedTypes.addAll(findParameterizedTypes(superClass));
                    });
        }

        return unmodifiableSet(parameterizedTypes);                     // build as a Set

    }

    /**
     * Find the hierarchical types form the source {@link Class class} by specified {@link Class type}.
     *
     * @param sourceClass the source {@link Class class}
     * @param matchType   the type to match
     * @param <T>         the type to match
     * @return non-null read-only {@link Set}
     * @since 2.7.2
     */
    public static <T> Set<Class<T>> findHierarchicalTypes(Class<?> sourceClass, Class<T> matchType) {
        if (sourceClass == null) {
            return Collections.emptySet();
        }

        Set<Class<T>> hierarchicalTypes = new LinkedHashSet<>();

        if (matchType.isAssignableFrom(sourceClass)) {
            hierarchicalTypes.add((Class<T>) sourceClass);
        }

        // Find all super classes
        hierarchicalTypes.addAll(findHierarchicalTypes(sourceClass.getSuperclass(), matchType));

        return unmodifiableSet(hierarchicalTypes);
>>>>>>> d450c7d7
    }
}<|MERGE_RESOLUTION|>--- conflicted
+++ resolved
@@ -1107,7 +1107,6 @@
         return properties;
     }
 
-<<<<<<< HEAD
     public static Type[] getReturnTypes(Method method) {
         Class<?> returnType = method.getReturnType();
         Type genericReturnType = method.getGenericReturnType();
@@ -1127,7 +1126,8 @@
             }
         }
         return new Type[]{returnType, genericReturnType};
-=======
+    }
+  
     /**
      * Find the {@link Set} of {@link ParameterizedType}
      *
@@ -1183,6 +1183,5 @@
         hierarchicalTypes.addAll(findHierarchicalTypes(sourceClass.getSuperclass(), matchType));
 
         return unmodifiableSet(hierarchicalTypes);
->>>>>>> d450c7d7
     }
 }