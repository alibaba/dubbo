--- conflicted
+++ resolved
@@ -1,955 +1,952 @@
-/*
- * Licensed to the Apache Software Foundation (ASF) under one or more
- * contributor license agreements.  See the NOTICE file distributed with
- * this work for additional information regarding copyright ownership.
- * The ASF licenses this file to You under the Apache License, Version 2.0
- * (the "License"); you may not use this file except in compliance with
- * the License.  You may obtain a copy of the License at
- *
- *     http://www.apache.org/licenses/LICENSE-2.0
- *
- * Unless required by applicable law or agreed to in writing, software
- * distributed under the License is distributed on an "AS IS" BASIS,
- * WITHOUT WARRANTIES OR CONDITIONS OF ANY KIND, either express or implied.
- * See the License for the specific language governing permissions and
- * limitations under the License.
- */
-package org.apache.dubbo.common.utils;
-
-import org.apache.dubbo.common.io.UnsafeStringWriter;
-import org.apache.dubbo.common.logger.Logger;
-import org.apache.dubbo.common.logger.LoggerFactory;
-
-import com.alibaba.fastjson.JSON;
-
-import java.io.PrintWriter;
-import java.util.ArrayList;
-import java.util.Collection;
-import java.util.Collections;
-import java.util.HashMap;
-import java.util.List;
-import java.util.Map;
-import java.util.TreeMap;
-import java.util.regex.Matcher;
-import java.util.regex.Pattern;
-
-import static org.apache.dubbo.common.constants.CommonConstants.COMMA_SEPARATOR;
-import static org.apache.dubbo.common.constants.CommonConstants.COMMA_SPLIT_PATTERN;
-import static org.apache.dubbo.common.constants.CommonConstants.DOT_REGEX;
-import static org.apache.dubbo.common.constants.CommonConstants.GROUP_KEY;
-import static org.apache.dubbo.common.constants.CommonConstants.HIDE_KEY_PREFIX;
-import static org.apache.dubbo.common.constants.CommonConstants.INTERFACE_KEY;
-import static org.apache.dubbo.common.constants.CommonConstants.SEPARATOR_REGEX;
-import static org.apache.dubbo.common.constants.CommonConstants.UNDERLINE_SEPARATOR;
-import static org.apache.dubbo.common.constants.CommonConstants.VERSION_KEY;
-
-/**
- * StringUtils
- */
-
-public final class StringUtils {
-
-    public static final String EMPTY = "";
-    public static final int INDEX_NOT_FOUND = -1;
-    public static final String[] EMPTY_STRING_ARRAY = new String[0];
-
-    private static final Logger logger = LoggerFactory.getLogger(StringUtils.class);
-    private static final Pattern KVP_PATTERN = Pattern.compile("([_.a-zA-Z0-9][-_.a-zA-Z0-9]*)[=](.*)"); //key value pair pattern.
-    private static final Pattern INT_PATTERN = Pattern.compile("^\\d+$");
-    private static final int PAD_LIMIT = 8192;
-
-    private StringUtils() {
-    }
-
-    /**
-     * Gets a CharSequence length or {@code 0} if the CharSequence is
-     * {@code null}.
-     *
-     * @param cs a CharSequence or {@code null}
-     * @return CharSequence length or {@code 0} if the CharSequence is
-     * {@code null}.
-     */
-    public static int length(final CharSequence cs) {
-        return cs == null ? 0 : cs.length();
-    }
-
-    /**
-     * <p>Repeat a String {@code repeat} times to form a
-     * new String.</p>
-     *
-     * <pre>
-     * StringUtils.repeat(null, 2) = null
-     * StringUtils.repeat("", 0)   = ""
-     * StringUtils.repeat("", 2)   = ""
-     * StringUtils.repeat("a", 3)  = "aaa"
-     * StringUtils.repeat("ab", 2) = "abab"
-     * StringUtils.repeat("a", -2) = ""
-     * </pre>
-     *
-     * @param str    the String to repeat, may be null
-     * @param repeat number of times to repeat str, negative treated as zero
-     * @return a new String consisting of the original String repeated,
-     * {@code null} if null String input
-     */
-    public static String repeat(final String str, final int repeat) {
-        // Performance tuned for 2.0 (JDK1.4)
-
-        if (str == null) {
-            return null;
-        }
-        if (repeat <= 0) {
-            return EMPTY;
-        }
-        final int inputLength = str.length();
-        if (repeat == 1 || inputLength == 0) {
-            return str;
-        }
-        if (inputLength == 1 && repeat <= PAD_LIMIT) {
-            return repeat(str.charAt(0), repeat);
-        }
-
-        final int outputLength = inputLength * repeat;
-        switch (inputLength) {
-            case 1:
-                return repeat(str.charAt(0), repeat);
-            case 2:
-                final char ch0 = str.charAt(0);
-                final char ch1 = str.charAt(1);
-                final char[] output2 = new char[outputLength];
-                for (int i = repeat * 2 - 2; i >= 0; i--, i--) {
-                    output2[i] = ch0;
-                    output2[i + 1] = ch1;
-                }
-                return new String(output2);
-            default:
-                final StringBuilder buf = new StringBuilder(outputLength);
-                for (int i = 0; i < repeat; i++) {
-                    buf.append(str);
-                }
-                return buf.toString();
-        }
-    }
-
-    /**
-     * <p>Repeat a String {@code repeat} times to form a
-     * new String, with a String separator injected each time. </p>
-     *
-     * <pre>
-     * StringUtils.repeat(null, null, 2) = null
-     * StringUtils.repeat(null, "x", 2)  = null
-     * StringUtils.repeat("", null, 0)   = ""
-     * StringUtils.repeat("", "", 2)     = ""
-     * StringUtils.repeat("", "x", 3)    = "xxx"
-     * StringUtils.repeat("?", ", ", 3)  = "?, ?, ?"
-     * </pre>
-     *
-     * @param str       the String to repeat, may be null
-     * @param separator the String to inject, may be null
-     * @param repeat    number of times to repeat str, negative treated as zero
-     * @return a new String consisting of the original String repeated,
-     * {@code null} if null String input
-     * @since 2.5
-     */
-    public static String repeat(final String str, final String separator, final int repeat) {
-        if (str == null || separator == null) {
-            return repeat(str, repeat);
-        }
-        // given that repeat(String, int) is quite optimized, better to rely on it than try and splice this into it
-        final String result = repeat(str + separator, repeat);
-        return removeEnd(result, separator);
-    }
-
-    /**
-     * <p>Removes a substring only if it is at the end of a source string,
-     * otherwise returns the source string.</p>
-     *
-     * <p>A {@code null} source string will return {@code null}.
-     * An empty ("") source string will return the empty string.
-     * A {@code null} search string will return the source string.</p>
-     *
-     * <pre>
-     * StringUtils.removeEnd(null, *)      = null
-     * StringUtils.removeEnd("", *)        = ""
-     * StringUtils.removeEnd(*, null)      = *
-     * StringUtils.removeEnd("www.domain.com", ".com.")  = "www.domain.com"
-     * StringUtils.removeEnd("www.domain.com", ".com")   = "www.domain"
-     * StringUtils.removeEnd("www.domain.com", "domain") = "www.domain.com"
-     * StringUtils.removeEnd("abc", "")    = "abc"
-     * </pre>
-     *
-     * @param str    the source String to search, may be null
-     * @param remove the String to search for and remove, may be null
-     * @return the substring with the string removed if found,
-     * {@code null} if null String input
-     */
-    public static String removeEnd(final String str, final String remove) {
-        if (isAnyEmpty(str, remove)) {
-            return str;
-        }
-        if (str.endsWith(remove)) {
-            return str.substring(0, str.length() - remove.length());
-        }
-        return str;
-    }
-
-    /**
-     * <p>Returns padding using the specified delimiter repeated
-     * to a given length.</p>
-     *
-     * <pre>
-     * StringUtils.repeat('e', 0)  = ""
-     * StringUtils.repeat('e', 3)  = "eee"
-     * StringUtils.repeat('e', -2) = ""
-     * </pre>
-     *
-     * <p>Note: this method doesn't not support padding with
-     * <a href="http://www.unicode.org/glossary/#supplementary_character">Unicode Supplementary Characters</a>
-     * as they require a pair of {@code char}s to be represented.
-     * If you are needing to support full I18N of your applications
-     * consider using {@link #repeat(String, int)} instead.
-     * </p>
-     *
-     * @param ch     character to repeat
-     * @param repeat number of times to repeat char, negative treated as zero
-     * @return String with repeated character
-     * @see #repeat(String, int)
-     */
-    public static String repeat(final char ch, final int repeat) {
-        final char[] buf = new char[repeat];
-        for (int i = repeat - 1; i >= 0; i--) {
-            buf[i] = ch;
-        }
-        return new String(buf);
-    }
-
-    /**
-     * <p>Strips any of a set of characters from the end of a String.</p>
-     *
-     * <p>A {@code null} input String returns {@code null}.
-     * An empty string ("") input returns the empty string.</p>
-     *
-     * <p>If the stripChars String is {@code null}, whitespace is
-     * stripped as defined by {@link Character#isWhitespace(char)}.</p>
-     *
-     * <pre>
-     * StringUtils.stripEnd(null, *)          = null
-     * StringUtils.stripEnd("", *)            = ""
-     * StringUtils.stripEnd("abc", "")        = "abc"
-     * StringUtils.stripEnd("abc", null)      = "abc"
-     * StringUtils.stripEnd("  abc", null)    = "  abc"
-     * StringUtils.stripEnd("abc  ", null)    = "abc"
-     * StringUtils.stripEnd(" abc ", null)    = " abc"
-     * StringUtils.stripEnd("  abcyx", "xyz") = "  abc"
-     * StringUtils.stripEnd("120.00", ".0")   = "12"
-     * </pre>
-     *
-     * @param str        the String to remove characters from, may be null
-     * @param stripChars the set of characters to remove, null treated as whitespace
-     * @return the stripped String, {@code null} if null String input
-     */
-    public static String stripEnd(final String str, final String stripChars) {
-        int end;
-        if (str == null || (end = str.length()) == 0) {
-            return str;
-        }
-
-        if (stripChars == null) {
-            while (end != 0 && Character.isWhitespace(str.charAt(end - 1))) {
-                end--;
-            }
-        } else if (stripChars.isEmpty()) {
-            return str;
-        } else {
-            while (end != 0 && stripChars.indexOf(str.charAt(end - 1)) != INDEX_NOT_FOUND) {
-                end--;
-            }
-        }
-        return str.substring(0, end);
-    }
-
-    /**
-     * <p>Replaces all occurrences of a String within another String.</p>
-     *
-     * <p>A {@code null} reference passed to this method is a no-op.</p>
-     *
-     * <pre>
-     * StringUtils.replace(null, *, *)        = null
-     * StringUtils.replace("", *, *)          = ""
-     * StringUtils.replace("any", null, *)    = "any"
-     * StringUtils.replace("any", *, null)    = "any"
-     * StringUtils.replace("any", "", *)      = "any"
-     * StringUtils.replace("aba", "a", null)  = "aba"
-     * StringUtils.replace("aba", "a", "")    = "b"
-     * StringUtils.replace("aba", "a", "z")   = "zbz"
-     * </pre>
-     *
-     * @param text         text to search and replace in, may be null
-     * @param searchString the String to search for, may be null
-     * @param replacement  the String to replace it with, may be null
-     * @return the text with any replacements processed,
-     * {@code null} if null String input
-     * @see #replace(String text, String searchString, String replacement, int max)
-     */
-    public static String replace(final String text, final String searchString, final String replacement) {
-        return replace(text, searchString, replacement, -1);
-    }
-
-    /**
-     * <p>Replaces a String with another String inside a larger String,
-     * for the first {@code max} values of the search String.</p>
-     *
-     * <p>A {@code null} reference passed to this method is a no-op.</p>
-     *
-     * <pre>
-     * StringUtils.replace(null, *, *, *)         = null
-     * StringUtils.replace("", *, *, *)           = ""
-     * StringUtils.replace("any", null, *, *)     = "any"
-     * StringUtils.replace("any", *, null, *)     = "any"
-     * StringUtils.replace("any", "", *, *)       = "any"
-     * StringUtils.replace("any", *, *, 0)        = "any"
-     * StringUtils.replace("abaa", "a", null, -1) = "abaa"
-     * StringUtils.replace("abaa", "a", "", -1)   = "b"
-     * StringUtils.replace("abaa", "a", "z", 0)   = "abaa"
-     * StringUtils.replace("abaa", "a", "z", 1)   = "zbaa"
-     * StringUtils.replace("abaa", "a", "z", 2)   = "zbza"
-     * StringUtils.replace("abaa", "a", "z", -1)  = "zbzz"
-     * </pre>
-     *
-     * @param text         text to search and replace in, may be null
-     * @param searchString the String to search for, may be null
-     * @param replacement  the String to replace it with, may be null
-     * @param max          maximum number of values to replace, or {@code -1} if no maximum
-     * @return the text with any replacements processed,
-     * {@code null} if null String input
-     */
-    public static String replace(final String text, final String searchString, final String replacement, int max) {
-        if (isAnyEmpty(text, searchString) || replacement == null || max == 0) {
-            return text;
-        }
-        int start = 0;
-        int end = text.indexOf(searchString, start);
-        if (end == INDEX_NOT_FOUND) {
-            return text;
-        }
-        final int replLength = searchString.length();
-        int increase = replacement.length() - replLength;
-        increase = increase < 0 ? 0 : increase;
-        increase *= max < 0 ? 16 : max > 64 ? 64 : max;
-        final StringBuilder buf = new StringBuilder(text.length() + increase);
-        while (end != INDEX_NOT_FOUND) {
-            buf.append(text, start, end).append(replacement);
-            start = end + replLength;
-            if (--max == 0) {
-                break;
-            }
-            end = text.indexOf(searchString, start);
-        }
-        buf.append(text.substring(start));
-        return buf.toString();
-    }
-
-    public static boolean isBlank(CharSequence cs) {
-        int strLen;
-        if (cs == null || (strLen = cs.length()) == 0) {
-            return true;
-        }
-        for (int i = 0; i < strLen; i++) {
-            if (!Character.isWhitespace(cs.charAt(i))) {
-                return false;
-            }
-        }
-        return true;
-    }
-
-    /**
-     * is empty string.
-     *
-     * @param str source string.
-     * @return is empty.
-     */
-    public static boolean isEmpty(String str) {
-        return str == null || str.isEmpty();
-    }
-
-    /**
-     * <p>Checks if the strings contain empty or null elements. <p/>
-     *
-     * <pre>
-     * StringUtils.isNoneEmpty(null)            = false
-     * StringUtils.isNoneEmpty("")              = false
-     * StringUtils.isNoneEmpty(" ")             = true
-     * StringUtils.isNoneEmpty("abc")           = true
-     * StringUtils.isNoneEmpty("abc", "def")    = true
-     * StringUtils.isNoneEmpty("abc", null)     = false
-     * StringUtils.isNoneEmpty("abc", "")       = false
-     * StringUtils.isNoneEmpty("abc", " ")      = true
-     * </pre>
-     *
-     * @param ss the strings to check
-     * @return {@code true} if all strings are not empty or null
-     */
-    public static boolean isNoneEmpty(final String... ss) {
-        if (ArrayUtils.isEmpty(ss)) {
-            return false;
-        }
-        for (final String s : ss) {
-            if (isEmpty(s)) {
-                return false;
-            }
-        }
-        return true;
-    }
-
-    /**
-     * <p>Checks if the strings contain at least on empty or null element. <p/>
-     *
-     * <pre>
-     * StringUtils.isAnyEmpty(null)            = true
-     * StringUtils.isAnyEmpty("")              = true
-     * StringUtils.isAnyEmpty(" ")             = false
-     * StringUtils.isAnyEmpty("abc")           = false
-     * StringUtils.isAnyEmpty("abc", "def")    = false
-     * StringUtils.isAnyEmpty("abc", null)     = true
-     * StringUtils.isAnyEmpty("abc", "")       = true
-     * StringUtils.isAnyEmpty("abc", " ")      = false
-     * </pre>
-     *
-     * @param ss the strings to check
-     * @return {@code true} if at least one in the strings is empty or null
-     */
-    public static boolean isAnyEmpty(final String... ss) {
-        return !isNoneEmpty(ss);
-    }
-
-    /**
-     * is not empty string.
-     *
-     * @param str source string.
-     * @return is not empty.
-     */
-    public static boolean isNotEmpty(String str) {
-        return !isEmpty(str);
-    }
-
-    /**
-     * @param s1
-     * @param s2
-     * @return equals
-     */
-    public static boolean isEquals(String s1, String s2) {
-        if (s1 == null && s2 == null) {
-            return true;
-        }
-        if (s1 == null || s2 == null) {
-            return false;
-        }
-        return s1.equals(s2);
-    }
-
-    /**
-     * is integer string.
-     *
-     * @param str
-     * @return is integer
-     */
-    public static boolean isInteger(String str) {
-        return isNotEmpty(str) && INT_PATTERN.matcher(str).matches();
-    }
-
-    public static int parseInteger(String str) {
-        return isInteger(str) ? Integer.parseInt(str) : 0;
-    }
-
-    /**
-     * Returns true if s is a legal Java identifier.<p>
-     * <a href="http://www.exampledepot.com/egs/java.lang/IsJavaId.html">more info.</a>
-     */
-    public static boolean isJavaIdentifier(String s) {
-        if (isEmpty(s) || !Character.isJavaIdentifierStart(s.charAt(0))) {
-            return false;
-        }
-        for (int i = 1; i < s.length(); i++) {
-            if (!Character.isJavaIdentifierPart(s.charAt(i))) {
-                return false;
-            }
-        }
-        return true;
-    }
-
-    public static boolean isContains(String values, String value) {
-        return isNotEmpty(values) && isContains(COMMA_SPLIT_PATTERN.split(values), value);
-    }
-
-    /**
-     * @param values
-     * @param value
-     * @return contains
-     */
-    public static boolean isContains(String[] values, String value) {
-        if (isNotEmpty(value) && ArrayUtils.isNotEmpty(values)) {
-            for (String v : values) {
-                if (value.equals(v)) {
-                    return true;
-                }
-            }
-        }
-        return false;
-    }
-
-    public static boolean isNumeric(String str, boolean allowDot) {
-        if (str == null || str.isEmpty()) {
-            return false;
-        }
-        boolean hasDot = false;
-        int sz = str.length();
-        for (int i = 0; i < sz; i++) {
-            if (str.charAt(i) == '.') {
-                if (hasDot || !allowDot) {
-                    return false;
-                }
-                hasDot = true;
-                continue;
-            }
-            if (!Character.isDigit(str.charAt(i))) {
-                return false;
-            }
-        }
-        return true;
-    }
-
-
-    /**
-     * @param e
-     * @return string
-     */
-    public static String toString(Throwable e) {
-        UnsafeStringWriter w = new UnsafeStringWriter();
-        PrintWriter p = new PrintWriter(w);
-        p.print(e.getClass().getName());
-        if (e.getMessage() != null) {
-            p.print(": " + e.getMessage());
-        }
-        p.println();
-        try {
-            e.printStackTrace(p);
-            return w.toString();
-        } finally {
-            p.close();
-        }
-    }
-
-    /**
-     * @param msg
-     * @param e
-     * @return string
-     */
-    public static String toString(String msg, Throwable e) {
-        UnsafeStringWriter w = new UnsafeStringWriter();
-        w.write(msg + "\n");
-        PrintWriter p = new PrintWriter(w);
-        try {
-            e.printStackTrace(p);
-            return w.toString();
-        } finally {
-            p.close();
-        }
-    }
-
-    /**
-     * translate.
-     *
-     * @param src  source string.
-     * @param from src char table.
-     * @param to   target char table.
-     * @return String.
-     */
-    public static String translate(String src, String from, String to) {
-        if (isEmpty(src)) {
-            return src;
-        }
-        StringBuilder sb = null;
-        int ix;
-        char c;
-        for (int i = 0, len = src.length(); i < len; i++) {
-            c = src.charAt(i);
-            ix = from.indexOf(c);
-            if (ix == -1) {
-                if (sb != null) {
-                    sb.append(c);
-                }
-            } else {
-                if (sb == null) {
-                    sb = new StringBuilder(len);
-                    sb.append(src, 0, i);
-                }
-                if (ix < to.length()) {
-                    sb.append(to.charAt(ix));
-                }
-            }
-        }
-        return sb == null ? src : sb.toString();
-    }
-
-    /**
-     * split.
-     *
-     * @param ch char.
-     * @return string array.
-     */
-    public static String[] split(String str, char ch) {
-        List<String> list = null;
-        char c;
-        int ix = 0, len = str.length();
-        for (int i = 0; i < len; i++) {
-            c = str.charAt(i);
-            if (c == ch) {
-                if (list == null) {
-                    list = new ArrayList<String>();
-                }
-                list.add(str.substring(ix, i));
-                ix = i + 1;
-            }
-        }
-        if (ix > 0) {
-            list.add(str.substring(ix));
-        }
-        return list == null ? EMPTY_STRING_ARRAY : (String[]) list.toArray(EMPTY_STRING_ARRAY);
-    }
-
-    /**
-     * join string.
-     *
-     * @param array String array.
-     * @return String.
-     */
-    public static String join(String[] array) {
-        if (ArrayUtils.isEmpty(array)) {
-            return EMPTY;
-        }
-        StringBuilder sb = new StringBuilder();
-        for (String s : array) {
-            sb.append(s);
-        }
-        return sb.toString();
-    }
-
-    /**
-     * join string like javascript.
-     *
-     * @param array String array.
-     * @param split split
-     * @return String.
-     */
-    public static String join(String[] array, char split) {
-        if (ArrayUtils.isEmpty(array)) {
-            return EMPTY;
-        }
-        StringBuilder sb = new StringBuilder();
-        for (int i = 0; i < array.length; i++) {
-            if (i > 0) {
-                sb.append(split);
-            }
-            sb.append(array[i]);
-        }
-        return sb.toString();
-    }
-
-    /**
-     * join string like javascript.
-     *
-     * @param array String array.
-     * @param split split
-     * @return String.
-     */
-    public static String join(String[] array, String split) {
-        if (ArrayUtils.isEmpty(array)) {
-            return EMPTY;
-        }
-        StringBuilder sb = new StringBuilder();
-        for (int i = 0; i < array.length; i++) {
-            if (i > 0) {
-                sb.append(split);
-            }
-            sb.append(array[i]);
-        }
-        return sb.toString();
-    }
-
-    public static String join(Collection<String> coll, String split) {
-        if (CollectionUtils.isEmpty(coll)) {
-            return EMPTY;
-        }
-
-        StringBuilder sb = new StringBuilder();
-        boolean isFirst = true;
-        for (String s : coll) {
-            if (isFirst) {
-                isFirst = false;
-            } else {
-                sb.append(split);
-            }
-            sb.append(s);
-        }
-        return sb.toString();
-    }
-
-    /**
-     * parse key-value pair.
-     *
-     * @param str           string.
-     * @param itemSeparator item separator.
-     * @return key-value map;
-     */
-    private static Map<String, String> parseKeyValuePair(String str, String itemSeparator) {
-        String[] tmp = str.split(itemSeparator);
-        Map<String, String> map = new HashMap<String, String>(tmp.length);
-        for (int i = 0; i < tmp.length; i++) {
-            Matcher matcher = KVP_PATTERN.matcher(tmp[i]);
-            if (!matcher.matches()) {
-                continue;
-            }
-            map.put(matcher.group(1), matcher.group(2));
-        }
-        return map;
-    }
-
-    public static String getQueryStringValue(String qs, String key) {
-        Map<String, String> map = StringUtils.parseQueryString(qs);
-        return map.get(key);
-    }
-
-    /**
-     * parse query string to Parameters.
-     *
-     * @param qs query string.
-     * @return Parameters instance.
-     */
-    public static Map<String, String> parseQueryString(String qs) {
-        if (isEmpty(qs)) {
-            return new HashMap<String, String>();
-        }
-        return parseKeyValuePair(qs, "\\&");
-    }
-
-    public static String getServiceKey(Map<String, String> ps) {
-        StringBuilder buf = new StringBuilder();
-        String group = ps.get(GROUP_KEY);
-        if (isNotEmpty(group)) {
-            buf.append(group).append("/");
-        }
-        buf.append(ps.get(INTERFACE_KEY));
-        String version = ps.get(VERSION_KEY);
-        if (isNotEmpty(group)) {
-            buf.append(":").append(version);
-        }
-        return buf.toString();
-    }
-
-    public static String toQueryString(Map<String, String> ps) {
-        StringBuilder buf = new StringBuilder();
-        if (ps != null && ps.size() > 0) {
-            for (Map.Entry<String, String> entry : new TreeMap<String, String>(ps).entrySet()) {
-                String key = entry.getKey();
-                String value = entry.getValue();
-                if (isNoneEmpty(key, value)) {
-                    if (buf.length() > 0) {
-                        buf.append("&");
-                    }
-                    buf.append(key);
-                    buf.append("=");
-                    buf.append(value);
-                }
-            }
-        }
-        return buf.toString();
-    }
-
-    public static String camelToSplitName(String camelName, String split) {
-        if (isEmpty(camelName)) {
-            return camelName;
-        }
-        StringBuilder buf = null;
-        for (int i = 0; i < camelName.length(); i++) {
-            char ch = camelName.charAt(i);
-            if (ch >= 'A' && ch <= 'Z') {
-                if (buf == null) {
-                    buf = new StringBuilder();
-                    if (i > 0) {
-                        buf.append(camelName, 0, i);
-                    }
-                }
-                if (i > 0) {
-                    buf.append(split);
-                }
-                buf.append(Character.toLowerCase(ch));
-            } else if (buf != null) {
-                buf.append(ch);
-            }
-        }
-        return buf == null ? camelName : buf.toString();
-    }
-
-    public static String toArgumentString(Object[] args) {
-        StringBuilder buf = new StringBuilder();
-        for (Object arg : args) {
-            if (buf.length() > 0) {
-                buf.append(COMMA_SEPARATOR);
-            }
-            if (arg == null || ReflectUtils.isPrimitives(arg.getClass())) {
-                buf.append(arg);
-            } else {
-                try {
-                    buf.append(JSON.toJSONString(arg));
-                } catch (Exception e) {
-                    logger.warn(e.getMessage(), e);
-                    buf.append(arg);
-                }
-            }
-        }
-        return buf.toString();
-    }
-
-    public static String trim(String str) {
-        return str == null ? null : str.trim();
-    }
-
-    public static String toURLKey(String key) {
-        return key.toLowerCase().replaceAll(SEPARATOR_REGEX, HIDE_KEY_PREFIX);
-    }
-
-    public static String toOSStyleKey(String key) {
-        key = key.toUpperCase().replaceAll(DOT_REGEX, UNDERLINE_SEPARATOR);
-        if (!key.startsWith("DUBBO_")) {
-            key = "DUBBO_" + key;
-        }
-        return key;
-    }
-
-    public static boolean isAllUpperCase(String str) {
-        if (str != null && !isEmpty(str)) {
-            int sz = str.length();
-
-            for(int i = 0; i < sz; ++i) {
-                if (!Character.isUpperCase(str.charAt(i))) {
-                    return false;
-                }
-            }
-
-            return true;
-        } else {
-            return false;
-        }
-    }
-
-<<<<<<< HEAD
-=======
-    public static String[] delimitedListToStringArray(String str, String delimiter) {
-        return delimitedListToStringArray(str, delimiter, (String) null);
-    }
-
-    public static String[] delimitedListToStringArray(String str, String delimiter, String charsToDelete) {
-        if (str == null) {
-            return new String[0];
-        } else if (delimiter == null) {
-            return new String[]{str};
-        } else {
-            List<String> result = new ArrayList();
-            int pos;
-            if ("".equals(delimiter)) {
-                for (pos = 0; pos < str.length(); ++pos) {
-                    result.add(deleteAny(str.substring(pos, pos + 1), charsToDelete));
-                }
-            } else {
-                int delPos;
-                for (pos = 0; (delPos = str.indexOf(delimiter, pos)) != -1; pos = delPos + delimiter.length()) {
-                    result.add(deleteAny(str.substring(pos, delPos), charsToDelete));
-                }
-
-                if (str.length() > 0 && pos <= str.length()) {
-                    result.add(deleteAny(str.substring(pos), charsToDelete));
-                }
-            }
-
-            return toStringArray((Collection) result);
-        }
-    }
-
-    public static String arrayToDelimitedString(Object[] arr, String delim) {
-        if (ArrayUtils.isEmpty(arr)) {
-            return "";
-        } else if (arr.length == 1) {
-            return nullSafeToString(arr[0]);
-        } else {
-            StringBuilder sb = new StringBuilder();
-
-            for (int i = 0; i < arr.length; ++i) {
-                if (i > 0) {
-                    sb.append(delim);
-                }
-
-                sb.append(arr[i]);
-            }
-
-            return sb.toString();
-        }
-    }
-
-    public static String deleteAny(String inString, String charsToDelete) {
-        if (isNotEmpty(inString) && isNotEmpty(charsToDelete)) {
-            StringBuilder sb = new StringBuilder(inString.length());
-
-            for (int i = 0; i < inString.length(); ++i) {
-                char c = inString.charAt(i);
-                if (charsToDelete.indexOf(c) == -1) {
-                    sb.append(c);
-                }
-            }
-
-            return sb.toString();
-        } else {
-            return inString;
-        }
-    }
-
-    public static String[] toStringArray(Collection<String> collection) {
-        return (String[]) collection.toArray(new String[0]);
-    }
-
-    public static String nullSafeToString(Object obj) {
-        if (obj == null) {
-            return "null";
-        } else if (obj instanceof String) {
-            return (String) obj;
-        } else {
-            String str = obj.toString();
-            return str != null ? str : "";
-        }
-    }
-
->>>>>>> 6d3bbb02
-    /**
-     * @param rawParameters format like '[{a:b},{c:d}]'
-     * @return
-     */
-    public static Map<String, String> parseParameters(String rawParameters) {
-        Pattern pattern = Pattern.compile("^\\[((\\s*\\{\\s*[\\w_\\-\\.]+\\s*:\\s*.+?\\s*\\}\\s*,?\\s*)+)\\s*\\]$");
-        Pattern pairPattern = Pattern.compile("^\\{\\s*([\\w-_\\.]+)\\s*:\\s*(.+)\\s*\\}$");
-
-        Matcher matcher = pattern.matcher(rawParameters);
-        if (!matcher.matches()) {
-            return Collections.emptyMap();
-        }
-
-        String pairs = matcher.group(1);
-        String[] pairArr = pairs.split("\\s*,\\s*");
-
-        Map<String, String> parameters = new HashMap<>();
-        for (String pair : pairArr) {
-            Matcher pairMatcher = pairPattern.matcher(pair);
-            if (pairMatcher.matches()) {
-                parameters.put(pairMatcher.group(1), pairMatcher.group(2));
-            }
-        }
-        return parameters;
-    }
-}
+/*
+ * Licensed to the Apache Software Foundation (ASF) under one or more
+ * contributor license agreements.  See the NOTICE file distributed with
+ * this work for additional information regarding copyright ownership.
+ * The ASF licenses this file to You under the Apache License, Version 2.0
+ * (the "License"); you may not use this file except in compliance with
+ * the License.  You may obtain a copy of the License at
+ *
+ *     http://www.apache.org/licenses/LICENSE-2.0
+ *
+ * Unless required by applicable law or agreed to in writing, software
+ * distributed under the License is distributed on an "AS IS" BASIS,
+ * WITHOUT WARRANTIES OR CONDITIONS OF ANY KIND, either express or implied.
+ * See the License for the specific language governing permissions and
+ * limitations under the License.
+ */
+package org.apache.dubbo.common.utils;
+
+import org.apache.dubbo.common.io.UnsafeStringWriter;
+import org.apache.dubbo.common.logger.Logger;
+import org.apache.dubbo.common.logger.LoggerFactory;
+
+import com.alibaba.fastjson.JSON;
+
+import java.io.PrintWriter;
+import java.util.ArrayList;
+import java.util.Collection;
+import java.util.Collections;
+import java.util.HashMap;
+import java.util.List;
+import java.util.Map;
+import java.util.TreeMap;
+import java.util.regex.Matcher;
+import java.util.regex.Pattern;
+
+import static org.apache.dubbo.common.constants.CommonConstants.COMMA_SEPARATOR;
+import static org.apache.dubbo.common.constants.CommonConstants.COMMA_SPLIT_PATTERN;
+import static org.apache.dubbo.common.constants.CommonConstants.DOT_REGEX;
+import static org.apache.dubbo.common.constants.CommonConstants.GROUP_KEY;
+import static org.apache.dubbo.common.constants.CommonConstants.HIDE_KEY_PREFIX;
+import static org.apache.dubbo.common.constants.CommonConstants.INTERFACE_KEY;
+import static org.apache.dubbo.common.constants.CommonConstants.SEPARATOR_REGEX;
+import static org.apache.dubbo.common.constants.CommonConstants.UNDERLINE_SEPARATOR;
+import static org.apache.dubbo.common.constants.CommonConstants.VERSION_KEY;
+
+/**
+ * StringUtils
+ */
+
+public final class StringUtils {
+
+    public static final String EMPTY = "";
+    public static final int INDEX_NOT_FOUND = -1;
+    public static final String[] EMPTY_STRING_ARRAY = new String[0];
+
+    private static final Logger logger = LoggerFactory.getLogger(StringUtils.class);
+    private static final Pattern KVP_PATTERN = Pattern.compile("([_.a-zA-Z0-9][-_.a-zA-Z0-9]*)[=](.*)"); //key value pair pattern.
+    private static final Pattern INT_PATTERN = Pattern.compile("^\\d+$");
+    private static final int PAD_LIMIT = 8192;
+
+    private StringUtils() {
+    }
+
+    /**
+     * Gets a CharSequence length or {@code 0} if the CharSequence is
+     * {@code null}.
+     *
+     * @param cs a CharSequence or {@code null}
+     * @return CharSequence length or {@code 0} if the CharSequence is
+     * {@code null}.
+     */
+    public static int length(final CharSequence cs) {
+        return cs == null ? 0 : cs.length();
+    }
+
+    /**
+     * <p>Repeat a String {@code repeat} times to form a
+     * new String.</p>
+     *
+     * <pre>
+     * StringUtils.repeat(null, 2) = null
+     * StringUtils.repeat("", 0)   = ""
+     * StringUtils.repeat("", 2)   = ""
+     * StringUtils.repeat("a", 3)  = "aaa"
+     * StringUtils.repeat("ab", 2) = "abab"
+     * StringUtils.repeat("a", -2) = ""
+     * </pre>
+     *
+     * @param str    the String to repeat, may be null
+     * @param repeat number of times to repeat str, negative treated as zero
+     * @return a new String consisting of the original String repeated,
+     * {@code null} if null String input
+     */
+    public static String repeat(final String str, final int repeat) {
+        // Performance tuned for 2.0 (JDK1.4)
+
+        if (str == null) {
+            return null;
+        }
+        if (repeat <= 0) {
+            return EMPTY;
+        }
+        final int inputLength = str.length();
+        if (repeat == 1 || inputLength == 0) {
+            return str;
+        }
+        if (inputLength == 1 && repeat <= PAD_LIMIT) {
+            return repeat(str.charAt(0), repeat);
+        }
+
+        final int outputLength = inputLength * repeat;
+        switch (inputLength) {
+            case 1:
+                return repeat(str.charAt(0), repeat);
+            case 2:
+                final char ch0 = str.charAt(0);
+                final char ch1 = str.charAt(1);
+                final char[] output2 = new char[outputLength];
+                for (int i = repeat * 2 - 2; i >= 0; i--, i--) {
+                    output2[i] = ch0;
+                    output2[i + 1] = ch1;
+                }
+                return new String(output2);
+            default:
+                final StringBuilder buf = new StringBuilder(outputLength);
+                for (int i = 0; i < repeat; i++) {
+                    buf.append(str);
+                }
+                return buf.toString();
+        }
+    }
+
+    /**
+     * <p>Repeat a String {@code repeat} times to form a
+     * new String, with a String separator injected each time. </p>
+     *
+     * <pre>
+     * StringUtils.repeat(null, null, 2) = null
+     * StringUtils.repeat(null, "x", 2)  = null
+     * StringUtils.repeat("", null, 0)   = ""
+     * StringUtils.repeat("", "", 2)     = ""
+     * StringUtils.repeat("", "x", 3)    = "xxx"
+     * StringUtils.repeat("?", ", ", 3)  = "?, ?, ?"
+     * </pre>
+     *
+     * @param str       the String to repeat, may be null
+     * @param separator the String to inject, may be null
+     * @param repeat    number of times to repeat str, negative treated as zero
+     * @return a new String consisting of the original String repeated,
+     * {@code null} if null String input
+     * @since 2.5
+     */
+    public static String repeat(final String str, final String separator, final int repeat) {
+        if (str == null || separator == null) {
+            return repeat(str, repeat);
+        }
+        // given that repeat(String, int) is quite optimized, better to rely on it than try and splice this into it
+        final String result = repeat(str + separator, repeat);
+        return removeEnd(result, separator);
+    }
+
+    /**
+     * <p>Removes a substring only if it is at the end of a source string,
+     * otherwise returns the source string.</p>
+     *
+     * <p>A {@code null} source string will return {@code null}.
+     * An empty ("") source string will return the empty string.
+     * A {@code null} search string will return the source string.</p>
+     *
+     * <pre>
+     * StringUtils.removeEnd(null, *)      = null
+     * StringUtils.removeEnd("", *)        = ""
+     * StringUtils.removeEnd(*, null)      = *
+     * StringUtils.removeEnd("www.domain.com", ".com.")  = "www.domain.com"
+     * StringUtils.removeEnd("www.domain.com", ".com")   = "www.domain"
+     * StringUtils.removeEnd("www.domain.com", "domain") = "www.domain.com"
+     * StringUtils.removeEnd("abc", "")    = "abc"
+     * </pre>
+     *
+     * @param str    the source String to search, may be null
+     * @param remove the String to search for and remove, may be null
+     * @return the substring with the string removed if found,
+     * {@code null} if null String input
+     */
+    public static String removeEnd(final String str, final String remove) {
+        if (isAnyEmpty(str, remove)) {
+            return str;
+        }
+        if (str.endsWith(remove)) {
+            return str.substring(0, str.length() - remove.length());
+        }
+        return str;
+    }
+
+    /**
+     * <p>Returns padding using the specified delimiter repeated
+     * to a given length.</p>
+     *
+     * <pre>
+     * StringUtils.repeat('e', 0)  = ""
+     * StringUtils.repeat('e', 3)  = "eee"
+     * StringUtils.repeat('e', -2) = ""
+     * </pre>
+     *
+     * <p>Note: this method doesn't not support padding with
+     * <a href="http://www.unicode.org/glossary/#supplementary_character">Unicode Supplementary Characters</a>
+     * as they require a pair of {@code char}s to be represented.
+     * If you are needing to support full I18N of your applications
+     * consider using {@link #repeat(String, int)} instead.
+     * </p>
+     *
+     * @param ch     character to repeat
+     * @param repeat number of times to repeat char, negative treated as zero
+     * @return String with repeated character
+     * @see #repeat(String, int)
+     */
+    public static String repeat(final char ch, final int repeat) {
+        final char[] buf = new char[repeat];
+        for (int i = repeat - 1; i >= 0; i--) {
+            buf[i] = ch;
+        }
+        return new String(buf);
+    }
+
+    /**
+     * <p>Strips any of a set of characters from the end of a String.</p>
+     *
+     * <p>A {@code null} input String returns {@code null}.
+     * An empty string ("") input returns the empty string.</p>
+     *
+     * <p>If the stripChars String is {@code null}, whitespace is
+     * stripped as defined by {@link Character#isWhitespace(char)}.</p>
+     *
+     * <pre>
+     * StringUtils.stripEnd(null, *)          = null
+     * StringUtils.stripEnd("", *)            = ""
+     * StringUtils.stripEnd("abc", "")        = "abc"
+     * StringUtils.stripEnd("abc", null)      = "abc"
+     * StringUtils.stripEnd("  abc", null)    = "  abc"
+     * StringUtils.stripEnd("abc  ", null)    = "abc"
+     * StringUtils.stripEnd(" abc ", null)    = " abc"
+     * StringUtils.stripEnd("  abcyx", "xyz") = "  abc"
+     * StringUtils.stripEnd("120.00", ".0")   = "12"
+     * </pre>
+     *
+     * @param str        the String to remove characters from, may be null
+     * @param stripChars the set of characters to remove, null treated as whitespace
+     * @return the stripped String, {@code null} if null String input
+     */
+    public static String stripEnd(final String str, final String stripChars) {
+        int end;
+        if (str == null || (end = str.length()) == 0) {
+            return str;
+        }
+
+        if (stripChars == null) {
+            while (end != 0 && Character.isWhitespace(str.charAt(end - 1))) {
+                end--;
+            }
+        } else if (stripChars.isEmpty()) {
+            return str;
+        } else {
+            while (end != 0 && stripChars.indexOf(str.charAt(end - 1)) != INDEX_NOT_FOUND) {
+                end--;
+            }
+        }
+        return str.substring(0, end);
+    }
+
+    /**
+     * <p>Replaces all occurrences of a String within another String.</p>
+     *
+     * <p>A {@code null} reference passed to this method is a no-op.</p>
+     *
+     * <pre>
+     * StringUtils.replace(null, *, *)        = null
+     * StringUtils.replace("", *, *)          = ""
+     * StringUtils.replace("any", null, *)    = "any"
+     * StringUtils.replace("any", *, null)    = "any"
+     * StringUtils.replace("any", "", *)      = "any"
+     * StringUtils.replace("aba", "a", null)  = "aba"
+     * StringUtils.replace("aba", "a", "")    = "b"
+     * StringUtils.replace("aba", "a", "z")   = "zbz"
+     * </pre>
+     *
+     * @param text         text to search and replace in, may be null
+     * @param searchString the String to search for, may be null
+     * @param replacement  the String to replace it with, may be null
+     * @return the text with any replacements processed,
+     * {@code null} if null String input
+     * @see #replace(String text, String searchString, String replacement, int max)
+     */
+    public static String replace(final String text, final String searchString, final String replacement) {
+        return replace(text, searchString, replacement, -1);
+    }
+
+    /**
+     * <p>Replaces a String with another String inside a larger String,
+     * for the first {@code max} values of the search String.</p>
+     *
+     * <p>A {@code null} reference passed to this method is a no-op.</p>
+     *
+     * <pre>
+     * StringUtils.replace(null, *, *, *)         = null
+     * StringUtils.replace("", *, *, *)           = ""
+     * StringUtils.replace("any", null, *, *)     = "any"
+     * StringUtils.replace("any", *, null, *)     = "any"
+     * StringUtils.replace("any", "", *, *)       = "any"
+     * StringUtils.replace("any", *, *, 0)        = "any"
+     * StringUtils.replace("abaa", "a", null, -1) = "abaa"
+     * StringUtils.replace("abaa", "a", "", -1)   = "b"
+     * StringUtils.replace("abaa", "a", "z", 0)   = "abaa"
+     * StringUtils.replace("abaa", "a", "z", 1)   = "zbaa"
+     * StringUtils.replace("abaa", "a", "z", 2)   = "zbza"
+     * StringUtils.replace("abaa", "a", "z", -1)  = "zbzz"
+     * </pre>
+     *
+     * @param text         text to search and replace in, may be null
+     * @param searchString the String to search for, may be null
+     * @param replacement  the String to replace it with, may be null
+     * @param max          maximum number of values to replace, or {@code -1} if no maximum
+     * @return the text with any replacements processed,
+     * {@code null} if null String input
+     */
+    public static String replace(final String text, final String searchString, final String replacement, int max) {
+        if (isAnyEmpty(text, searchString) || replacement == null || max == 0) {
+            return text;
+        }
+        int start = 0;
+        int end = text.indexOf(searchString, start);
+        if (end == INDEX_NOT_FOUND) {
+            return text;
+        }
+        final int replLength = searchString.length();
+        int increase = replacement.length() - replLength;
+        increase = increase < 0 ? 0 : increase;
+        increase *= max < 0 ? 16 : max > 64 ? 64 : max;
+        final StringBuilder buf = new StringBuilder(text.length() + increase);
+        while (end != INDEX_NOT_FOUND) {
+            buf.append(text, start, end).append(replacement);
+            start = end + replLength;
+            if (--max == 0) {
+                break;
+            }
+            end = text.indexOf(searchString, start);
+        }
+        buf.append(text.substring(start));
+        return buf.toString();
+    }
+
+    public static boolean isBlank(CharSequence cs) {
+        int strLen;
+        if (cs == null || (strLen = cs.length()) == 0) {
+            return true;
+        }
+        for (int i = 0; i < strLen; i++) {
+            if (!Character.isWhitespace(cs.charAt(i))) {
+                return false;
+            }
+        }
+        return true;
+    }
+
+    /**
+     * is empty string.
+     *
+     * @param str source string.
+     * @return is empty.
+     */
+    public static boolean isEmpty(String str) {
+        return str == null || str.isEmpty();
+    }
+
+    /**
+     * <p>Checks if the strings contain empty or null elements. <p/>
+     *
+     * <pre>
+     * StringUtils.isNoneEmpty(null)            = false
+     * StringUtils.isNoneEmpty("")              = false
+     * StringUtils.isNoneEmpty(" ")             = true
+     * StringUtils.isNoneEmpty("abc")           = true
+     * StringUtils.isNoneEmpty("abc", "def")    = true
+     * StringUtils.isNoneEmpty("abc", null)     = false
+     * StringUtils.isNoneEmpty("abc", "")       = false
+     * StringUtils.isNoneEmpty("abc", " ")      = true
+     * </pre>
+     *
+     * @param ss the strings to check
+     * @return {@code true} if all strings are not empty or null
+     */
+    public static boolean isNoneEmpty(final String... ss) {
+        if (ArrayUtils.isEmpty(ss)) {
+            return false;
+        }
+        for (final String s : ss) {
+            if (isEmpty(s)) {
+                return false;
+            }
+        }
+        return true;
+    }
+
+    /**
+     * <p>Checks if the strings contain at least on empty or null element. <p/>
+     *
+     * <pre>
+     * StringUtils.isAnyEmpty(null)            = true
+     * StringUtils.isAnyEmpty("")              = true
+     * StringUtils.isAnyEmpty(" ")             = false
+     * StringUtils.isAnyEmpty("abc")           = false
+     * StringUtils.isAnyEmpty("abc", "def")    = false
+     * StringUtils.isAnyEmpty("abc", null)     = true
+     * StringUtils.isAnyEmpty("abc", "")       = true
+     * StringUtils.isAnyEmpty("abc", " ")      = false
+     * </pre>
+     *
+     * @param ss the strings to check
+     * @return {@code true} if at least one in the strings is empty or null
+     */
+    public static boolean isAnyEmpty(final String... ss) {
+        return !isNoneEmpty(ss);
+    }
+
+    /**
+     * is not empty string.
+     *
+     * @param str source string.
+     * @return is not empty.
+     */
+    public static boolean isNotEmpty(String str) {
+        return !isEmpty(str);
+    }
+
+    /**
+     * @param s1
+     * @param s2
+     * @return equals
+     */
+    public static boolean isEquals(String s1, String s2) {
+        if (s1 == null && s2 == null) {
+            return true;
+        }
+        if (s1 == null || s2 == null) {
+            return false;
+        }
+        return s1.equals(s2);
+    }
+
+    /**
+     * is integer string.
+     *
+     * @param str
+     * @return is integer
+     */
+    public static boolean isInteger(String str) {
+        return isNotEmpty(str) && INT_PATTERN.matcher(str).matches();
+    }
+
+    public static int parseInteger(String str) {
+        return isInteger(str) ? Integer.parseInt(str) : 0;
+    }
+
+    /**
+     * Returns true if s is a legal Java identifier.<p>
+     * <a href="http://www.exampledepot.com/egs/java.lang/IsJavaId.html">more info.</a>
+     */
+    public static boolean isJavaIdentifier(String s) {
+        if (isEmpty(s) || !Character.isJavaIdentifierStart(s.charAt(0))) {
+            return false;
+        }
+        for (int i = 1; i < s.length(); i++) {
+            if (!Character.isJavaIdentifierPart(s.charAt(i))) {
+                return false;
+            }
+        }
+        return true;
+    }
+
+    public static boolean isContains(String values, String value) {
+        return isNotEmpty(values) && isContains(COMMA_SPLIT_PATTERN.split(values), value);
+    }
+
+    /**
+     * @param values
+     * @param value
+     * @return contains
+     */
+    public static boolean isContains(String[] values, String value) {
+        if (isNotEmpty(value) && ArrayUtils.isNotEmpty(values)) {
+            for (String v : values) {
+                if (value.equals(v)) {
+                    return true;
+                }
+            }
+        }
+        return false;
+    }
+
+    public static boolean isNumeric(String str, boolean allowDot) {
+        if (str == null || str.isEmpty()) {
+            return false;
+        }
+        boolean hasDot = false;
+        int sz = str.length();
+        for (int i = 0; i < sz; i++) {
+            if (str.charAt(i) == '.') {
+                if (hasDot || !allowDot) {
+                    return false;
+                }
+                hasDot = true;
+                continue;
+            }
+            if (!Character.isDigit(str.charAt(i))) {
+                return false;
+            }
+        }
+        return true;
+    }
+
+
+    /**
+     * @param e
+     * @return string
+     */
+    public static String toString(Throwable e) {
+        UnsafeStringWriter w = new UnsafeStringWriter();
+        PrintWriter p = new PrintWriter(w);
+        p.print(e.getClass().getName());
+        if (e.getMessage() != null) {
+            p.print(": " + e.getMessage());
+        }
+        p.println();
+        try {
+            e.printStackTrace(p);
+            return w.toString();
+        } finally {
+            p.close();
+        }
+    }
+
+    /**
+     * @param msg
+     * @param e
+     * @return string
+     */
+    public static String toString(String msg, Throwable e) {
+        UnsafeStringWriter w = new UnsafeStringWriter();
+        w.write(msg + "\n");
+        PrintWriter p = new PrintWriter(w);
+        try {
+            e.printStackTrace(p);
+            return w.toString();
+        } finally {
+            p.close();
+        }
+    }
+
+    /**
+     * translate.
+     *
+     * @param src  source string.
+     * @param from src char table.
+     * @param to   target char table.
+     * @return String.
+     */
+    public static String translate(String src, String from, String to) {
+        if (isEmpty(src)) {
+            return src;
+        }
+        StringBuilder sb = null;
+        int ix;
+        char c;
+        for (int i = 0, len = src.length(); i < len; i++) {
+            c = src.charAt(i);
+            ix = from.indexOf(c);
+            if (ix == -1) {
+                if (sb != null) {
+                    sb.append(c);
+                }
+            } else {
+                if (sb == null) {
+                    sb = new StringBuilder(len);
+                    sb.append(src, 0, i);
+                }
+                if (ix < to.length()) {
+                    sb.append(to.charAt(ix));
+                }
+            }
+        }
+        return sb == null ? src : sb.toString();
+    }
+
+    /**
+     * split.
+     *
+     * @param ch char.
+     * @return string array.
+     */
+    public static String[] split(String str, char ch) {
+        List<String> list = null;
+        char c;
+        int ix = 0, len = str.length();
+        for (int i = 0; i < len; i++) {
+            c = str.charAt(i);
+            if (c == ch) {
+                if (list == null) {
+                    list = new ArrayList<String>();
+                }
+                list.add(str.substring(ix, i));
+                ix = i + 1;
+            }
+        }
+        if (ix > 0) {
+            list.add(str.substring(ix));
+        }
+        return list == null ? EMPTY_STRING_ARRAY : (String[]) list.toArray(EMPTY_STRING_ARRAY);
+    }
+
+    /**
+     * join string.
+     *
+     * @param array String array.
+     * @return String.
+     */
+    public static String join(String[] array) {
+        if (ArrayUtils.isEmpty(array)) {
+            return EMPTY;
+        }
+        StringBuilder sb = new StringBuilder();
+        for (String s : array) {
+            sb.append(s);
+        }
+        return sb.toString();
+    }
+
+    /**
+     * join string like javascript.
+     *
+     * @param array String array.
+     * @param split split
+     * @return String.
+     */
+    public static String join(String[] array, char split) {
+        if (ArrayUtils.isEmpty(array)) {
+            return EMPTY;
+        }
+        StringBuilder sb = new StringBuilder();
+        for (int i = 0; i < array.length; i++) {
+            if (i > 0) {
+                sb.append(split);
+            }
+            sb.append(array[i]);
+        }
+        return sb.toString();
+    }
+
+    /**
+     * join string like javascript.
+     *
+     * @param array String array.
+     * @param split split
+     * @return String.
+     */
+    public static String join(String[] array, String split) {
+        if (ArrayUtils.isEmpty(array)) {
+            return EMPTY;
+        }
+        StringBuilder sb = new StringBuilder();
+        for (int i = 0; i < array.length; i++) {
+            if (i > 0) {
+                sb.append(split);
+            }
+            sb.append(array[i]);
+        }
+        return sb.toString();
+    }
+
+    public static String join(Collection<String> coll, String split) {
+        if (CollectionUtils.isEmpty(coll)) {
+            return EMPTY;
+        }
+
+        StringBuilder sb = new StringBuilder();
+        boolean isFirst = true;
+        for (String s : coll) {
+            if (isFirst) {
+                isFirst = false;
+            } else {
+                sb.append(split);
+            }
+            sb.append(s);
+        }
+        return sb.toString();
+    }
+
+    /**
+     * parse key-value pair.
+     *
+     * @param str           string.
+     * @param itemSeparator item separator.
+     * @return key-value map;
+     */
+    private static Map<String, String> parseKeyValuePair(String str, String itemSeparator) {
+        String[] tmp = str.split(itemSeparator);
+        Map<String, String> map = new HashMap<String, String>(tmp.length);
+        for (int i = 0; i < tmp.length; i++) {
+            Matcher matcher = KVP_PATTERN.matcher(tmp[i]);
+            if (!matcher.matches()) {
+                continue;
+            }
+            map.put(matcher.group(1), matcher.group(2));
+        }
+        return map;
+    }
+
+    public static String getQueryStringValue(String qs, String key) {
+        Map<String, String> map = StringUtils.parseQueryString(qs);
+        return map.get(key);
+    }
+
+    /**
+     * parse query string to Parameters.
+     *
+     * @param qs query string.
+     * @return Parameters instance.
+     */
+    public static Map<String, String> parseQueryString(String qs) {
+        if (isEmpty(qs)) {
+            return new HashMap<String, String>();
+        }
+        return parseKeyValuePair(qs, "\\&");
+    }
+
+    public static String getServiceKey(Map<String, String> ps) {
+        StringBuilder buf = new StringBuilder();
+        String group = ps.get(GROUP_KEY);
+        if (isNotEmpty(group)) {
+            buf.append(group).append("/");
+        }
+        buf.append(ps.get(INTERFACE_KEY));
+        String version = ps.get(VERSION_KEY);
+        if (isNotEmpty(group)) {
+            buf.append(":").append(version);
+        }
+        return buf.toString();
+    }
+
+    public static String toQueryString(Map<String, String> ps) {
+        StringBuilder buf = new StringBuilder();
+        if (ps != null && ps.size() > 0) {
+            for (Map.Entry<String, String> entry : new TreeMap<String, String>(ps).entrySet()) {
+                String key = entry.getKey();
+                String value = entry.getValue();
+                if (isNoneEmpty(key, value)) {
+                    if (buf.length() > 0) {
+                        buf.append("&");
+                    }
+                    buf.append(key);
+                    buf.append("=");
+                    buf.append(value);
+                }
+            }
+        }
+        return buf.toString();
+    }
+
+    public static String camelToSplitName(String camelName, String split) {
+        if (isEmpty(camelName)) {
+            return camelName;
+        }
+        StringBuilder buf = null;
+        for (int i = 0; i < camelName.length(); i++) {
+            char ch = camelName.charAt(i);
+            if (ch >= 'A' && ch <= 'Z') {
+                if (buf == null) {
+                    buf = new StringBuilder();
+                    if (i > 0) {
+                        buf.append(camelName, 0, i);
+                    }
+                }
+                if (i > 0) {
+                    buf.append(split);
+                }
+                buf.append(Character.toLowerCase(ch));
+            } else if (buf != null) {
+                buf.append(ch);
+            }
+        }
+        return buf == null ? camelName : buf.toString();
+    }
+
+    public static String toArgumentString(Object[] args) {
+        StringBuilder buf = new StringBuilder();
+        for (Object arg : args) {
+            if (buf.length() > 0) {
+                buf.append(COMMA_SEPARATOR);
+            }
+            if (arg == null || ReflectUtils.isPrimitives(arg.getClass())) {
+                buf.append(arg);
+            } else {
+                try {
+                    buf.append(JSON.toJSONString(arg));
+                } catch (Exception e) {
+                    logger.warn(e.getMessage(), e);
+                    buf.append(arg);
+                }
+            }
+        }
+        return buf.toString();
+    }
+
+    public static String trim(String str) {
+        return str == null ? null : str.trim();
+    }
+
+    public static String toURLKey(String key) {
+        return key.toLowerCase().replaceAll(SEPARATOR_REGEX, HIDE_KEY_PREFIX);
+    }
+
+    public static String toOSStyleKey(String key) {
+        key = key.toUpperCase().replaceAll(DOT_REGEX, UNDERLINE_SEPARATOR);
+        if (!key.startsWith("DUBBO_")) {
+            key = "DUBBO_" + key;
+        }
+        return key;
+    }
+
+    public static boolean isAllUpperCase(String str) {
+        if (str != null && !isEmpty(str)) {
+            int sz = str.length();
+
+            for(int i = 0; i < sz; ++i) {
+                if (!Character.isUpperCase(str.charAt(i))) {
+                    return false;
+                }
+            }
+
+            return true;
+        } else {
+            return false;
+        }
+    }
+
+    public static String[] delimitedListToStringArray(String str, String delimiter) {
+        return delimitedListToStringArray(str, delimiter, (String) null);
+    }
+
+    public static String[] delimitedListToStringArray(String str, String delimiter, String charsToDelete) {
+        if (str == null) {
+            return new String[0];
+        } else if (delimiter == null) {
+            return new String[]{str};
+        } else {
+            List<String> result = new ArrayList();
+            int pos;
+            if ("".equals(delimiter)) {
+                for (pos = 0; pos < str.length(); ++pos) {
+                    result.add(deleteAny(str.substring(pos, pos + 1), charsToDelete));
+                }
+            } else {
+                int delPos;
+                for (pos = 0; (delPos = str.indexOf(delimiter, pos)) != -1; pos = delPos + delimiter.length()) {
+                    result.add(deleteAny(str.substring(pos, delPos), charsToDelete));
+                }
+
+                if (str.length() > 0 && pos <= str.length()) {
+                    result.add(deleteAny(str.substring(pos), charsToDelete));
+                }
+            }
+
+            return toStringArray((Collection) result);
+        }
+    }
+
+    public static String arrayToDelimitedString(Object[] arr, String delim) {
+        if (ArrayUtils.isEmpty(arr)) {
+            return "";
+        } else if (arr.length == 1) {
+            return nullSafeToString(arr[0]);
+        } else {
+            StringBuilder sb = new StringBuilder();
+
+            for (int i = 0; i < arr.length; ++i) {
+                if (i > 0) {
+                    sb.append(delim);
+                }
+
+                sb.append(arr[i]);
+            }
+
+            return sb.toString();
+        }
+    }
+
+    public static String deleteAny(String inString, String charsToDelete) {
+        if (isNotEmpty(inString) && isNotEmpty(charsToDelete)) {
+            StringBuilder sb = new StringBuilder(inString.length());
+
+            for (int i = 0; i < inString.length(); ++i) {
+                char c = inString.charAt(i);
+                if (charsToDelete.indexOf(c) == -1) {
+                    sb.append(c);
+                }
+            }
+
+            return sb.toString();
+        } else {
+            return inString;
+        }
+    }
+
+    public static String[] toStringArray(Collection<String> collection) {
+        return (String[]) collection.toArray(new String[0]);
+    }
+
+    public static String nullSafeToString(Object obj) {
+        if (obj == null) {
+            return "null";
+        } else if (obj instanceof String) {
+            return (String) obj;
+        } else {
+            String str = obj.toString();
+            return str != null ? str : "";
+        }
+    }
+
+    /**
+     * @param rawParameters format like '[{a:b},{c:d}]'
+     * @return
+     */
+    public static Map<String, String> parseParameters(String rawParameters) {
+        Pattern pattern = Pattern.compile("^\\[((\\s*\\{\\s*[\\w_\\-\\.]+\\s*:\\s*.+?\\s*\\}\\s*,?\\s*)+)\\s*\\]$");
+        Pattern pairPattern = Pattern.compile("^\\{\\s*([\\w-_\\.]+)\\s*:\\s*(.+)\\s*\\}$");
+
+        Matcher matcher = pattern.matcher(rawParameters);
+        if (!matcher.matches()) {
+            return Collections.emptyMap();
+        }
+
+        String pairs = matcher.group(1);
+        String[] pairArr = pairs.split("\\s*,\\s*");
+
+        Map<String, String> parameters = new HashMap<>();
+        for (String pair : pairArr) {
+            Matcher pairMatcher = pairPattern.matcher(pair);
+            if (pairMatcher.matches()) {
+                parameters.put(pairMatcher.group(1), pairMatcher.group(2));
+            }
+        }
+        return parameters;
+    }
+}