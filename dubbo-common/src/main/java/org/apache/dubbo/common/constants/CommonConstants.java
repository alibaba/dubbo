--- conflicted
+++ resolved
@@ -361,19 +361,17 @@
      */
     String DEFAULT_SERVICE_NAME_MAPPING_PROPERTIES_PATH = "META-INF/dubbo/service-name-mapping.properties";
 
-<<<<<<< HEAD
     String QOS_LIVE_PROBE_EXTENSION = "dubbo.application.liveness-probe";
 
     String QOS_READY_PROBE_EXTENSION = "dubbo.application.readiness-probe";
 
     String QOS_STARTUP_PROBE_EXTENSION = "dubbo.application.startup-probe";
-=======
+
     String REGISTRY_DELAY_NOTIFICATION_KEY = "delay-notification";
 
     String FILTER_BUILDER_KEY = "filter-builder";
 
     String CACHE_CLEAR_TASK_INTERVAL = "dubbo.application.url.cache.task.interval";
     String CACHE_CLEAR_WAITING_THRESHOLD = "dubbo.application.url.cache.clear.waiting";
->>>>>>> 9351a415
 
 }