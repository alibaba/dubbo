/*
 * Licensed to the Apache Software Foundation (ASF) under one or more
 * contributor license agreements.  See the NOTICE file distributed with
 * this work for additional information regarding copyright ownership.
 * The ASF licenses this file to You under the Apache License, Version 2.0
 * (the "License"); you may not use this file except in compliance with
 * the License.  You may obtain a copy of the License at
 *
 *     http://www.apache.org/licenses/LICENSE-2.0
 *
 * Unless required by applicable law or agreed to in writing, software
 * distributed under the License is distributed on an "AS IS" BASIS,
 * WITHOUT WARRANTIES OR CONDITIONS OF ANY KIND, either express or implied.
 * See the License for the specific language governing permissions and
 * limitations under the License.
 */
package org.apache.dubbo.common.config;

import org.apache.dubbo.common.config.configcenter.DynamicConfiguration;
import org.apache.dubbo.common.context.FrameworkExt;
import org.apache.dubbo.common.context.LifecycleAdapter;
import org.apache.dubbo.common.extension.DisableInject;
import org.apache.dubbo.common.logger.Logger;
import org.apache.dubbo.common.logger.LoggerFactory;
import org.apache.dubbo.config.AbstractConfig;
import org.apache.dubbo.config.ConfigCenterConfig;
import org.apache.dubbo.config.context.ConfigConfigurationAdapter;
import org.apache.dubbo.config.context.ConfigManager;
import org.apache.dubbo.rpc.model.ApplicationModel;

import java.util.Collection;
import java.util.HashMap;
import java.util.Map;
import java.util.Optional;

public class Environment extends LifecycleAdapter implements FrameworkExt {
    private static final Logger logger = LoggerFactory.getLogger(Environment.class);

    public static final String NAME = "environment";

    private final PropertiesConfiguration propertiesConfiguration;
    private final SystemConfiguration systemConfiguration;
    private final EnvironmentConfiguration environmentConfiguration;
    private final InmemoryConfiguration externalConfiguration;
    private final InmemoryConfiguration appExternalConfiguration;

    private CompositeConfiguration globalConfiguration;
    private CompositeConfiguration dynamicGlobalConfiguration;


    private Map<String, String> externalConfigurationMap = new HashMap<>();
    private Map<String, String> appExternalConfigurationMap = new HashMap<>();

    private boolean configCenterFirst = true;

    private DynamicConfiguration dynamicConfiguration;

    public Environment() {
        this.propertiesConfiguration = new PropertiesConfiguration();
        this.systemConfiguration = new SystemConfiguration();
        this.environmentConfiguration = new EnvironmentConfiguration();
        this.externalConfiguration = new InmemoryConfiguration();
        this.appExternalConfiguration = new InmemoryConfiguration();
    }

    @Override
    public void initialize() throws IllegalStateException {
        ConfigManager configManager = ApplicationModel.getConfigManager();
        Optional<Collection<ConfigCenterConfig>> defaultConfigs = configManager.getDefaultConfigCenter();
        defaultConfigs.ifPresent(configs -> {
            for (ConfigCenterConfig config : configs) {
                this.setExternalConfigMap(config.getExternalConfiguration());
                this.setAppExternalConfigMap(config.getAppExternalConfiguration());
            }
        });

        this.externalConfiguration.setProperties(externalConfigurationMap);
        this.appExternalConfiguration.setProperties(appExternalConfigurationMap);
    }

    @DisableInject
    public void setExternalConfigMap(Map<String, String> externalConfiguration) {
        if (externalConfiguration != null) {
            this.externalConfigurationMap = externalConfiguration;
        }
    }

    @DisableInject
    public void setAppExternalConfigMap(Map<String, String> appExternalConfiguration) {
        if (appExternalConfiguration != null) {
            this.appExternalConfigurationMap = appExternalConfiguration;
        }
    }

    public Map<String, String> getExternalConfigurationMap() {
        return externalConfigurationMap;
    }

    public Map<String, String> getAppExternalConfigurationMap() {
        return appExternalConfigurationMap;
    }

    public void updateExternalConfigurationMap(Map<String, String> externalMap) {
        this.externalConfigurationMap.putAll(externalMap);
    }

    public void updateAppExternalConfigurationMap(Map<String, String> externalMap) {
        this.appExternalConfigurationMap.putAll(externalMap);
    }

    /**
     * At start-up, Dubbo is driven by various configuration, such as Application, Registry, Protocol, etc.
     * All configurations will be converged into a data bus - URL, and then drive the subsequent process.
     * <p>
     * At present, there are many configuration sources, including AbstractConfig (API, XML, annotation), - D, config center, etc.
     * This method helps us to filter out the most priority values from various configuration sources.
     *
     * @param config
     * @return
     */
    public synchronized CompositeConfiguration getPrefixedConfiguration(AbstractConfig config) {
        CompositeConfiguration prefixedConfiguration = new CompositeConfiguration(config.getPrefix(), config.getId());
        Configuration configuration = new ConfigConfigurationAdapter(config);
        if (this.isConfigCenterFirst()) {
            // The sequence would be: SystemConfiguration -> AppExternalConfiguration -> ExternalConfiguration -> AbstractConfig -> PropertiesConfiguration
            // Config center has the highest priority
            prefixedConfiguration.addConfiguration(systemConfiguration);
            prefixedConfiguration.addConfiguration(environmentConfiguration);
            prefixedConfiguration.addConfiguration(appExternalConfiguration);
            prefixedConfiguration.addConfiguration(externalConfiguration);
            prefixedConfiguration.addConfiguration(configuration);
            prefixedConfiguration.addConfiguration(propertiesConfiguration);
        } else {
            // The sequence would be: SystemConfiguration -> AbstractConfig -> AppExternalConfiguration -> ExternalConfiguration -> PropertiesConfiguration
            // Config center has the highest priority
            prefixedConfiguration.addConfiguration(systemConfiguration);
            prefixedConfiguration.addConfiguration(environmentConfiguration);
            prefixedConfiguration.addConfiguration(configuration);
            prefixedConfiguration.addConfiguration(appExternalConfiguration);
            prefixedConfiguration.addConfiguration(externalConfiguration);
            prefixedConfiguration.addConfiguration(propertiesConfiguration);
        }
        return prefixedConfiguration;
    }

    /**
     * There are two ways to get configuration during exposure / reference or at runtime:
     * 1. URL, The value in the URL is relatively fixed. we can get value directly.
     * 2. The configuration exposed in this method is convenient for us to query the latest values from multiple
     * prioritized sources, it also guarantees that configs changed dynamically can take effect on the fly.
     */
    public Configuration getConfiguration() {
        if (globalConfiguration == null) {
            globalConfiguration = new CompositeConfiguration();
            globalConfiguration.addConfiguration(systemConfiguration);
            globalConfiguration.addConfiguration(environmentConfiguration);
            globalConfiguration.addConfiguration(appExternalConfiguration);
            globalConfiguration.addConfiguration(externalConfiguration);
            globalConfiguration.addConfiguration(propertiesConfiguration);
        }
        return globalConfiguration;
    }

    public Configuration getDynamicGlobalConfiguration() {
        if (dynamicGlobalConfiguration == null) {
            if (dynamicConfiguration == null) {
<<<<<<< HEAD
                throw new IllegalStateException("Init dynamic configuration before use.");
=======
                if (logger.isWarnEnabled()) {
                    logger.warn("dynamicConfiguration is null , return globalConfiguration.");
                }
                return globalConfiguration;
>>>>>>> a2b9e0c4
            }
            dynamicGlobalConfiguration = new CompositeConfiguration();
            dynamicGlobalConfiguration.addConfiguration(dynamicConfiguration);
            dynamicGlobalConfiguration.addConfiguration(getConfiguration());
        }
        return dynamicGlobalConfiguration;
    }

    public boolean isConfigCenterFirst() {
        return configCenterFirst;
    }

    @DisableInject
    public void setConfigCenterFirst(boolean configCenterFirst) {
        this.configCenterFirst = configCenterFirst;
    }

    public Optional<DynamicConfiguration> getDynamicConfiguration() {
        return Optional.ofNullable(dynamicConfiguration);
    }

    @DisableInject
    public void setDynamicConfiguration(DynamicConfiguration dynamicConfiguration) {
        this.dynamicConfiguration = dynamicConfiguration;
    }

    @Override
    public void destroy() throws IllegalStateException {
        clearExternalConfigs();
        clearAppExternalConfigs();
    }

    public PropertiesConfiguration getPropertiesConfiguration() {
        return propertiesConfiguration;
    }

    public SystemConfiguration getSystemConfiguration() {
        return systemConfiguration;
    }

    public EnvironmentConfiguration getEnvironmentConfiguration() {
        return environmentConfiguration;
    }

    public InmemoryConfiguration getExternalConfiguration() {
        return externalConfiguration;
    }

    public InmemoryConfiguration getAppExternalConfiguration() {
        return appExternalConfiguration;
    }

    // For test
    public void clearExternalConfigs() {
        this.externalConfiguration.clear();
        this.externalConfigurationMap.clear();
    }

    // For test
    public void clearAppExternalConfigs() {
        this.appExternalConfiguration.clear();
        this.appExternalConfigurationMap.clear();
    }
}<|MERGE_RESOLUTION|>--- conflicted
+++ resolved
@@ -164,14 +164,10 @@
     public Configuration getDynamicGlobalConfiguration() {
         if (dynamicGlobalConfiguration == null) {
             if (dynamicConfiguration == null) {
-<<<<<<< HEAD
-                throw new IllegalStateException("Init dynamic configuration before use.");
-=======
                 if (logger.isWarnEnabled()) {
                     logger.warn("dynamicConfiguration is null , return globalConfiguration.");
                 }
                 return globalConfiguration;
->>>>>>> a2b9e0c4
             }
             dynamicGlobalConfiguration = new CompositeConfiguration();
             dynamicGlobalConfiguration.addConfiguration(dynamicConfiguration);
