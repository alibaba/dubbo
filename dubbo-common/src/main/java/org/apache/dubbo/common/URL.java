--- conflicted
+++ resolved
@@ -1,2060 +1,1846 @@
-/*
- * Licensed to the Apache Software Foundation (ASF) under one or more
- * contributor license agreements.  See the NOTICE file distributed with
- * this work for additional information regarding copyright ownership.
- * The ASF licenses this file to You under the Apache License, Version 2.0
- * (the "License"); you may not use this file except in compliance with
- * the License.  You may obtain a copy of the License at
- *
- *     http://www.apache.org/licenses/LICENSE-2.0
- *
- * Unless required by applicable law or agreed to in writing, software
- * distributed under the License is distributed on an "AS IS" BASIS,
- * WITHOUT WARRANTIES OR CONDITIONS OF ANY KIND, either express or implied.
- * See the License for the specific language governing permissions and
- * limitations under the License.
- */
-package org.apache.dubbo.common;
-
-import org.apache.dubbo.common.config.Configuration;
-import org.apache.dubbo.common.config.InmemoryConfiguration;
-import org.apache.dubbo.common.constants.RemotingConstants;
-import org.apache.dubbo.common.url.component.PathURLAddress;
-import org.apache.dubbo.common.url.component.ServiceConfigURL;
-import org.apache.dubbo.common.url.component.URLAddress;
-import org.apache.dubbo.common.url.component.URLParam;
-import org.apache.dubbo.common.utils.ArrayUtils;
-import org.apache.dubbo.common.utils.CollectionUtils;
-import org.apache.dubbo.common.utils.LRUCache;
-import org.apache.dubbo.common.utils.NetUtils;
-import org.apache.dubbo.common.utils.StringUtils;
-
-import java.io.Serializable;
-import java.io.UnsupportedEncodingException;
-import java.net.InetSocketAddress;
-import java.net.MalformedURLException;
-import java.net.URLDecoder;
-import java.net.URLEncoder;
-import java.util.ArrayList;
-import java.util.Arrays;
-import java.util.Collection;
-import java.util.Collections;
-import java.util.HashMap;
-import java.util.LinkedHashMap;
-import java.util.List;
-import java.util.Map;
-import java.util.Objects;
-import java.util.TreeMap;
-import java.util.concurrent.ConcurrentHashMap;
-import java.util.function.Predicate;
-
-import static org.apache.dubbo.common.constants.CommonConstants.ANYHOST_KEY;
-import static org.apache.dubbo.common.constants.CommonConstants.ANYHOST_VALUE;
-import static org.apache.dubbo.common.constants.CommonConstants.APPLICATION_KEY;
-import static org.apache.dubbo.common.constants.CommonConstants.COMMA_SPLIT_PATTERN;
-import static org.apache.dubbo.common.constants.CommonConstants.GROUP_KEY;
-import static org.apache.dubbo.common.constants.CommonConstants.HOST_KEY;
-import static org.apache.dubbo.common.constants.CommonConstants.INTERFACE_KEY;
-import static org.apache.dubbo.common.constants.CommonConstants.LOCALHOST_KEY;
-import static org.apache.dubbo.common.constants.CommonConstants.PASSWORD_KEY;
-import static org.apache.dubbo.common.constants.CommonConstants.PATH_KEY;
-import static org.apache.dubbo.common.constants.CommonConstants.PORT_KEY;
-import static org.apache.dubbo.common.constants.CommonConstants.PROTOCOL_KEY;
-import static org.apache.dubbo.common.constants.CommonConstants.REMOTE_APPLICATION_KEY;
-import static org.apache.dubbo.common.constants.CommonConstants.SIDE_KEY;
-import static org.apache.dubbo.common.constants.CommonConstants.USERNAME_KEY;
-import static org.apache.dubbo.common.constants.CommonConstants.VERSION_KEY;
-import static org.apache.dubbo.common.constants.RegistryConstants.CATEGORY_KEY;
-import static org.apache.dubbo.common.convert.Converter.convertIfPossible;
-import static org.apache.dubbo.common.utils.StringUtils.isBlank;
-
-/**
- * URL - Uniform Resource Locator (Immutable, ThreadSafe)
- * <p>
- * url example:
- * <ul>
- * <li>http://www.facebook.com/friends?param1=value1&amp;param2=value2
- * <li>http://username:password@10.20.130.230:8080/list?version=1.0.0
- * <li>ftp://username:password@192.168.1.7:21/1/read.txt
- * <li>registry://192.168.1.7:9090/org.apache.dubbo.service1?param1=value1&amp;param2=value2
- * </ul>
- * <p>
- * Some strange example below:
- * <ul>
- * <li>192.168.1.3:20880<br>
- * for this case, url protocol = null, url host = 192.168.1.3, port = 20880, url path = null
- * <li>file:///home/user1/router.js?type=script<br>
- * for this case, url protocol = file, url host = null, url path = home/user1/router.js
- * <li>file://home/user1/router.js?type=script<br>
- * for this case, url protocol = file, url host = home, url path = user1/router.js
- * <li>file:///D:/1/router.js?type=script<br>
- * for this case, url protocol = file, url host = null, url path = D:/1/router.js
- * <li>file:/D:/1/router.js?type=script<br>
- * same as above file:///D:/1/router.js?type=script
- * <li>/home/user1/router.js?type=script <br>
- * for this case, url protocol = null, url host = null, url path = home/user1/router.js
- * <li>home/user1/router.js?type=script <br>
- * for this case, url protocol = null, url host = home, url path = user1/router.js
- * </ul>
- *
- * @see java.net.URL
- * @see java.net.URI
- */
-public /*final**/
-class URL implements Serializable {
-
-    private static final long serialVersionUID = -1985165475234910535L;
-
-<<<<<<< HEAD
-    protected String protocol;
-
-    protected String username;
-
-    protected String password;
-
-    // by default, host to registry
-    protected String host;
-
-    // by default, port to registry
-    protected int port;
-
-    protected String path;
-
-    private final Map<String, String> parameters;
-
-    private final Map<String, Map<String, String>> methodParameters;
-=======
-    private static Map<String, URL> cachedURLs = new LRUCache<>();
-
-    private final URLAddress urlAddress;
-    private final URLParam urlParam;
->>>>>>> 5951b40a
-
-    // ==== cache ====
-
-    private volatile transient Map<String, Number> numbers;
-
-    private volatile transient Map<String, Map<String, Number>> methodNumbers;
-
-    private volatile transient Map<String, URL> urls;
-
-    private transient String serviceKey;
-    private transient String protocolServiceKey;
-
-    protected URL() {
-        this.urlAddress = null;
-        this.urlParam = null;
-    }
-
-    public URL(URLAddress urlAddress, URLParam urlParam) {
-        this.urlAddress = urlAddress;
-        this.urlParam = urlParam;
-    }
-
-    public URL(String protocol, String host, int port) {
-        this(protocol, null, null, host, port, null, (Map<String, String>) null);
-    }
-
-    public URL(String protocol, String host, int port, String[] pairs) { // varargs ... conflict with the following path argument, use array instead.
-        this(protocol, null, null, host, port, null, CollectionUtils.toStringMap(pairs));
-    }
-
-    public URL(String protocol, String host, int port, Map<String, String> parameters) {
-        this(protocol, null, null, host, port, null, parameters);
-    }
-
-    public URL(String protocol, String host, int port, String path) {
-        this(protocol, null, null, host, port, path, (Map<String, String>) null);
-    }
-
-    public URL(String protocol, String host, int port, String path, String... pairs) {
-        this(protocol, null, null, host, port, path, CollectionUtils.toStringMap(pairs));
-    }
-
-    public URL(String protocol, String host, int port, String path, Map<String, String> parameters) {
-        this(protocol, null, null, host, port, path, parameters);
-    }
-
-    public URL(String protocol, String username, String password, String host, int port, String path) {
-        this(protocol, username, password, host, port, path, (Map<String, String>) null);
-    }
-
-    public URL(String protocol, String username, String password, String host, int port, String path, String... pairs) {
-        this(protocol, username, password, host, port, path, CollectionUtils.toStringMap(pairs));
-    }
-
-    public URL(String protocol,
-               String username,
-               String password,
-               String host,
-               int port,
-               String path,
-               Map<String, String> parameters) {
-        if (StringUtils.isEmpty(username)
-                && StringUtils.isNotEmpty(password)) {
-            throw new IllegalArgumentException("Invalid url, password without username!");
-        }
-
-        this.urlAddress = new PathURLAddress(protocol, username, password, path, host, port);
-        this.urlParam = new URLParam(parameters);
-    }
-
-    protected URL(String protocol,
-               String username,
-               String password,
-               String host,
-               int port,
-               String path,
-               Map<String, String> parameters,
-               boolean modifiable) {
-        if (StringUtils.isEmpty(username)
-                && StringUtils.isNotEmpty(password)) {
-            throw new IllegalArgumentException("Invalid url, password without username!");
-        }
-
-        this.urlAddress = new PathURLAddress(protocol, username, password, path, host, port);
-        this.urlParam = new URLParam(parameters);
-    }
-
-    public static URL cacheableValueOf(String url) {
-        URL cachedURL =  cachedURLs.get(url);
-        if (cachedURL != null) {
-            return cachedURL;
-        }
-        cachedURL = valueOf(url, false);
-        cachedURLs.put(url, cachedURL);
-        return cachedURL;
-    }
-
-    /**
-     * parse decoded url string, formatted dubbo://host:port/path?param=value, into strutted URL.
-     *
-     * @param url, decoded url string
-     * @return
-     */
-    public static URL valueOf(String url) {
-        return valueOf(url, false);
-    }
-
-    /**
-     * parse normal or encoded url string into strutted URL:
-     * - dubbo://host:port/path?param=value
-     * - URL.encode("dubbo://host:port/path?param=value")
-     *
-     * @param url,     url string
-     * @param encoded, encoded or decoded
-     * @return
-     */
-    public static URL valueOf(String url, boolean encoded) {
-        return valueOf(url, encoded, false);
-    }
-
-    public static URL valueOf(String url, boolean encoded, boolean modifiable) {
-        if (encoded) {
-            return URLStrParser.parseEncodedStr(url, modifiable);
-        }
-        return URLStrParser.parseDecodedStr(url, modifiable);
-    }
-
-    public static URL valueOf(String url, String... reserveParams) {
-        URL result = valueOf(url);
-        if (reserveParams == null || reserveParams.length == 0) {
-            return result;
-        }
-        Map<String, String> newMap = new HashMap<>(reserveParams.length);
-        Map<String, String> oldMap = result.getParameters();
-        for (String reserveParam : reserveParams) {
-            String tmp = oldMap.get(reserveParam);
-            if (StringUtils.isNotEmpty(tmp)) {
-                newMap.put(reserveParam, tmp);
-            }
-        }
-        return result.clearParameters().addParameters(newMap);
-    }
-
-    public static URL valueOf(URL url, String[] reserveParams, String[] reserveParamPrefixs) {
-        Map<String, String> newMap = new HashMap<>();
-        Map<String, String> oldMap = url.getParameters();
-        if (reserveParamPrefixs != null && reserveParamPrefixs.length != 0) {
-            for (Map.Entry<String, String> entry : oldMap.entrySet()) {
-                for (String reserveParamPrefix : reserveParamPrefixs) {
-                    if (entry.getKey().startsWith(reserveParamPrefix) && StringUtils.isNotEmpty(entry.getValue())) {
-                        newMap.put(entry.getKey(), entry.getValue());
-                    }
-                }
-            }
-        }
-
-        if (reserveParams != null) {
-            for (String reserveParam : reserveParams) {
-                String tmp = oldMap.get(reserveParam);
-                if (StringUtils.isNotEmpty(tmp)) {
-                    newMap.put(reserveParam, tmp);
-                }
-            }
-        }
-        return newMap.isEmpty() ? new ServiceConfigURL(url.getProtocol(), url.getUsername(), url.getPassword(), url.getHost(), url.getPort(), url.getPath(), (Map<String, String>) null)
-                : new ServiceConfigURL(url.getProtocol(), url.getUsername(), url.getPassword(), url.getHost(), url.getPort(), url.getPath(), newMap);
-    }
-
-    public static String encode(String value) {
-        if (StringUtils.isEmpty(value)) {
-            return "";
-        }
-        try {
-            return URLEncoder.encode(value, "UTF-8");
-        } catch (UnsupportedEncodingException e) {
-            throw new RuntimeException(e.getMessage(), e);
-        }
-    }
-
-    public static String decode(String value) {
-        if (StringUtils.isEmpty(value)) {
-            return "";
-        }
-        try {
-            return URLDecoder.decode(value, "UTF-8");
-        } catch (UnsupportedEncodingException e) {
-            throw new RuntimeException(e.getMessage(), e);
-        }
-    }
-
-    static String appendDefaultPort(String address, int defaultPort) {
-        if (address != null && address.length() > 0 && defaultPort > 0) {
-            int i = address.indexOf(':');
-            if (i < 0) {
-                return address + ":" + defaultPort;
-            } else if (Integer.parseInt(address.substring(i + 1)) == 0) {
-                return address.substring(0, i + 1) + defaultPort;
-            }
-        }
-        return address;
-    }
-
-    public URLAddress getUrlAddress() {
-        return urlAddress;
-    }
-
-    public URLParam getUrlParam() {
-        return urlParam;
-    }
-
-    public String getProtocol() {
-        return urlAddress == null ? null : urlAddress.getProtocol();
-    }
-
-    public URL setProtocol(String protocol) {
-        URLAddress newURLAddress = urlAddress.setProtocol(protocol);
-        return returnURL(newURLAddress);
-    }
-
-    public String getUsername() {
-        return urlAddress == null ? null : urlAddress.getUsername();
-    }
-
-    public URL setUsername(String username) {
-<<<<<<< HEAD
-        return new URL(getProtocol(), username, password, host, port, path, getParameters());
-=======
-        URLAddress newURLAddress = urlAddress.setUsername(username);
-        return returnURL(newURLAddress);
->>>>>>> 5951b40a
-    }
-
-    public String getPassword() {
-        return urlAddress == null ? null : urlAddress.getPassword();
-    }
-
-    public URL setPassword(String password) {
-<<<<<<< HEAD
-        return new URL(getProtocol(), username, password, host, port, path, getParameters());
-=======
-        URLAddress newURLAddress = urlAddress.setPassword(password);
-        return returnURL(newURLAddress);
->>>>>>> 5951b40a
-    }
-
-    public String getAuthority() {
-        if (StringUtils.isEmpty(getUsername())
-                && StringUtils.isEmpty(getPassword())) {
-            return null;
-        }
-        return (getUsername() == null ? "" : getUsername())
-                + ":" + (getPassword() == null ? "" : getPassword());
-    }
-
-    public String getHost() {
-        return urlAddress == null ? null : urlAddress.getHost();
-    }
-
-    public URL setHost(String host) {
-<<<<<<< HEAD
-        return new URL(getProtocol(), username, password, host, port, path, getParameters());
-=======
-        URLAddress newURLAddress = urlAddress.setHost(host);
-        return returnURL(newURLAddress);
->>>>>>> 5951b40a
-    }
-
-
-    public int getPort() {
-        return urlAddress == null ? 0 : urlAddress.getPort();
-    }
-
-    public URL setPort(int port) {
-<<<<<<< HEAD
-        return new URL(getProtocol(), username, password, host, port, path, getParameters());
-=======
-        URLAddress newURLAddress = urlAddress.setPort(port);
-        return returnURL(newURLAddress);
->>>>>>> 5951b40a
-    }
-
-    public int getPort(int defaultPort) {
-        int port = getPort();
-        return port <= 0 ? defaultPort : port;
-    }
-
-    public String getAddress() {
-        return urlAddress.getAddress();
-    }
-
-    public URL setAddress(String address) {
-        int i = address.lastIndexOf(':');
-        String host;
-        int port = this.getPort();
-        if (i >= 0) {
-            host = address.substring(0, i);
-            port = Integer.parseInt(address.substring(i + 1));
-        } else {
-            host = address;
-        }
-<<<<<<< HEAD
-        return new URL(getProtocol(), username, password, host, port, path, getParameters());
-=======
-        URLAddress newURLAddress = urlAddress.setAddress(host, port);
-        return returnURL(newURLAddress);
-    }
-
-    public String getIp() {
-        return urlAddress.getIp();
->>>>>>> 5951b40a
-    }
-
-    public String getBackupAddress() {
-        return getBackupAddress(0);
-    }
-
-    public String getBackupAddress(int defaultPort) {
-        StringBuilder address = new StringBuilder(appendDefaultPort(getAddress(), defaultPort));
-        String[] backups = getParameter(RemotingConstants.BACKUP_KEY, new String[0]);
-        if (ArrayUtils.isNotEmpty(backups)) {
-            for (String backup : backups) {
-                address.append(',');
-                address.append(appendDefaultPort(backup, defaultPort));
-            }
-        }
-        return address.toString();
-    }
-
-    public List<URL> getBackupUrls() {
-        List<URL> urls = new ArrayList<>();
-        urls.add(this);
-        String[] backups = getParameter(RemotingConstants.BACKUP_KEY, new String[0]);
-        if (backups != null && backups.length > 0) {
-            for (String backup : backups) {
-                urls.add(this.setAddress(backup));
-            }
-        }
-        return urls;
-    }
-
-    public String getPath() {
-        return urlAddress == null ? null : urlAddress.getPath();
-    }
-
-    public URL setPath(String path) {
-<<<<<<< HEAD
-        return new URL(getProtocol(), username, password, host, port, path, getParameters());
-=======
-        URLAddress newURLAddress = urlAddress.setPath(path);
-        return returnURL(newURLAddress);
->>>>>>> 5951b40a
-    }
-
-    public String getAbsolutePath() {
-        String path = getPath();
-        if (path != null && !path.startsWith("/")) {
-            return "/" + path;
-        }
-        return path;
-    }
-
-    public Map<String, String> getParameters() {
-        return urlParam.getParameters();
-    }
-
-    /**
-     * Get the parameters to be selected(filtered)
-     *
-     * @param nameToSelect the {@link Predicate} to select the parameter name
-     * @return non-null {@link Map}
-     * @since 2.7.8
-     */
-    public Map<String, String> getParameters(Predicate<String> nameToSelect) {
-        Map<String, String> selectedParameters = new LinkedHashMap<>();
-        for (Map.Entry<String, String> entry : getParameters().entrySet()) {
-            String name = entry.getKey();
-            if (nameToSelect.test(name)) {
-                selectedParameters.put(name, entry.getValue());
-            }
-        }
-        return Collections.unmodifiableMap(selectedParameters);
-    }
-
-<<<<<<< HEAD
-=======
-    public Map<String, Map<String, String>> getMethodParameters() {
-        return urlParam.getMethodParameters();
-    }
-
-    public String getParameterAndDecoded(String key) {
-        return getParameterAndDecoded(key, null);
-    }
-
-    public String getParameterAndDecoded(String key, String defaultValue) {
-        return decode(getParameter(key, defaultValue));
-    }
-
-    public String getParameter(String key) {
-        return urlParam.getParameter(key);
-    }
-
-    public String getParameter(String key, String defaultValue) {
-        String value = getParameter(key);
-        return StringUtils.isEmpty(value) ? defaultValue : value;
-    }
-
-    public String[] getParameter(String key, String[] defaultValue) {
-        String value = getParameter(key);
-        return StringUtils.isEmpty(value) ? defaultValue : COMMA_SPLIT_PATTERN.split(value);
-    }
-
-    public List<String> getParameter(String key, List<String> defaultValue) {
-        String value = getParameter(key);
-        if (StringUtils.isEmpty(value)) {
-            return defaultValue;
-        }
-        String[] strArray = COMMA_SPLIT_PATTERN.split(value);
-        return Arrays.asList(strArray);
-    }
-
->>>>>>> 5951b40a
-    /**
-     * Get parameter
-     *
-     * @param key       the key of parameter
-     * @param valueType the type of parameter value
-     * @param <T>       the type of parameter value
-     * @return get the parameter if present, or <code>null</code>
-     * @since 2.7.8
-     */
-    public <T> T getParameter(String key, Class<T> valueType) {
-        return getParameter(key, valueType, null);
-    }
-
-    /**
-     * Get parameter
-     *
-     * @param key          the key of parameter
-     * @param valueType    the type of parameter value
-     * @param defaultValue the default value if parameter is absent
-     * @param <T>          the type of parameter value
-     * @return get the parameter if present, or <code>defaultValue</code> will be used.
-     * @since 2.7.8
-     */
-    public <T> T getParameter(String key, Class<T> valueType, T defaultValue) {
-        String value = getParameter(key);
-        T result = null;
-        if (!isBlank(value)) {
-            result = convertIfPossible(value, valueType);
-        }
-        if (result == null) {
-            result = defaultValue;
-        }
-        return result;
-    }
-
-
-    public Map<String, Map<String, String>> getMethodParameters() {
-        return methodParameters;
-    }
-
-    public String getParameterAndDecoded(String key) {
-        return getParameterAndDecoded(key, null);
-    }
-
-    public String getParameterAndDecoded(String key, String defaultValue) {
-        return decode(getParameter(key, defaultValue));
-    }
-
-    public String getParameter(String key) {
-        return parameters.get(key);
-    }
-
-    public String getParameter(String key, String defaultValue) {
-        String value = getParameter(key);
-        return StringUtils.isEmpty(value) ? defaultValue : value;
-    }
-
-    public String[] getParameter(String key, String[] defaultValue) {
-        String value = getParameter(key);
-        return StringUtils.isEmpty(value) ? defaultValue : COMMA_SPLIT_PATTERN.split(value);
-    }
-
-    public List<String> getParameter(String key, List<String> defaultValue) {
-        String value = getParameter(key);
-        if (StringUtils.isEmpty(value)) {
-            return defaultValue;
-        }
-        String[] strArray = COMMA_SPLIT_PATTERN.split(value);
-        return Arrays.asList(strArray);
-    }
-
-    protected Map<String, Number> getNumbers() {
-        // concurrent initialization is tolerant
-        if (numbers == null) {
-            numbers = new ConcurrentHashMap<>();
-        }
-        return numbers;
-    }
-
-    protected Map<String, Map<String, Number>> getMethodNumbers() {
-        if (methodNumbers == null) { // concurrent initialization is tolerant
-            methodNumbers = new ConcurrentHashMap<>();
-        }
-        return methodNumbers;
-    }
-
-    private Map<String, URL> getUrls() {
-        // concurrent initialization is tolerant
-        if (urls == null) {
-            urls = new ConcurrentHashMap<>();
-        }
-        return urls;
-    }
-
-    public URL getUrlParameter(String key) {
-        URL u = getUrls().get(key);
-        if (u != null) {
-            return u;
-        }
-        String value = getParameterAndDecoded(key);
-        if (StringUtils.isEmpty(value)) {
-            return null;
-        }
-        u = URL.valueOf(value);
-        getUrls().put(key, u);
-        return u;
-    }
-
-    public double getParameter(String key, double defaultValue) {
-        Number n = getNumbers().get(key);
-        if (n != null) {
-            return n.doubleValue();
-        }
-        String value = getParameter(key);
-        if (StringUtils.isEmpty(value)) {
-            return defaultValue;
-        }
-        double d = Double.parseDouble(value);
-        getNumbers().put(key, d);
-        return d;
-    }
-
-    public float getParameter(String key, float defaultValue) {
-        Number n = getNumbers().get(key);
-        if (n != null) {
-            return n.floatValue();
-        }
-        String value = getParameter(key);
-        if (StringUtils.isEmpty(value)) {
-            return defaultValue;
-        }
-        float f = Float.parseFloat(value);
-        getNumbers().put(key, f);
-        return f;
-    }
-
-    public long getParameter(String key, long defaultValue) {
-        Number n = getNumbers().get(key);
-        if (n != null) {
-            return n.longValue();
-        }
-        String value = getParameter(key);
-        if (StringUtils.isEmpty(value)) {
-            return defaultValue;
-        }
-        long l = Long.parseLong(value);
-        getNumbers().put(key, l);
-        return l;
-    }
-
-    public int getParameter(String key, int defaultValue) {
-        Number n = getNumbers().get(key);
-        if (n != null) {
-            return n.intValue();
-        }
-        String value = getParameter(key);
-        if (StringUtils.isEmpty(value)) {
-            return defaultValue;
-        }
-        int i = Integer.parseInt(value);
-        getNumbers().put(key, i);
-        return i;
-    }
-
-    public short getParameter(String key, short defaultValue) {
-        Number n = getNumbers().get(key);
-        if (n != null) {
-            return n.shortValue();
-        }
-        String value = getParameter(key);
-        if (StringUtils.isEmpty(value)) {
-            return defaultValue;
-        }
-        short s = Short.parseShort(value);
-        getNumbers().put(key, s);
-        return s;
-    }
-
-    public byte getParameter(String key, byte defaultValue) {
-        Number n = getNumbers().get(key);
-        if (n != null) {
-            return n.byteValue();
-        }
-        String value = getParameter(key);
-        if (StringUtils.isEmpty(value)) {
-            return defaultValue;
-        }
-        byte b = Byte.parseByte(value);
-        getNumbers().put(key, b);
-        return b;
-    }
-
-    public float getPositiveParameter(String key, float defaultValue) {
-        if (defaultValue <= 0) {
-            throw new IllegalArgumentException("defaultValue <= 0");
-        }
-        float value = getParameter(key, defaultValue);
-        return value <= 0 ? defaultValue : value;
-    }
-
-    public double getPositiveParameter(String key, double defaultValue) {
-        if (defaultValue <= 0) {
-            throw new IllegalArgumentException("defaultValue <= 0");
-        }
-        double value = getParameter(key, defaultValue);
-        return value <= 0 ? defaultValue : value;
-    }
-
-    public long getPositiveParameter(String key, long defaultValue) {
-        if (defaultValue <= 0) {
-            throw new IllegalArgumentException("defaultValue <= 0");
-        }
-        long value = getParameter(key, defaultValue);
-        return value <= 0 ? defaultValue : value;
-    }
-
-    public int getPositiveParameter(String key, int defaultValue) {
-        if (defaultValue <= 0) {
-            throw new IllegalArgumentException("defaultValue <= 0");
-        }
-        int value = getParameter(key, defaultValue);
-        return value <= 0 ? defaultValue : value;
-    }
-
-    public short getPositiveParameter(String key, short defaultValue) {
-        if (defaultValue <= 0) {
-            throw new IllegalArgumentException("defaultValue <= 0");
-        }
-        short value = getParameter(key, defaultValue);
-        return value <= 0 ? defaultValue : value;
-    }
-
-    public byte getPositiveParameter(String key, byte defaultValue) {
-        if (defaultValue <= 0) {
-            throw new IllegalArgumentException("defaultValue <= 0");
-        }
-        byte value = getParameter(key, defaultValue);
-        return value <= 0 ? defaultValue : value;
-    }
-
-    public char getParameter(String key, char defaultValue) {
-        String value = getParameter(key);
-        return StringUtils.isEmpty(value) ? defaultValue : value.charAt(0);
-    }
-
-    public boolean getParameter(String key, boolean defaultValue) {
-        String value = getParameter(key);
-        return StringUtils.isEmpty(value) ? defaultValue : Boolean.parseBoolean(value);
-    }
-
-    public boolean hasParameter(String key) {
-        String value = getParameter(key);
-        return value != null && value.length() > 0;
-    }
-
-    public String getMethodParameterAndDecoded(String method, String key) {
-        return URL.decode(getMethodParameter(method, key));
-    }
-
-    public String getMethodParameterAndDecoded(String method, String key, String defaultValue) {
-        return URL.decode(getMethodParameter(method, key, defaultValue));
-    }
-
-    public String getMethodParameterStrict(String method, String key) {
-        Map<String, String> keyMap = getMethodParameters().get(method);
-        String value = null;
-        if (keyMap != null) {
-            value = keyMap.get(key);
-        }
-        return value;
-    }
-
-    public String getMethodParameter(String method, String key) {
-        Map<String, String> keyMap = getMethodParameters().get(method);
-        String value = null;
-        if (keyMap != null) {
-            value = keyMap.get(key);
-        }
-        if (StringUtils.isEmpty(value)) {
-            value = urlParam.getParameter(key);
-        }
-        return value;
-    }
-
-    public String getMethodParameterStrict(String method, String key) {
-        Map<String, String> keyMap = getMethodParameters().get(method);
-        String value = null;
-        if (keyMap != null) {
-            value = keyMap.get(key);
-        }
-        return value;
-    }
-
-    public String getMethodParameter(String method, String key, String defaultValue) {
-        String value = getMethodParameter(method, key);
-        return StringUtils.isEmpty(value) ? defaultValue : value;
-    }
-
-    public double getMethodParameter(String method, String key, double defaultValue) {
-        Number n = getCachedNumber(method, key);
-        if (n != null) {
-            return n.doubleValue();
-        }
-        String value = getMethodParameter(method, key);
-        if (StringUtils.isEmpty(value)) {
-            return defaultValue;
-        }
-        double d = Double.parseDouble(value);
-        updateCachedNumber(method, key, d);
-        return d;
-    }
-
-    public float getMethodParameter(String method, String key, float defaultValue) {
-        Number n = getCachedNumber(method, key);
-        if (n != null) {
-            return n.floatValue();
-        }
-        String value = getMethodParameter(method, key);
-        if (StringUtils.isEmpty(value)) {
-            return defaultValue;
-        }
-        float f = Float.parseFloat(value);
-        updateCachedNumber(method, key, f);
-        return f;
-    }
-
-    public long getMethodParameter(String method, String key, long defaultValue) {
-        Number n = getCachedNumber(method, key);
-        if (n != null) {
-            return n.longValue();
-        }
-        String value = getMethodParameter(method, key);
-        if (StringUtils.isEmpty(value)) {
-            return defaultValue;
-        }
-        long l = Long.parseLong(value);
-        updateCachedNumber(method, key, l);
-        return l;
-    }
-
-    public int getMethodParameter(String method, String key, int defaultValue) {
-        Number n = getCachedNumber(method, key);
-        if (n != null) {
-            return n.intValue();
-        }
-        String value = getMethodParameter(method, key);
-        if (StringUtils.isEmpty(value)) {
-            return defaultValue;
-        }
-        int i = Integer.parseInt(value);
-        updateCachedNumber(method, key, i);
-        return i;
-    }
-
-    public short getMethodParameter(String method, String key, short defaultValue) {
-        Number n = getCachedNumber(method, key);
-        if (n != null) {
-            return n.shortValue();
-        }
-        String value = getMethodParameter(method, key);
-        if (StringUtils.isEmpty(value)) {
-            return defaultValue;
-        }
-        short s = Short.parseShort(value);
-        updateCachedNumber(method, key, s);
-        return s;
-    }
-
-    public byte getMethodParameter(String method, String key, byte defaultValue) {
-        Number n = getCachedNumber(method, key);
-        if (n != null) {
-            return n.byteValue();
-        }
-        String value = getMethodParameter(method, key);
-        if (StringUtils.isEmpty(value)) {
-            return defaultValue;
-        }
-        byte b = Byte.parseByte(value);
-        updateCachedNumber(method, key, b);
-        return b;
-    }
-
-    private Number getCachedNumber(String method, String key) {
-        Map<String, Number> keyNumber = getMethodNumbers().get(method);
-        if (keyNumber != null) {
-            return keyNumber.get(key);
-        }
-        return null;
-    }
-
-    private void updateCachedNumber(String method, String key, Number n) {
-        Map<String, Number> keyNumber = getMethodNumbers().computeIfAbsent(method, m -> new HashMap<>());
-        keyNumber.put(key, n);
-    }
-
-    public double getMethodPositiveParameter(String method, String key, double defaultValue) {
-        if (defaultValue <= 0) {
-            throw new IllegalArgumentException("defaultValue <= 0");
-        }
-        double value = getMethodParameter(method, key, defaultValue);
-        return value <= 0 ? defaultValue : value;
-    }
-
-    public float getMethodPositiveParameter(String method, String key, float defaultValue) {
-        if (defaultValue <= 0) {
-            throw new IllegalArgumentException("defaultValue <= 0");
-        }
-        float value = getMethodParameter(method, key, defaultValue);
-        return value <= 0 ? defaultValue : value;
-    }
-
-    public long getMethodPositiveParameter(String method, String key, long defaultValue) {
-        if (defaultValue <= 0) {
-            throw new IllegalArgumentException("defaultValue <= 0");
-        }
-        long value = getMethodParameter(method, key, defaultValue);
-        return value <= 0 ? defaultValue : value;
-    }
-
-    public int getMethodPositiveParameter(String method, String key, int defaultValue) {
-        if (defaultValue <= 0) {
-            throw new IllegalArgumentException("defaultValue <= 0");
-        }
-        int value = getMethodParameter(method, key, defaultValue);
-        return value <= 0 ? defaultValue : value;
-    }
-
-    public short getMethodPositiveParameter(String method, String key, short defaultValue) {
-        if (defaultValue <= 0) {
-            throw new IllegalArgumentException("defaultValue <= 0");
-        }
-        short value = getMethodParameter(method, key, defaultValue);
-        return value <= 0 ? defaultValue : value;
-    }
-
-    public byte getMethodPositiveParameter(String method, String key, byte defaultValue) {
-        if (defaultValue <= 0) {
-            throw new IllegalArgumentException("defaultValue <= 0");
-        }
-        byte value = getMethodParameter(method, key, defaultValue);
-        return value <= 0 ? defaultValue : value;
-    }
-
-    public char getMethodParameter(String method, String key, char defaultValue) {
-        String value = getMethodParameter(method, key);
-        return StringUtils.isEmpty(value) ? defaultValue : value.charAt(0);
-    }
-
-    public boolean getMethodParameter(String method, String key, boolean defaultValue) {
-        String value = getMethodParameter(method, key);
-        return StringUtils.isEmpty(value) ? defaultValue : Boolean.parseBoolean(value);
-    }
-
-    public boolean hasMethodParameter(String method, String key) {
-        if (method == null) {
-            String suffix = "." + key;
-            for (String fullKey : getParameters().keySet()) {
-                if (fullKey.endsWith(suffix)) {
-                    return true;
-                }
-            }
-            return false;
-        }
-        if (key == null) {
-            String prefix = method + ".";
-            for (String fullKey : getParameters().keySet()) {
-                if (fullKey.startsWith(prefix)) {
-                    return true;
-                }
-            }
-            return false;
-        }
-        String value = getMethodParameterStrict(method, key);
-        return StringUtils.isNotEmpty(value);
-    }
-
-    public String getAnyMethodParameter(String key) {
-        String suffix = "." + key;
-        for (String fullKey : getUrlParam().getParameters().keySet()) {
-            if (fullKey.endsWith(suffix)) {
-                return getUrlParam().getParameters().get(fullKey);
-            }
-        }
-        return null;
-    }
-
-    public boolean hasMethodParameter(String method) {
-        if (method == null) {
-            return false;
-        }
-        return getMethodParameters().containsKey(method);
-    }
-
-    public boolean isLocalHost() {
-        return NetUtils.isLocalHost(getHost()) || getParameter(LOCALHOST_KEY, false);
-    }
-
-    public boolean isAnyHost() {
-        return ANYHOST_VALUE.equals(getHost()) || getParameter(ANYHOST_KEY, false);
-    }
-
-    public URL addParameterAndEncoded(String key, String value) {
-        if (StringUtils.isEmpty(value)) {
-            return this;
-        }
-        return addParameter(key, encode(value));
-    }
-
-    public URL addParameter(String key, boolean value) {
-        return addParameter(key, String.valueOf(value));
-    }
-
-    public URL addParameter(String key, char value) {
-        return addParameter(key, String.valueOf(value));
-    }
-
-    public URL addParameter(String key, byte value) {
-        return addParameter(key, String.valueOf(value));
-    }
-
-    public URL addParameter(String key, short value) {
-        return addParameter(key, String.valueOf(value));
-    }
-
-    public URL addParameter(String key, int value) {
-        return addParameter(key, String.valueOf(value));
-    }
-
-    public URL addParameter(String key, long value) {
-        return addParameter(key, String.valueOf(value));
-    }
-
-    public URL addParameter(String key, float value) {
-        return addParameter(key, String.valueOf(value));
-    }
-
-    public URL addParameter(String key, double value) {
-        return addParameter(key, String.valueOf(value));
-    }
-
-    public URL addParameter(String key, Enum<?> value) {
-        if (value == null) {
-            return this;
-        }
-        return addParameter(key, String.valueOf(value));
-    }
-
-    public URL addParameter(String key, Number value) {
-        if (value == null) {
-            return this;
-        }
-        return addParameter(key, String.valueOf(value));
-    }
-
-    public URL addParameter(String key, CharSequence value) {
-        if (value == null || value.length() == 0) {
-            return this;
-        }
-        return addParameter(key, String.valueOf(value));
-    }
-
-    public URL addParameter(String key, String value) {
-<<<<<<< HEAD
-        if (StringUtils.isEmpty(key)
-                || StringUtils.isEmpty(value)) {
-            return this;
-        }
-        // if value doesn't change, return immediately
-        if (value.equals(getParameters().get(key))) { // value != null
-            return this;
-        }
-
-        Map<String, String> map = new HashMap<>(getParameters());
-        map.put(key, value);
-
-        return new URL(getProtocol(), username, password, host, port, path, map);
-    }
-
-    public URL addParameterIfAbsent(String key, String value) {
-        if (StringUtils.isEmpty(key)
-                || StringUtils.isEmpty(value)) {
-            return this;
-        }
-        if (hasParameter(key)) {
-            return this;
-        }
-        Map<String, String> map = new HashMap<>(getParameters());
-        map.put(key, value);
-
-        return new URL(getProtocol(), username, password, host, port, path, map);
-    }
-
-    public URL addMethodParameter(String method, String key, String value) {
-        if (StringUtils.isEmpty(method)
-                || StringUtils.isEmpty(key)
-                || StringUtils.isEmpty(value)) {
-            return this;
-        }
-
-        Map<String, String> map = new HashMap<>(getParameters());
-        map.put(method + "." + key, value);
-        Map<String, Map<String, String>> methodMap = toMethodParameters(map);
-        URL.putMethodParameter(method, key, value, methodMap);
-
-        return new URL(getProtocol(), username, password, host, port, path, map, methodMap);
-    }
-
-    public URL addMethodParameterIfAbsent(String method, String key, String value) {
-        if (StringUtils.isEmpty(method)
-                || StringUtils.isEmpty(key)
-                || StringUtils.isEmpty(value)) {
-            return this;
-        }
-        if (hasMethodParameter(method, key)) {
-            return this;
-        }
-
-        Map<String, String> map = new HashMap<>(getParameters());
-        map.put(method + "." + key, value);
-        Map<String, Map<String, String>> methodMap = toMethodParameters(map);
-        URL.putMethodParameter(method, key, value, methodMap);
-
-        return new URL(getProtocol(), username, password, host, port, path, map, methodMap);
-=======
-        URLParam newParam = urlParam.addParameter(key, value);
-        return returnURL(newParam);
-    }
-
-    public URL addParameterIfAbsent(String key, String value) {
-        URLParam newParam = urlParam.addParameterIfAbsent(key, value);
-        return returnURL(newParam);
->>>>>>> 5951b40a
-    }
-
-    /**
-     * Add parameters to a new url.
-     *
-     * @param parameters parameters in key-value pairs
-     * @return A new URL
-     */
-    public URL addParameters(Map<String, String> parameters) {
-<<<<<<< HEAD
-        if (CollectionUtils.isEmptyMap(parameters)) {
-            return this;
-        }
-
-        boolean hasAndEqual = true;
-        for (Map.Entry<String, String> entry : parameters.entrySet()) {
-            String value = getParameters().get(entry.getKey());
-            if (value == null) {
-                if (entry.getValue() != null) {
-                    hasAndEqual = false;
-                    break;
-                }
-            } else {
-                if (!value.equals(entry.getValue())) {
-                    hasAndEqual = false;
-                    break;
-                }
-            }
-        }
-        // return immediately if there's no change
-        if (hasAndEqual) {
-            return this;
-        }
-
-        Map<String, String> map = new HashMap<>(getParameters());
-        map.putAll(parameters);
-        return new URL(getProtocol(), username, password, host, port, path, map);
-    }
-
-    public URL addParametersIfAbsent(Map<String, String> parameters) {
-        if (CollectionUtils.isEmptyMap(parameters)) {
-            return this;
-        }
-        Map<String, String> map = new HashMap<>(parameters);
-        map.putAll(getParameters());
-        return new URL(getProtocol(), username, password, host, port, path, map);
-=======
-        URLParam newParam = urlParam.addParameters(parameters);
-        return returnURL(newParam);
-    }
-
-    public URL addParametersIfAbsent(Map<String, String> parameters) {
-        URLParam newURLParam = urlParam.addParametersIfAbsent(parameters);
-        return returnURL(newURLParam);
->>>>>>> 5951b40a
-    }
-
-    public URL addParameters(String... pairs) {
-        if (pairs == null || pairs.length == 0) {
-            return this;
-        }
-        if (pairs.length % 2 != 0) {
-            throw new IllegalArgumentException("Map pairs can not be odd numrer.");
-        }
-        Map<String, String> map = new HashMap<>();
-        int len = pairs.length / 2;
-        for (int i = 0; i < len; i++) {
-            map.put(pairs[2 * i], pairs[2 * i + 1]);
-        }
-        return addParameters(map);
-    }
-
-    public URL addParameterString(String query) {
-        if (StringUtils.isEmpty(query)) {
-            return this;
-        }
-        return addParameters(StringUtils.parseQueryString(query));
-    }
-
-    public URL removeParameter(String key) {
-        if (StringUtils.isEmpty(key)) {
-            return this;
-        }
-        return removeParameters(key);
-    }
-
-    public URL removeParameters(Collection<String> keys) {
-        if (CollectionUtils.isEmpty(keys)) {
-            return this;
-        }
-        return removeParameters(keys.toArray(new String[0]));
-    }
-
-    public URL removeParameters(String... keys) {
-<<<<<<< HEAD
-        if (keys == null || keys.length == 0) {
-            return this;
-        }
-        Map<String, String> map = new HashMap<>(getParameters());
-        for (String key : keys) {
-            map.remove(key);
-        }
-        if (map.size() == getParameters().size()) {
-            return this;
-        }
-        return new URL(getProtocol(), username, password, host, port, path, map);
-    }
-
-    public URL clearParameters() {
-        return new URL(getProtocol(), username, password, host, port, path, new HashMap<>());
-=======
-        URLParam newURLParam = urlParam.removeParameters(keys);
-        return returnURL(newURLParam);
-    }
-
-    public URL clearParameters() {
-        URLParam newURLParam = urlParam.clearParameters();
-        return returnURL(newURLParam);
->>>>>>> 5951b40a
-    }
-
-    public String getRawParameter(String key) {
-        if (PROTOCOL_KEY.equals(key)) {
-            return urlAddress.getProtocol();
-        }
-        if (USERNAME_KEY.equals(key)) {
-            return urlAddress.getUsername();
-        }
-        if (PASSWORD_KEY.equals(key)) {
-            return urlAddress.getPassword();
-        }
-        if (HOST_KEY.equals(key)) {
-            return urlAddress.getHost();
-        }
-        if (PORT_KEY.equals(key)) {
-            return String.valueOf(urlAddress.getPort());
-        }
-        if (PATH_KEY.equals(key)) {
-            return urlAddress.getPath();
-        }
-        return urlParam.getParameter(key);
-    }
-
-    public Map<String, String> toMap() {
-        Map<String, String> map = new HashMap<>(getParameters());
-        if (getProtocol() != null) {
-            map.put(PROTOCOL_KEY, getProtocol());
-        }
-        if (getUsername() != null) {
-            map.put(USERNAME_KEY, getUsername());
-        }
-        if (getPassword() != null) {
-            map.put(PASSWORD_KEY, getPassword());
-        }
-        if (getHost() != null) {
-            map.put(HOST_KEY, getHost());
-        }
-        if (getPort() > 0) {
-            map.put(PORT_KEY, String.valueOf(getPort()));
-        }
-        if (getPath() != null) {
-            map.put(PATH_KEY, getPath());
-        }
-        return map;
-    }
-
-    @Override
-    public String toString() {
-        return buildString(false, true); // no show username and password
-    }
-
-    public String toString(String... parameters) {
-        return buildString(false, true, parameters); // no show username and password
-    }
-
-    public String toIdentityString() {
-        return buildString(true, false); // only return identity message, see the method "equals" and "hashCode"
-    }
-
-    public String toIdentityString(String... parameters) {
-        return buildString(true, false, parameters); // only return identity message, see the method "equals" and "hashCode"
-    }
-
-    public String toFullString() {
-        return buildString(true, true);
-    }
-
-    public String toFullString(String... parameters) {
-        return buildString(true, true, parameters);
-    }
-
-    public String toParameterString() {
-        return toParameterString(new String[0]);
-    }
-
-    public String toParameterString(String... parameters) {
-        StringBuilder buf = new StringBuilder();
-        buildParameters(buf, false, parameters);
-        return buf.toString();
-    }
-
-    protected void buildParameters(StringBuilder buf, boolean concat, String[] parameters) {
-        if (CollectionUtils.isNotEmptyMap(getParameters())) {
-            List<String> includes = (ArrayUtils.isEmpty(parameters) ? null : Arrays.asList(parameters));
-            boolean first = true;
-            for (Map.Entry<String, String> entry : new TreeMap<>(getParameters()).entrySet()) {
-                if (StringUtils.isNotEmpty(entry.getKey())
-                        && (includes == null || includes.contains(entry.getKey()))) {
-                    if (first) {
-                        if (concat) {
-                            buf.append("?");
-                        }
-                        first = false;
-                    } else {
-                        buf.append("&");
-                    }
-                    buf.append(entry.getKey());
-                    buf.append("=");
-                    buf.append(entry.getValue() == null ? "" : entry.getValue().trim());
-                }
-            }
-        }
-    }
-
-    private String buildString(boolean appendUser, boolean appendParameter, String... parameters) {
-        return buildString(appendUser, appendParameter, false, false, parameters);
-    }
-
-    private String buildString(boolean appendUser, boolean appendParameter, boolean useIP, boolean useService, String... parameters) {
-        StringBuilder buf = new StringBuilder();
-        if (StringUtils.isNotEmpty(getProtocol())) {
-            buf.append(getProtocol());
-            buf.append("://");
-        }
-        if (appendUser && StringUtils.isNotEmpty(getUsername())) {
-            buf.append(getUsername());
-            if (StringUtils.isNotEmpty(getPassword())) {
-                buf.append(":");
-                buf.append(getPassword());
-            }
-            buf.append("@");
-        }
-        String host;
-        if (useIP) {
-            host = urlAddress.getIp();
-        } else {
-            host = getHost();
-        }
-        if (StringUtils.isNotEmpty(host)) {
-            buf.append(host);
-            if (getPort() > 0) {
-                buf.append(":");
-                buf.append(getPort());
-            }
-        }
-        String path;
-        if (useService) {
-            path = getServiceKey();
-        } else {
-            path = getPath();
-        }
-        if (StringUtils.isNotEmpty(path)) {
-            buf.append("/");
-            buf.append(path);
-        }
-
-        if (appendParameter) {
-            buildParameters(buf, true, parameters);
-        }
-        return buf.toString();
-    }
-
-    public java.net.URL toJavaURL() {
-        try {
-            return new java.net.URL(toString());
-        } catch (MalformedURLException e) {
-            throw new IllegalStateException(e.getMessage(), e);
-        }
-    }
-
-    public InetSocketAddress toInetSocketAddress() {
-        return new InetSocketAddress(getHost(), getPort());
-    }
-
-    /**
-     * The format is "{interface}:[version]:[group]"
-     *
-     * @return
-     */
-    public String getColonSeparatedKey() {
-        StringBuilder serviceNameBuilder = new StringBuilder();
-        serviceNameBuilder.append(this.getServiceInterface());
-        append(serviceNameBuilder, VERSION_KEY, false);
-        append(serviceNameBuilder, GROUP_KEY, false);
-        return serviceNameBuilder.toString();
-    }
-
-    private void append(StringBuilder target, String parameterName, boolean first) {
-        String parameterValue = this.getParameter(parameterName);
-        if (!isBlank(parameterValue)) {
-            if (!first) {
-                target.append(":");
-            }
-            target.append(parameterValue);
-        } else {
-            target.append(":");
-        }
-    }
-
-    /**
-     * The format of return value is '{group}/{interfaceName}:{version}'
-     *
-     * @return
-     */
-    public String getServiceKey() {
-        if (serviceKey != null) {
-            return serviceKey;
-        }
-        String inf = getServiceInterface();
-        if (inf == null) {
-            return null;
-        }
-        serviceKey = buildKey(inf, getGroup(), getVersion());
-        return serviceKey;
-    }
-
-    /**
-     * The format of return value is '{group}/{path/interfaceName}:{version}'
-     *
-     * @return
-     */
-    public String getPathKey() {
-        String inf = StringUtils.isNotEmpty(getPath()) ? getPath() : getServiceInterface();
-        if (inf == null) {
-            return null;
-        }
-        return buildKey(inf, getGroup(), getVersion());
-    }
-
-    public static String buildKey(String path, String group, String version) {
-        return BaseServiceMetadata.buildServiceKey(path, group, version);
-    }
-
-    public String getProtocolServiceKey() {
-        if (protocolServiceKey != null) {
-            return protocolServiceKey;
-        }
-        this.protocolServiceKey = getServiceKey() + ":" + getProtocol();
-        return protocolServiceKey;
-    }
-
-    public String toServiceStringWithoutResolving() {
-        return buildString(true, false, false, true);
-    }
-
-    public String toServiceString() {
-        return buildString(true, false, true, true);
-    }
-
-    @Deprecated
-    public String getServiceName() {
-        return getServiceInterface();
-    }
-
-    public String getServiceInterface() {
-        return getParameter(INTERFACE_KEY, getPath());
-    }
-
-    public URL setServiceInterface(String service) {
-        return addParameter(INTERFACE_KEY, service);
-    }
-
-    /**
-     * @see #getParameter(String, int)
-     * @deprecated Replace to <code>getParameter(String, int)</code>
-     */
-    @Deprecated
-    public int getIntParameter(String key) {
-        return getParameter(key, 0);
-    }
-
-    /**
-     * @see #getParameter(String, int)
-     * @deprecated Replace to <code>getParameter(String, int)</code>
-     */
-    @Deprecated
-    public int getIntParameter(String key, int defaultValue) {
-        return getParameter(key, defaultValue);
-    }
-
-    /**
-     * @see #getPositiveParameter(String, int)
-     * @deprecated Replace to <code>getPositiveParameter(String, int)</code>
-     */
-    @Deprecated
-    public int getPositiveIntParameter(String key, int defaultValue) {
-        return getPositiveParameter(key, defaultValue);
-    }
-
-    /**
-     * @see #getParameter(String, boolean)
-     * @deprecated Replace to <code>getParameter(String, boolean)</code>
-     */
-    @Deprecated
-    public boolean getBooleanParameter(String key) {
-        return getParameter(key, false);
-    }
-
-    /**
-     * @see #getParameter(String, boolean)
-     * @deprecated Replace to <code>getParameter(String, boolean)</code>
-     */
-    @Deprecated
-    public boolean getBooleanParameter(String key, boolean defaultValue) {
-        return getParameter(key, defaultValue);
-    }
-
-    /**
-     * @see #getMethodParameter(String, String, int)
-     * @deprecated Replace to <code>getMethodParameter(String, String, int)</code>
-     */
-    @Deprecated
-    public int getMethodIntParameter(String method, String key) {
-        return getMethodParameter(method, key, 0);
-    }
-
-    /**
-     * @see #getMethodParameter(String, String, int)
-     * @deprecated Replace to <code>getMethodParameter(String, String, int)</code>
-     */
-    @Deprecated
-    public int getMethodIntParameter(String method, String key, int defaultValue) {
-        return getMethodParameter(method, key, defaultValue);
-    }
-
-    /**
-     * @see #getMethodPositiveParameter(String, String, int)
-     * @deprecated Replace to <code>getMethodPositiveParameter(String, String, int)</code>
-     */
-    @Deprecated
-    public int getMethodPositiveIntParameter(String method, String key, int defaultValue) {
-        return getMethodPositiveParameter(method, key, defaultValue);
-    }
-
-    /**
-     * @see #getMethodParameter(String, String, boolean)
-     * @deprecated Replace to <code>getMethodParameter(String, String, boolean)</code>
-     */
-    @Deprecated
-    public boolean getMethodBooleanParameter(String method, String key) {
-        return getMethodParameter(method, key, false);
-    }
-
-    /**
-     * @see #getMethodParameter(String, String, boolean)
-     * @deprecated Replace to <code>getMethodParameter(String, String, boolean)</code>
-     */
-    @Deprecated
-    public boolean getMethodBooleanParameter(String method, String key, boolean defaultValue) {
-        return getMethodParameter(method, key, defaultValue);
-    }
-
-    public Configuration toConfiguration() {
-        InmemoryConfiguration configuration = new InmemoryConfiguration();
-        configuration.addProperties(getParameters());
-        return configuration;
-    }
-
-    @Override
-    public int hashCode() {
-        return Objects.hash(urlAddress, urlParam);
-    }
-
-    @Override
-    public boolean equals(Object obj) {
-        if (this == obj) {
-            return true;
-        }
-        if (obj == null) {
-            return false;
-        }
-        if (!(obj instanceof URL)) {
-            return false;
-        }
-        URL other = (URL) obj;
-        return Objects.equals(this.getUrlAddress(), other.getUrlAddress()) && Objects.equals(this.getUrlParam(), other.getUrlParam());
-    }
-
-    public static void putMethodParameter(String method, String key, String value, Map<String, Map<String, String>> methodParameters) {
-        Map<String, String> subParameter = methodParameters.computeIfAbsent(method, k -> new HashMap<>());
-        subParameter.put(key, value);
-    }
-
-<<<<<<< HEAD
-    /* add service scope operations, see InstanceAddressURL */
-    public Map<String, String> getServiceParameters(String service) {
-        return getParameters();
-    }
-
-    public String getServiceParameter(String service, String key) {
-        return getParameter(key);
-    }
-
-    public String getServiceParameter(String service, String key, String defaultValue) {
-        String value = getServiceParameter(service, key);
-        return StringUtils.isEmpty(value) ? defaultValue : value;
-    }
-
-    public int getServiceParameter(String service, String key, int defaultValue) {
-        return getParameter(key, defaultValue);
-    }
-
-    public double getServiceParameter(String service, String key, double defaultValue) {
-        Number n = getServiceNumbers(service).get(key);
-        if (n != null) {
-            return n.doubleValue();
-        }
-        String value = getServiceParameter(service, key);
-        if (StringUtils.isEmpty(value)) {
-            return defaultValue;
-        }
-        double d = Double.parseDouble(value);
-        getNumbers().put(key, d);
-        return d;
-    }
-
-    public float getServiceParameter(String service, String key, float defaultValue) {
-        Number n = getNumbers().get(key);
-        if (n != null) {
-            return n.floatValue();
-        }
-        String value = getServiceParameter(service, key);
-        if (StringUtils.isEmpty(value)) {
-            return defaultValue;
-        }
-        float f = Float.parseFloat(value);
-        getNumbers().put(key, f);
-        return f;
-    }
-
-    public long getServiceParameter(String service, String key, long defaultValue) {
-        Number n = getNumbers().get(key);
-        if (n != null) {
-            return n.longValue();
-        }
-        String value = getServiceParameter(service, key);
-        if (StringUtils.isEmpty(value)) {
-            return defaultValue;
-        }
-        long l = Long.parseLong(value);
-        getNumbers().put(key, l);
-        return l;
-    }
-
-    public short getServiceParameter(String service, String key, short defaultValue) {
-        Number n = getNumbers().get(key);
-        if (n != null) {
-            return n.shortValue();
-        }
-        String value = getServiceParameter(service, key);
-        if (StringUtils.isEmpty(value)) {
-            return defaultValue;
-        }
-        short s = Short.parseShort(value);
-        getNumbers().put(key, s);
-        return s;
-    }
-
-    public byte getServiceParameter(String service, String key, byte defaultValue) {
-        Number n = getNumbers().get(key);
-        if (n != null) {
-            return n.byteValue();
-        }
-        String value = getServiceParameter(service, key);
-        if (StringUtils.isEmpty(value)) {
-            return defaultValue;
-        }
-        byte b = Byte.parseByte(value);
-        getNumbers().put(key, b);
-        return b;
-    }
-
-    public char getServiceParameter(String service, String key, char defaultValue) {
-        String value = getServiceParameter(service, key);
-        return StringUtils.isEmpty(value) ? defaultValue : value.charAt(0);
-    }
-
-    public boolean getServiceParameter(String service, String key, boolean defaultValue) {
-        String value = getServiceParameter(service, key);
-        return StringUtils.isEmpty(value) ? defaultValue : Boolean.parseBoolean(value);
-    }
-
-    public boolean hasServiceParameter(String service, String key) {
-        String value = getServiceParameter(service, key);
-        return value != null && value.length() > 0;
-    }
-
-    public float getPositiveServiceParameter(String service, String key, float defaultValue) {
-        if (defaultValue <= 0) {
-            throw new IllegalArgumentException("defaultValue <= 0");
-        }
-        float value = getServiceParameter(service, key, defaultValue);
-        return value <= 0 ? defaultValue : value;
-    }
-
-    public double getPositiveServiceParameter(String service, String key, double defaultValue) {
-        if (defaultValue <= 0) {
-            throw new IllegalArgumentException("defaultValue <= 0");
-        }
-        double value = getServiceParameter(service, key, defaultValue);
-        return value <= 0 ? defaultValue : value;
-    }
-
-    public long getPositiveServiceParameter(String service, String key, long defaultValue) {
-        if (defaultValue <= 0) {
-            throw new IllegalArgumentException("defaultValue <= 0");
-        }
-        long value = getServiceParameter(service, key, defaultValue);
-        return value <= 0 ? defaultValue : value;
-    }
-
-    public int getPositiveServiceParameter(String service, String key, int defaultValue) {
-        if (defaultValue <= 0) {
-            throw new IllegalArgumentException("defaultValue <= 0");
-        }
-        int value = getServiceParameter(service, key, defaultValue);
-        return value <= 0 ? defaultValue : value;
-    }
-
-    public short getPositiveServiceParameter(String service, String key, short defaultValue) {
-        if (defaultValue <= 0) {
-            throw new IllegalArgumentException("defaultValue <= 0");
-        }
-        short value = getServiceParameter(service, key, defaultValue);
-        return value <= 0 ? defaultValue : value;
-    }
-
-    public byte getPositiveServiceParameter(String service, String key, byte defaultValue) {
-        if (defaultValue <= 0) {
-            throw new IllegalArgumentException("defaultValue <= 0");
-        }
-        byte value = getServiceParameter(service, key, defaultValue);
-        return value <= 0 ? defaultValue : value;
-    }
-
-    public String getServiceMethodParameterAndDecoded(String service, String method, String key) {
-        return URL.decode(getServiceMethodParameter(service, method, key));
-    }
-
-    public String getServiceMethodParameterAndDecoded(String service, String method, String key, String defaultValue) {
-        return URL.decode(getServiceMethodParameter(service, method, key, defaultValue));
-    }
-
-    public String getServiceMethodParameterStrict(String service, String method, String key) {
-        return getMethodParameterStrict(method, key);
-    }
-
-    public String getServiceMethodParameter(String service, String method, String key) {
-        return getMethodParameter(method, key);
-    }
-
-    public String getServiceMethodParameter(String service, String method, String key, String defaultValue) {
-        String value = getServiceMethodParameter(service, method, key);
-        return StringUtils.isEmpty(value) ? defaultValue : value;
-    }
-
-    public double getServiceMethodParameter(String service, String method, String key, double defaultValue) {
-        Number n = getCachedNumber(method, key);
-        if (n != null) {
-            return n.doubleValue();
-        }
-        String value = getServiceMethodParameter(service, method, key);
-        if (StringUtils.isEmpty(value)) {
-            return defaultValue;
-        }
-        double d = Double.parseDouble(value);
-        updateCachedNumber(method, key, d);
-        return d;
-    }
-
-    public float getServiceMethodParameter(String service, String method, String key, float defaultValue) {
-        Number n = getCachedNumber(method, key);
-        if (n != null) {
-            return n.floatValue();
-        }
-        String value = getServiceMethodParameter(service, method, key);
-        if (StringUtils.isEmpty(value)) {
-            return defaultValue;
-        }
-        float f = Float.parseFloat(value);
-        updateCachedNumber(method, key, f);
-        return f;
-    }
-
-    public long getServiceMethodParameter(String service, String method, String key, long defaultValue) {
-        Number n = getCachedNumber(method, key);
-        if (n != null) {
-            return n.longValue();
-        }
-        String value = getServiceMethodParameter(service, method, key);
-        if (StringUtils.isEmpty(value)) {
-            return defaultValue;
-        }
-        long l = Long.parseLong(value);
-        updateCachedNumber(method, key, l);
-        return l;
-    }
-
-    public int getServiceMethodParameter(String service, String method, String key, int defaultValue) {
-        Number n = getCachedNumber(method, key);
-        if (n != null) {
-            return n.intValue();
-        }
-        String value = getServiceMethodParameter(service, method, key);
-        if (StringUtils.isEmpty(value)) {
-            return defaultValue;
-        }
-        int i = Integer.parseInt(value);
-        updateCachedNumber(method, key, i);
-        return i;
-    }
-
-    public short getMethodParameter(String service, String method, String key, short defaultValue) {
-        Number n = getCachedNumber(method, key);
-        if (n != null) {
-            return n.shortValue();
-        }
-        String value = getServiceMethodParameter(service, method, key);
-        if (StringUtils.isEmpty(value)) {
-            return defaultValue;
-        }
-        short s = Short.parseShort(value);
-        updateCachedNumber(method, key, s);
-        return s;
-    }
-
-    public byte getServiceMethodParameter(String service, String method, String key, byte defaultValue) {
-        Number n = getCachedNumber(method, key);
-        if (n != null) {
-            return n.byteValue();
-        }
-        String value = getServiceMethodParameter(service, method, key);
-        if (StringUtils.isEmpty(value)) {
-            return defaultValue;
-        }
-        byte b = Byte.parseByte(value);
-        updateCachedNumber(method, key, b);
-        return b;
-    }
-
-    public boolean hasServiceMethodParameter(String service, String method, String key) {
-        return hasMethodParameter(method, key);
-    }
-
-    public boolean hasServiceMethodParameter(String service, String method) {
-        return hasMethodParameter(method);
-    }
-
-    protected Map<String, Number> getServiceNumbers(String service) {
-        return getNumbers();
-    }
-
-    protected Map<String, Map<String, Number>> getServiceMethodNumbers(String service) {
-        return getMethodNumbers();
-    }
-
-=======
-    protected <T extends URL> T newURL(URLAddress urlAddress, URLParam urlParam) {
-        return (T) new ServiceConfigURL(urlAddress, urlParam, null);
-    }
-
-    /* methods introduced for CompositeURL, CompositeURL must override to make the implementations meaningful */
-
-    public String getApplication(String defaultValue) {
-        String value = getApplication();
-        return StringUtils.isEmpty(value) ? defaultValue : value;
-    }
-
-    public String getApplication() {
-        return getParameter(APPLICATION_KEY);
-    }
-
-    public String getRemoteApplication() {
-        return getParameter(REMOTE_APPLICATION_KEY);
-    }
-
-    public String getGroup() {
-        return getParameter(GROUP_KEY);
-    }
-
-    public String getGroup(String defaultValue) {
-        String value = getGroup();
-        return StringUtils.isEmpty(value) ? defaultValue : value;
-    }
-
-    public String getVersion() {
-        return getParameter(VERSION_KEY);
-    }
-
-    public String getVersion(String defaultValue) {
-        String value = getVersion();
-        return StringUtils.isEmpty(value) ? defaultValue : value;
-    }
-
-    public String getConcatenatedParameter(String key) {
-        return getParameter(key);
-    }
-
-    public String getCategory(String defaultValue) {
-        String value = getCategory();
-        if (StringUtils.isEmpty(value)) {
-            value = defaultValue;
-        }
-        return value;
-    }
-
-    public String[] getCategory(String[] defaultValue) {
-        String value = getCategory();
-        return StringUtils.isEmpty(value) ? defaultValue : COMMA_SPLIT_PATTERN.split(value);
-    }
-
-    public String getCategory() {
-        return getParameter(CATEGORY_KEY);
-    }
-
-    public String getSide(String defaultValue) {
-        String value = getSide();
-        return StringUtils.isEmpty(value) ? defaultValue : value;
-    }
-
-    public String getSide() {
-        return getParameter(SIDE_KEY);
-    }
-
-    /* Service Config URL, START*/
-    public Map<String, Object> getAttributes() {
-        return new HashMap<>();
-    }
-
-    public URL addAttributes(Map<String, Object> attributes) {
-        return this;
-    }
-
-    public Object getAttribute(String key) {
-        return null;
-    }
-
-    public URL putAttribute(String key, Object obj) {
-        return this;
-    }
-
-    public URL removeAttribute(String key) {
-        return this;
-    }
-
-    public boolean hasAttribute(String key) {
-        return true;
-    }
-
-    /* Service Config URL, END*/
-
-    private URL returnURL(URLAddress newURLAddress) {
-        if (urlAddress == newURLAddress) {
-            return this;
-        }
-        return newURL(newURLAddress, urlParam);
-    }
-
-    private URL returnURL(URLParam newURLParam) {
-        if (urlParam == newURLParam) {
-            return this;
-        }
-        return newURL(urlAddress, newURLParam);
-    }
->>>>>>> 5951b40a
-}
+/*
+ * Licensed to the Apache Software Foundation (ASF) under one or more
+ * contributor license agreements.  See the NOTICE file distributed with
+ * this work for additional information regarding copyright ownership.
+ * The ASF licenses this file to You under the Apache License, Version 2.0
+ * (the "License"); you may not use this file except in compliance with
+ * the License.  You may obtain a copy of the License at
+ *
+ *     http://www.apache.org/licenses/LICENSE-2.0
+ *
+ * Unless required by applicable law or agreed to in writing, software
+ * distributed under the License is distributed on an "AS IS" BASIS,
+ * WITHOUT WARRANTIES OR CONDITIONS OF ANY KIND, either express or implied.
+ * See the License for the specific language governing permissions and
+ * limitations under the License.
+ */
+package org.apache.dubbo.common;
+
+import org.apache.dubbo.common.config.Configuration;
+import org.apache.dubbo.common.config.InmemoryConfiguration;
+import org.apache.dubbo.common.constants.RemotingConstants;
+import org.apache.dubbo.common.url.component.PathURLAddress;
+import org.apache.dubbo.common.url.component.ServiceConfigURL;
+import org.apache.dubbo.common.url.component.URLAddress;
+import org.apache.dubbo.common.url.component.URLParam;
+import org.apache.dubbo.common.utils.ArrayUtils;
+import org.apache.dubbo.common.utils.CollectionUtils;
+import org.apache.dubbo.common.utils.LRUCache;
+import org.apache.dubbo.common.utils.NetUtils;
+import org.apache.dubbo.common.utils.StringUtils;
+
+import java.io.Serializable;
+import java.io.UnsupportedEncodingException;
+import java.net.InetSocketAddress;
+import java.net.MalformedURLException;
+import java.net.URLDecoder;
+import java.net.URLEncoder;
+import java.util.ArrayList;
+import java.util.Arrays;
+import java.util.Collection;
+import java.util.Collections;
+import java.util.HashMap;
+import java.util.LinkedHashMap;
+import java.util.List;
+import java.util.Map;
+import java.util.Objects;
+import java.util.TreeMap;
+import java.util.concurrent.ConcurrentHashMap;
+import java.util.function.Predicate;
+
+import static org.apache.dubbo.common.constants.CommonConstants.ANYHOST_KEY;
+import static org.apache.dubbo.common.constants.CommonConstants.ANYHOST_VALUE;
+import static org.apache.dubbo.common.constants.CommonConstants.APPLICATION_KEY;
+import static org.apache.dubbo.common.constants.CommonConstants.COMMA_SPLIT_PATTERN;
+import static org.apache.dubbo.common.constants.CommonConstants.GROUP_KEY;
+import static org.apache.dubbo.common.constants.CommonConstants.HOST_KEY;
+import static org.apache.dubbo.common.constants.CommonConstants.INTERFACE_KEY;
+import static org.apache.dubbo.common.constants.CommonConstants.LOCALHOST_KEY;
+import static org.apache.dubbo.common.constants.CommonConstants.PASSWORD_KEY;
+import static org.apache.dubbo.common.constants.CommonConstants.PATH_KEY;
+import static org.apache.dubbo.common.constants.CommonConstants.PORT_KEY;
+import static org.apache.dubbo.common.constants.CommonConstants.PROTOCOL_KEY;
+import static org.apache.dubbo.common.constants.CommonConstants.REMOTE_APPLICATION_KEY;
+import static org.apache.dubbo.common.constants.CommonConstants.SIDE_KEY;
+import static org.apache.dubbo.common.constants.CommonConstants.USERNAME_KEY;
+import static org.apache.dubbo.common.constants.CommonConstants.VERSION_KEY;
+import static org.apache.dubbo.common.constants.RegistryConstants.CATEGORY_KEY;
+import static org.apache.dubbo.common.convert.Converter.convertIfPossible;
+import static org.apache.dubbo.common.utils.StringUtils.isBlank;
+
+/**
+ * URL - Uniform Resource Locator (Immutable, ThreadSafe)
+ * <p>
+ * url example:
+ * <ul>
+ * <li>http://www.facebook.com/friends?param1=value1&amp;param2=value2
+ * <li>http://username:password@10.20.130.230:8080/list?version=1.0.0
+ * <li>ftp://username:password@192.168.1.7:21/1/read.txt
+ * <li>registry://192.168.1.7:9090/org.apache.dubbo.service1?param1=value1&amp;param2=value2
+ * </ul>
+ * <p>
+ * Some strange example below:
+ * <ul>
+ * <li>192.168.1.3:20880<br>
+ * for this case, url protocol = null, url host = 192.168.1.3, port = 20880, url path = null
+ * <li>file:///home/user1/router.js?type=script<br>
+ * for this case, url protocol = file, url host = null, url path = home/user1/router.js
+ * <li>file://home/user1/router.js?type=script<br>
+ * for this case, url protocol = file, url host = home, url path = user1/router.js
+ * <li>file:///D:/1/router.js?type=script<br>
+ * for this case, url protocol = file, url host = null, url path = D:/1/router.js
+ * <li>file:/D:/1/router.js?type=script<br>
+ * same as above file:///D:/1/router.js?type=script
+ * <li>/home/user1/router.js?type=script <br>
+ * for this case, url protocol = null, url host = null, url path = home/user1/router.js
+ * <li>home/user1/router.js?type=script <br>
+ * for this case, url protocol = null, url host = home, url path = user1/router.js
+ * </ul>
+ *
+ * @see java.net.URL
+ * @see java.net.URI
+ */
+public /*final**/
+class URL implements Serializable {
+
+    private static final long serialVersionUID = -1985165475234910535L;
+
+    private static Map<String, URL> cachedURLs = new LRUCache<>();
+
+    private final URLAddress urlAddress;
+    private final URLParam urlParam;
+
+    // ==== cache ====
+
+    private volatile transient Map<String, Number> numbers;
+
+    private volatile transient Map<String, Map<String, Number>> methodNumbers;
+
+    private volatile transient Map<String, URL> urls;
+
+    private transient String serviceKey;
+    private transient String protocolServiceKey;
+
+    protected URL() {
+        this.urlAddress = null;
+        this.urlParam = null;
+    }
+
+    public URL(URLAddress urlAddress, URLParam urlParam) {
+        this.urlAddress = urlAddress;
+        this.urlParam = urlParam;
+    }
+
+    public URL(String protocol, String host, int port) {
+        this(protocol, null, null, host, port, null, (Map<String, String>) null);
+    }
+
+    public URL(String protocol, String host, int port, String[] pairs) { // varargs ... conflict with the following path argument, use array instead.
+        this(protocol, null, null, host, port, null, CollectionUtils.toStringMap(pairs));
+    }
+
+    public URL(String protocol, String host, int port, Map<String, String> parameters) {
+        this(protocol, null, null, host, port, null, parameters);
+    }
+
+    public URL(String protocol, String host, int port, String path) {
+        this(protocol, null, null, host, port, path, (Map<String, String>) null);
+    }
+
+    public URL(String protocol, String host, int port, String path, String... pairs) {
+        this(protocol, null, null, host, port, path, CollectionUtils.toStringMap(pairs));
+    }
+
+    public URL(String protocol, String host, int port, String path, Map<String, String> parameters) {
+        this(protocol, null, null, host, port, path, parameters);
+    }
+
+    public URL(String protocol, String username, String password, String host, int port, String path) {
+        this(protocol, username, password, host, port, path, (Map<String, String>) null);
+    }
+
+    public URL(String protocol, String username, String password, String host, int port, String path, String... pairs) {
+        this(protocol, username, password, host, port, path, CollectionUtils.toStringMap(pairs));
+    }
+
+    public URL(String protocol,
+               String username,
+               String password,
+               String host,
+               int port,
+               String path,
+               Map<String, String> parameters) {
+        if (StringUtils.isEmpty(username)
+                && StringUtils.isNotEmpty(password)) {
+            throw new IllegalArgumentException("Invalid url, password without username!");
+        }
+
+        this.urlAddress = new PathURLAddress(protocol, username, password, path, host, port);
+        this.urlParam = new URLParam(parameters);
+    }
+
+    protected URL(String protocol,
+               String username,
+               String password,
+               String host,
+               int port,
+               String path,
+               Map<String, String> parameters,
+               boolean modifiable) {
+        if (StringUtils.isEmpty(username)
+                && StringUtils.isNotEmpty(password)) {
+            throw new IllegalArgumentException("Invalid url, password without username!");
+        }
+
+        this.urlAddress = new PathURLAddress(protocol, username, password, path, host, port);
+        this.urlParam = new URLParam(parameters);
+    }
+
+    public static URL cacheableValueOf(String url) {
+        URL cachedURL =  cachedURLs.get(url);
+        if (cachedURL != null) {
+            return cachedURL;
+        }
+        cachedURL = valueOf(url, false);
+        cachedURLs.put(url, cachedURL);
+        return cachedURL;
+    }
+
+    /**
+     * parse decoded url string, formatted dubbo://host:port/path?param=value, into strutted URL.
+     *
+     * @param url, decoded url string
+     * @return
+     */
+    public static URL valueOf(String url) {
+        return valueOf(url, false);
+    }
+
+    /**
+     * parse normal or encoded url string into strutted URL:
+     * - dubbo://host:port/path?param=value
+     * - URL.encode("dubbo://host:port/path?param=value")
+     *
+     * @param url,     url string
+     * @param encoded, encoded or decoded
+     * @return
+     */
+    public static URL valueOf(String url, boolean encoded) {
+        return valueOf(url, encoded, false);
+    }
+
+    public static URL valueOf(String url, boolean encoded, boolean modifiable) {
+        if (encoded) {
+            return URLStrParser.parseEncodedStr(url, modifiable);
+        }
+        return URLStrParser.parseDecodedStr(url, modifiable);
+    }
+
+    public static URL valueOf(String url, String... reserveParams) {
+        URL result = valueOf(url);
+        if (reserveParams == null || reserveParams.length == 0) {
+            return result;
+        }
+        Map<String, String> newMap = new HashMap<>(reserveParams.length);
+        Map<String, String> oldMap = result.getParameters();
+        for (String reserveParam : reserveParams) {
+            String tmp = oldMap.get(reserveParam);
+            if (StringUtils.isNotEmpty(tmp)) {
+                newMap.put(reserveParam, tmp);
+            }
+        }
+        return result.clearParameters().addParameters(newMap);
+    }
+
+    public static URL valueOf(URL url, String[] reserveParams, String[] reserveParamPrefixs) {
+        Map<String, String> newMap = new HashMap<>();
+        Map<String, String> oldMap = url.getParameters();
+        if (reserveParamPrefixs != null && reserveParamPrefixs.length != 0) {
+            for (Map.Entry<String, String> entry : oldMap.entrySet()) {
+                for (String reserveParamPrefix : reserveParamPrefixs) {
+                    if (entry.getKey().startsWith(reserveParamPrefix) && StringUtils.isNotEmpty(entry.getValue())) {
+                        newMap.put(entry.getKey(), entry.getValue());
+                    }
+                }
+            }
+        }
+
+        if (reserveParams != null) {
+            for (String reserveParam : reserveParams) {
+                String tmp = oldMap.get(reserveParam);
+                if (StringUtils.isNotEmpty(tmp)) {
+                    newMap.put(reserveParam, tmp);
+                }
+            }
+        }
+        return newMap.isEmpty() ? new ServiceConfigURL(url.getProtocol(), url.getUsername(), url.getPassword(), url.getHost(), url.getPort(), url.getPath(), (Map<String, String>) null)
+                : new ServiceConfigURL(url.getProtocol(), url.getUsername(), url.getPassword(), url.getHost(), url.getPort(), url.getPath(), newMap);
+    }
+
+    public static String encode(String value) {
+        if (StringUtils.isEmpty(value)) {
+            return "";
+        }
+        try {
+            return URLEncoder.encode(value, "UTF-8");
+        } catch (UnsupportedEncodingException e) {
+            throw new RuntimeException(e.getMessage(), e);
+        }
+    }
+
+    public static String decode(String value) {
+        if (StringUtils.isEmpty(value)) {
+            return "";
+        }
+        try {
+            return URLDecoder.decode(value, "UTF-8");
+        } catch (UnsupportedEncodingException e) {
+            throw new RuntimeException(e.getMessage(), e);
+        }
+    }
+
+    static String appendDefaultPort(String address, int defaultPort) {
+        if (address != null && address.length() > 0 && defaultPort > 0) {
+            int i = address.indexOf(':');
+            if (i < 0) {
+                return address + ":" + defaultPort;
+            } else if (Integer.parseInt(address.substring(i + 1)) == 0) {
+                return address.substring(0, i + 1) + defaultPort;
+            }
+        }
+        return address;
+    }
+
+    public URLAddress getUrlAddress() {
+        return urlAddress;
+    }
+
+    public URLParam getUrlParam() {
+        return urlParam;
+    }
+
+    public String getProtocol() {
+        return urlAddress == null ? null : urlAddress.getProtocol();
+    }
+
+    public URL setProtocol(String protocol) {
+        URLAddress newURLAddress = urlAddress.setProtocol(protocol);
+        return returnURL(newURLAddress);
+    }
+
+    public String getUsername() {
+        return urlAddress == null ? null : urlAddress.getUsername();
+    }
+
+    public URL setUsername(String username) {
+        URLAddress newURLAddress = urlAddress.setUsername(username);
+        return returnURL(newURLAddress);
+    }
+
+    public String getPassword() {
+        return urlAddress == null ? null : urlAddress.getPassword();
+    }
+
+    public URL setPassword(String password) {
+        URLAddress newURLAddress = urlAddress.setPassword(password);
+        return returnURL(newURLAddress);
+    }
+
+    public String getAuthority() {
+        if (StringUtils.isEmpty(getUsername())
+                && StringUtils.isEmpty(getPassword())) {
+            return null;
+        }
+        return (getUsername() == null ? "" : getUsername())
+                + ":" + (getPassword() == null ? "" : getPassword());
+    }
+
+    public String getHost() {
+        return urlAddress == null ? null : urlAddress.getHost();
+    }
+
+    public URL setHost(String host) {
+        URLAddress newURLAddress = urlAddress.setHost(host);
+        return returnURL(newURLAddress);
+    }
+
+
+    public int getPort() {
+        return urlAddress == null ? 0 : urlAddress.getPort();
+    }
+
+    public URL setPort(int port) {
+        URLAddress newURLAddress = urlAddress.setPort(port);
+        return returnURL(newURLAddress);
+    }
+
+    public int getPort(int defaultPort) {
+        int port = getPort();
+        return port <= 0 ? defaultPort : port;
+    }
+
+    public String getAddress() {
+        return urlAddress.getAddress();
+    }
+
+    public URL setAddress(String address) {
+        int i = address.lastIndexOf(':');
+        String host;
+        int port = this.getPort();
+        if (i >= 0) {
+            host = address.substring(0, i);
+            port = Integer.parseInt(address.substring(i + 1));
+        } else {
+            host = address;
+        }
+        URLAddress newURLAddress = urlAddress.setAddress(host, port);
+        return returnURL(newURLAddress);
+    }
+
+    public String getIp() {
+        return urlAddress.getIp();
+    }
+
+    public String getBackupAddress() {
+        return getBackupAddress(0);
+    }
+
+    public String getBackupAddress(int defaultPort) {
+        StringBuilder address = new StringBuilder(appendDefaultPort(getAddress(), defaultPort));
+        String[] backups = getParameter(RemotingConstants.BACKUP_KEY, new String[0]);
+        if (ArrayUtils.isNotEmpty(backups)) {
+            for (String backup : backups) {
+                address.append(',');
+                address.append(appendDefaultPort(backup, defaultPort));
+            }
+        }
+        return address.toString();
+    }
+
+    public List<URL> getBackupUrls() {
+        List<URL> urls = new ArrayList<>();
+        urls.add(this);
+        String[] backups = getParameter(RemotingConstants.BACKUP_KEY, new String[0]);
+        if (backups != null && backups.length > 0) {
+            for (String backup : backups) {
+                urls.add(this.setAddress(backup));
+            }
+        }
+        return urls;
+    }
+
+    public String getPath() {
+        return urlAddress == null ? null : urlAddress.getPath();
+    }
+
+    public URL setPath(String path) {
+        URLAddress newURLAddress = urlAddress.setPath(path);
+        return returnURL(newURLAddress);
+    }
+
+    public String getAbsolutePath() {
+        String path = getPath();
+        if (path != null && !path.startsWith("/")) {
+            return "/" + path;
+        }
+        return path;
+    }
+
+    public Map<String, String> getParameters() {
+        return urlParam.getParameters();
+    }
+
+    /**
+     * Get the parameters to be selected(filtered)
+     *
+     * @param nameToSelect the {@link Predicate} to select the parameter name
+     * @return non-null {@link Map}
+     * @since 2.7.8
+     */
+    public Map<String, String> getParameters(Predicate<String> nameToSelect) {
+        Map<String, String> selectedParameters = new LinkedHashMap<>();
+        for (Map.Entry<String, String> entry : getParameters().entrySet()) {
+            String name = entry.getKey();
+            if (nameToSelect.test(name)) {
+                selectedParameters.put(name, entry.getValue());
+            }
+        }
+        return Collections.unmodifiableMap(selectedParameters);
+    }
+
+    public Map<String, Map<String, String>> getMethodParameters() {
+        return urlParam.getMethodParameters();
+    }
+
+    public String getParameterAndDecoded(String key) {
+        return getParameterAndDecoded(key, null);
+    }
+
+    public String getParameterAndDecoded(String key, String defaultValue) {
+        return decode(getParameter(key, defaultValue));
+    }
+
+    public String getParameter(String key) {
+        return urlParam.getParameter(key);
+    }
+
+    public String getParameter(String key, String defaultValue) {
+        String value = getParameter(key);
+        return StringUtils.isEmpty(value) ? defaultValue : value;
+    }
+
+    public String[] getParameter(String key, String[] defaultValue) {
+        String value = getParameter(key);
+        return StringUtils.isEmpty(value) ? defaultValue : COMMA_SPLIT_PATTERN.split(value);
+    }
+
+    public List<String> getParameter(String key, List<String> defaultValue) {
+        String value = getParameter(key);
+        if (StringUtils.isEmpty(value)) {
+            return defaultValue;
+        }
+        String[] strArray = COMMA_SPLIT_PATTERN.split(value);
+        return Arrays.asList(strArray);
+    }
+
+    /**
+     * Get parameter
+     *
+     * @param key       the key of parameter
+     * @param valueType the type of parameter value
+     * @param <T>       the type of parameter value
+     * @return get the parameter if present, or <code>null</code>
+     * @since 2.7.8
+     */
+    public <T> T getParameter(String key, Class<T> valueType) {
+        return getParameter(key, valueType, null);
+    }
+
+    /**
+     * Get parameter
+     *
+     * @param key          the key of parameter
+     * @param valueType    the type of parameter value
+     * @param defaultValue the default value if parameter is absent
+     * @param <T>          the type of parameter value
+     * @return get the parameter if present, or <code>defaultValue</code> will be used.
+     * @since 2.7.8
+     */
+    public <T> T getParameter(String key, Class<T> valueType, T defaultValue) {
+        String value = getParameter(key);
+        T result = null;
+        if (!isBlank(value)) {
+            result = convertIfPossible(value, valueType);
+        }
+        if (result == null) {
+            result = defaultValue;
+        }
+        return result;
+    }
+
+    protected Map<String, Number> getNumbers() {
+        // concurrent initialization is tolerant
+        if (numbers == null) {
+            numbers = new ConcurrentHashMap<>();
+        }
+        return numbers;
+    }
+
+    protected Map<String, Map<String, Number>> getMethodNumbers() {
+        if (methodNumbers == null) { // concurrent initialization is tolerant
+            methodNumbers = new ConcurrentHashMap<>();
+        }
+        return methodNumbers;
+    }
+
+    private Map<String, URL> getUrls() {
+        // concurrent initialization is tolerant
+        if (urls == null) {
+            urls = new ConcurrentHashMap<>();
+        }
+        return urls;
+    }
+
+    public URL getUrlParameter(String key) {
+        URL u = getUrls().get(key);
+        if (u != null) {
+            return u;
+        }
+        String value = getParameterAndDecoded(key);
+        if (StringUtils.isEmpty(value)) {
+            return null;
+        }
+        u = URL.valueOf(value);
+        getUrls().put(key, u);
+        return u;
+    }
+
+    public double getParameter(String key, double defaultValue) {
+        Number n = getNumbers().get(key);
+        if (n != null) {
+            return n.doubleValue();
+        }
+        String value = getParameter(key);
+        if (StringUtils.isEmpty(value)) {
+            return defaultValue;
+        }
+        double d = Double.parseDouble(value);
+        getNumbers().put(key, d);
+        return d;
+    }
+
+    public float getParameter(String key, float defaultValue) {
+        Number n = getNumbers().get(key);
+        if (n != null) {
+            return n.floatValue();
+        }
+        String value = getParameter(key);
+        if (StringUtils.isEmpty(value)) {
+            return defaultValue;
+        }
+        float f = Float.parseFloat(value);
+        getNumbers().put(key, f);
+        return f;
+    }
+
+    public long getParameter(String key, long defaultValue) {
+        Number n = getNumbers().get(key);
+        if (n != null) {
+            return n.longValue();
+        }
+        String value = getParameter(key);
+        if (StringUtils.isEmpty(value)) {
+            return defaultValue;
+        }
+        long l = Long.parseLong(value);
+        getNumbers().put(key, l);
+        return l;
+    }
+
+    public int getParameter(String key, int defaultValue) {
+        Number n = getNumbers().get(key);
+        if (n != null) {
+            return n.intValue();
+        }
+        String value = getParameter(key);
+        if (StringUtils.isEmpty(value)) {
+            return defaultValue;
+        }
+        int i = Integer.parseInt(value);
+        getNumbers().put(key, i);
+        return i;
+    }
+
+    public short getParameter(String key, short defaultValue) {
+        Number n = getNumbers().get(key);
+        if (n != null) {
+            return n.shortValue();
+        }
+        String value = getParameter(key);
+        if (StringUtils.isEmpty(value)) {
+            return defaultValue;
+        }
+        short s = Short.parseShort(value);
+        getNumbers().put(key, s);
+        return s;
+    }
+
+    public byte getParameter(String key, byte defaultValue) {
+        Number n = getNumbers().get(key);
+        if (n != null) {
+            return n.byteValue();
+        }
+        String value = getParameter(key);
+        if (StringUtils.isEmpty(value)) {
+            return defaultValue;
+        }
+        byte b = Byte.parseByte(value);
+        getNumbers().put(key, b);
+        return b;
+    }
+
+    public float getPositiveParameter(String key, float defaultValue) {
+        if (defaultValue <= 0) {
+            throw new IllegalArgumentException("defaultValue <= 0");
+        }
+        float value = getParameter(key, defaultValue);
+        return value <= 0 ? defaultValue : value;
+    }
+
+    public double getPositiveParameter(String key, double defaultValue) {
+        if (defaultValue <= 0) {
+            throw new IllegalArgumentException("defaultValue <= 0");
+        }
+        double value = getParameter(key, defaultValue);
+        return value <= 0 ? defaultValue : value;
+    }
+
+    public long getPositiveParameter(String key, long defaultValue) {
+        if (defaultValue <= 0) {
+            throw new IllegalArgumentException("defaultValue <= 0");
+        }
+        long value = getParameter(key, defaultValue);
+        return value <= 0 ? defaultValue : value;
+    }
+
+    public int getPositiveParameter(String key, int defaultValue) {
+        if (defaultValue <= 0) {
+            throw new IllegalArgumentException("defaultValue <= 0");
+        }
+        int value = getParameter(key, defaultValue);
+        return value <= 0 ? defaultValue : value;
+    }
+
+    public short getPositiveParameter(String key, short defaultValue) {
+        if (defaultValue <= 0) {
+            throw new IllegalArgumentException("defaultValue <= 0");
+        }
+        short value = getParameter(key, defaultValue);
+        return value <= 0 ? defaultValue : value;
+    }
+
+    public byte getPositiveParameter(String key, byte defaultValue) {
+        if (defaultValue <= 0) {
+            throw new IllegalArgumentException("defaultValue <= 0");
+        }
+        byte value = getParameter(key, defaultValue);
+        return value <= 0 ? defaultValue : value;
+    }
+
+    public char getParameter(String key, char defaultValue) {
+        String value = getParameter(key);
+        return StringUtils.isEmpty(value) ? defaultValue : value.charAt(0);
+    }
+
+    public boolean getParameter(String key, boolean defaultValue) {
+        String value = getParameter(key);
+        return StringUtils.isEmpty(value) ? defaultValue : Boolean.parseBoolean(value);
+    }
+
+    public boolean hasParameter(String key) {
+        String value = getParameter(key);
+        return value != null && value.length() > 0;
+    }
+
+    public String getMethodParameterAndDecoded(String method, String key) {
+        return URL.decode(getMethodParameter(method, key));
+    }
+
+    public String getMethodParameterAndDecoded(String method, String key, String defaultValue) {
+        return URL.decode(getMethodParameter(method, key, defaultValue));
+    }
+
+    public String getMethodParameter(String method, String key) {
+        Map<String, String> keyMap = getMethodParameters().get(method);
+        String value = null;
+        if (keyMap != null) {
+            value = keyMap.get(key);
+        }
+        if (StringUtils.isEmpty(value)) {
+            value = urlParam.getParameter(key);
+        }
+        return value;
+    }
+
+    public String getMethodParameterStrict(String method, String key) {
+        Map<String, String> keyMap = getMethodParameters().get(method);
+        String value = null;
+        if (keyMap != null) {
+            value = keyMap.get(key);
+        }
+        return value;
+    }
+
+    public String getMethodParameter(String method, String key, String defaultValue) {
+        String value = getMethodParameter(method, key);
+        return StringUtils.isEmpty(value) ? defaultValue : value;
+    }
+
+    public double getMethodParameter(String method, String key, double defaultValue) {
+        Number n = getCachedNumber(method, key);
+        if (n != null) {
+            return n.doubleValue();
+        }
+        String value = getMethodParameter(method, key);
+        if (StringUtils.isEmpty(value)) {
+            return defaultValue;
+        }
+        double d = Double.parseDouble(value);
+        updateCachedNumber(method, key, d);
+        return d;
+    }
+
+    public float getMethodParameter(String method, String key, float defaultValue) {
+        Number n = getCachedNumber(method, key);
+        if (n != null) {
+            return n.floatValue();
+        }
+        String value = getMethodParameter(method, key);
+        if (StringUtils.isEmpty(value)) {
+            return defaultValue;
+        }
+        float f = Float.parseFloat(value);
+        updateCachedNumber(method, key, f);
+        return f;
+    }
+
+    public long getMethodParameter(String method, String key, long defaultValue) {
+        Number n = getCachedNumber(method, key);
+        if (n != null) {
+            return n.longValue();
+        }
+        String value = getMethodParameter(method, key);
+        if (StringUtils.isEmpty(value)) {
+            return defaultValue;
+        }
+        long l = Long.parseLong(value);
+        updateCachedNumber(method, key, l);
+        return l;
+    }
+
+    public int getMethodParameter(String method, String key, int defaultValue) {
+        Number n = getCachedNumber(method, key);
+        if (n != null) {
+            return n.intValue();
+        }
+        String value = getMethodParameter(method, key);
+        if (StringUtils.isEmpty(value)) {
+            return defaultValue;
+        }
+        int i = Integer.parseInt(value);
+        updateCachedNumber(method, key, i);
+        return i;
+    }
+
+    public short getMethodParameter(String method, String key, short defaultValue) {
+        Number n = getCachedNumber(method, key);
+        if (n != null) {
+            return n.shortValue();
+        }
+        String value = getMethodParameter(method, key);
+        if (StringUtils.isEmpty(value)) {
+            return defaultValue;
+        }
+        short s = Short.parseShort(value);
+        updateCachedNumber(method, key, s);
+        return s;
+    }
+
+    public byte getMethodParameter(String method, String key, byte defaultValue) {
+        Number n = getCachedNumber(method, key);
+        if (n != null) {
+            return n.byteValue();
+        }
+        String value = getMethodParameter(method, key);
+        if (StringUtils.isEmpty(value)) {
+            return defaultValue;
+        }
+        byte b = Byte.parseByte(value);
+        updateCachedNumber(method, key, b);
+        return b;
+    }
+
+    private Number getCachedNumber(String method, String key) {
+        Map<String, Number> keyNumber = getMethodNumbers().get(method);
+        if (keyNumber != null) {
+            return keyNumber.get(key);
+        }
+        return null;
+    }
+
+    private void updateCachedNumber(String method, String key, Number n) {
+        Map<String, Number> keyNumber = getMethodNumbers().computeIfAbsent(method, m -> new HashMap<>());
+        keyNumber.put(key, n);
+    }
+
+    public double getMethodPositiveParameter(String method, String key, double defaultValue) {
+        if (defaultValue <= 0) {
+            throw new IllegalArgumentException("defaultValue <= 0");
+        }
+        double value = getMethodParameter(method, key, defaultValue);
+        return value <= 0 ? defaultValue : value;
+    }
+
+    public float getMethodPositiveParameter(String method, String key, float defaultValue) {
+        if (defaultValue <= 0) {
+            throw new IllegalArgumentException("defaultValue <= 0");
+        }
+        float value = getMethodParameter(method, key, defaultValue);
+        return value <= 0 ? defaultValue : value;
+    }
+
+    public long getMethodPositiveParameter(String method, String key, long defaultValue) {
+        if (defaultValue <= 0) {
+            throw new IllegalArgumentException("defaultValue <= 0");
+        }
+        long value = getMethodParameter(method, key, defaultValue);
+        return value <= 0 ? defaultValue : value;
+    }
+
+    public int getMethodPositiveParameter(String method, String key, int defaultValue) {
+        if (defaultValue <= 0) {
+            throw new IllegalArgumentException("defaultValue <= 0");
+        }
+        int value = getMethodParameter(method, key, defaultValue);
+        return value <= 0 ? defaultValue : value;
+    }
+
+    public short getMethodPositiveParameter(String method, String key, short defaultValue) {
+        if (defaultValue <= 0) {
+            throw new IllegalArgumentException("defaultValue <= 0");
+        }
+        short value = getMethodParameter(method, key, defaultValue);
+        return value <= 0 ? defaultValue : value;
+    }
+
+    public byte getMethodPositiveParameter(String method, String key, byte defaultValue) {
+        if (defaultValue <= 0) {
+            throw new IllegalArgumentException("defaultValue <= 0");
+        }
+        byte value = getMethodParameter(method, key, defaultValue);
+        return value <= 0 ? defaultValue : value;
+    }
+
+    public char getMethodParameter(String method, String key, char defaultValue) {
+        String value = getMethodParameter(method, key);
+        return StringUtils.isEmpty(value) ? defaultValue : value.charAt(0);
+    }
+
+    public boolean getMethodParameter(String method, String key, boolean defaultValue) {
+        String value = getMethodParameter(method, key);
+        return StringUtils.isEmpty(value) ? defaultValue : Boolean.parseBoolean(value);
+    }
+
+    public boolean hasMethodParameter(String method, String key) {
+        if (method == null) {
+            String suffix = "." + key;
+            for (String fullKey : getParameters().keySet()) {
+                if (fullKey.endsWith(suffix)) {
+                    return true;
+                }
+            }
+            return false;
+        }
+        if (key == null) {
+            String prefix = method + ".";
+            for (String fullKey : getParameters().keySet()) {
+                if (fullKey.startsWith(prefix)) {
+                    return true;
+                }
+            }
+            return false;
+        }
+        String value = getMethodParameterStrict(method, key);
+        return StringUtils.isNotEmpty(value);
+    }
+
+    public String getAnyMethodParameter(String key) {
+        String suffix = "." + key;
+        for (String fullKey : getUrlParam().getParameters().keySet()) {
+            if (fullKey.endsWith(suffix)) {
+                return getUrlParam().getParameters().get(fullKey);
+            }
+        }
+        return null;
+    }
+
+    public boolean hasMethodParameter(String method) {
+        if (method == null) {
+            return false;
+        }
+        return getMethodParameters().containsKey(method);
+    }
+
+    public boolean isLocalHost() {
+        return NetUtils.isLocalHost(getHost()) || getParameter(LOCALHOST_KEY, false);
+    }
+
+    public boolean isAnyHost() {
+        return ANYHOST_VALUE.equals(getHost()) || getParameter(ANYHOST_KEY, false);
+    }
+
+    public URL addParameterAndEncoded(String key, String value) {
+        if (StringUtils.isEmpty(value)) {
+            return this;
+        }
+        return addParameter(key, encode(value));
+    }
+
+    public URL addParameter(String key, boolean value) {
+        return addParameter(key, String.valueOf(value));
+    }
+
+    public URL addParameter(String key, char value) {
+        return addParameter(key, String.valueOf(value));
+    }
+
+    public URL addParameter(String key, byte value) {
+        return addParameter(key, String.valueOf(value));
+    }
+
+    public URL addParameter(String key, short value) {
+        return addParameter(key, String.valueOf(value));
+    }
+
+    public URL addParameter(String key, int value) {
+        return addParameter(key, String.valueOf(value));
+    }
+
+    public URL addParameter(String key, long value) {
+        return addParameter(key, String.valueOf(value));
+    }
+
+    public URL addParameter(String key, float value) {
+        return addParameter(key, String.valueOf(value));
+    }
+
+    public URL addParameter(String key, double value) {
+        return addParameter(key, String.valueOf(value));
+    }
+
+    public URL addParameter(String key, Enum<?> value) {
+        if (value == null) {
+            return this;
+        }
+        return addParameter(key, String.valueOf(value));
+    }
+
+    public URL addParameter(String key, Number value) {
+        if (value == null) {
+            return this;
+        }
+        return addParameter(key, String.valueOf(value));
+    }
+
+    public URL addParameter(String key, CharSequence value) {
+        if (value == null || value.length() == 0) {
+            return this;
+        }
+        return addParameter(key, String.valueOf(value));
+    }
+
+    public URL addParameter(String key, String value) {
+        URLParam newParam = urlParam.addParameter(key, value);
+        return returnURL(newParam);
+    }
+
+    public URL addParameterIfAbsent(String key, String value) {
+        URLParam newParam = urlParam.addParameterIfAbsent(key, value);
+        return returnURL(newParam);
+    }
+
+    /**
+     * Add parameters to a new url.
+     *
+     * @param parameters parameters in key-value pairs
+     * @return A new URL
+     */
+    public URL addParameters(Map<String, String> parameters) {
+        URLParam newParam = urlParam.addParameters(parameters);
+        return returnURL(newParam);
+    }
+
+    public URL addParametersIfAbsent(Map<String, String> parameters) {
+        URLParam newURLParam = urlParam.addParametersIfAbsent(parameters);
+        return returnURL(newURLParam);
+    }
+
+    public URL addParameters(String... pairs) {
+        if (pairs == null || pairs.length == 0) {
+            return this;
+        }
+        if (pairs.length % 2 != 0) {
+            throw new IllegalArgumentException("Map pairs can not be odd numrer.");
+        }
+        Map<String, String> map = new HashMap<>();
+        int len = pairs.length / 2;
+        for (int i = 0; i < len; i++) {
+            map.put(pairs[2 * i], pairs[2 * i + 1]);
+        }
+        return addParameters(map);
+    }
+
+    public URL addParameterString(String query) {
+        if (StringUtils.isEmpty(query)) {
+            return this;
+        }
+        return addParameters(StringUtils.parseQueryString(query));
+    }
+
+    public URL removeParameter(String key) {
+        if (StringUtils.isEmpty(key)) {
+            return this;
+        }
+        return removeParameters(key);
+    }
+
+    public URL removeParameters(Collection<String> keys) {
+        if (CollectionUtils.isEmpty(keys)) {
+            return this;
+        }
+        return removeParameters(keys.toArray(new String[0]));
+    }
+
+    public URL removeParameters(String... keys) {
+        URLParam newURLParam = urlParam.removeParameters(keys);
+        return returnURL(newURLParam);
+    }
+
+    public URL clearParameters() {
+        URLParam newURLParam = urlParam.clearParameters();
+        return returnURL(newURLParam);
+    }
+
+    public String getRawParameter(String key) {
+        if (PROTOCOL_KEY.equals(key)) {
+            return urlAddress.getProtocol();
+        }
+        if (USERNAME_KEY.equals(key)) {
+            return urlAddress.getUsername();
+        }
+        if (PASSWORD_KEY.equals(key)) {
+            return urlAddress.getPassword();
+        }
+        if (HOST_KEY.equals(key)) {
+            return urlAddress.getHost();
+        }
+        if (PORT_KEY.equals(key)) {
+            return String.valueOf(urlAddress.getPort());
+        }
+        if (PATH_KEY.equals(key)) {
+            return urlAddress.getPath();
+        }
+        return urlParam.getParameter(key);
+    }
+
+    public Map<String, String> toMap() {
+        Map<String, String> map = new HashMap<>(getParameters());
+        if (getProtocol() != null) {
+            map.put(PROTOCOL_KEY, getProtocol());
+        }
+        if (getUsername() != null) {
+            map.put(USERNAME_KEY, getUsername());
+        }
+        if (getPassword() != null) {
+            map.put(PASSWORD_KEY, getPassword());
+        }
+        if (getHost() != null) {
+            map.put(HOST_KEY, getHost());
+        }
+        if (getPort() > 0) {
+            map.put(PORT_KEY, String.valueOf(getPort()));
+        }
+        if (getPath() != null) {
+            map.put(PATH_KEY, getPath());
+        }
+        return map;
+    }
+
+    @Override
+    public String toString() {
+        return buildString(false, true); // no show username and password
+    }
+
+    public String toString(String... parameters) {
+        return buildString(false, true, parameters); // no show username and password
+    }
+
+    public String toIdentityString() {
+        return buildString(true, false); // only return identity message, see the method "equals" and "hashCode"
+    }
+
+    public String toIdentityString(String... parameters) {
+        return buildString(true, false, parameters); // only return identity message, see the method "equals" and "hashCode"
+    }
+
+    public String toFullString() {
+        return buildString(true, true);
+    }
+
+    public String toFullString(String... parameters) {
+        return buildString(true, true, parameters);
+    }
+
+    public String toParameterString() {
+        return toParameterString(new String[0]);
+    }
+
+    public String toParameterString(String... parameters) {
+        StringBuilder buf = new StringBuilder();
+        buildParameters(buf, false, parameters);
+        return buf.toString();
+    }
+
+    protected void buildParameters(StringBuilder buf, boolean concat, String[] parameters) {
+        if (CollectionUtils.isNotEmptyMap(getParameters())) {
+            List<String> includes = (ArrayUtils.isEmpty(parameters) ? null : Arrays.asList(parameters));
+            boolean first = true;
+            for (Map.Entry<String, String> entry : new TreeMap<>(getParameters()).entrySet()) {
+                if (StringUtils.isNotEmpty(entry.getKey())
+                        && (includes == null || includes.contains(entry.getKey()))) {
+                    if (first) {
+                        if (concat) {
+                            buf.append("?");
+                        }
+                        first = false;
+                    } else {
+                        buf.append("&");
+                    }
+                    buf.append(entry.getKey());
+                    buf.append("=");
+                    buf.append(entry.getValue() == null ? "" : entry.getValue().trim());
+                }
+            }
+        }
+    }
+
+    private String buildString(boolean appendUser, boolean appendParameter, String... parameters) {
+        return buildString(appendUser, appendParameter, false, false, parameters);
+    }
+
+    private String buildString(boolean appendUser, boolean appendParameter, boolean useIP, boolean useService, String... parameters) {
+        StringBuilder buf = new StringBuilder();
+        if (StringUtils.isNotEmpty(getProtocol())) {
+            buf.append(getProtocol());
+            buf.append("://");
+        }
+        if (appendUser && StringUtils.isNotEmpty(getUsername())) {
+            buf.append(getUsername());
+            if (StringUtils.isNotEmpty(getPassword())) {
+                buf.append(":");
+                buf.append(getPassword());
+            }
+            buf.append("@");
+        }
+        String host;
+        if (useIP) {
+            host = urlAddress.getIp();
+        } else {
+            host = getHost();
+        }
+        if (StringUtils.isNotEmpty(host)) {
+            buf.append(host);
+            if (getPort() > 0) {
+                buf.append(":");
+                buf.append(getPort());
+            }
+        }
+        String path;
+        if (useService) {
+            path = getServiceKey();
+        } else {
+            path = getPath();
+        }
+        if (StringUtils.isNotEmpty(path)) {
+            buf.append("/");
+            buf.append(path);
+        }
+
+        if (appendParameter) {
+            buildParameters(buf, true, parameters);
+        }
+        return buf.toString();
+    }
+
+    public java.net.URL toJavaURL() {
+        try {
+            return new java.net.URL(toString());
+        } catch (MalformedURLException e) {
+            throw new IllegalStateException(e.getMessage(), e);
+        }
+    }
+
+    public InetSocketAddress toInetSocketAddress() {
+        return new InetSocketAddress(getHost(), getPort());
+    }
+
+    /**
+     * The format is "{interface}:[version]:[group]"
+     *
+     * @return
+     */
+    public String getColonSeparatedKey() {
+        StringBuilder serviceNameBuilder = new StringBuilder();
+        serviceNameBuilder.append(this.getServiceInterface());
+        append(serviceNameBuilder, VERSION_KEY, false);
+        append(serviceNameBuilder, GROUP_KEY, false);
+        return serviceNameBuilder.toString();
+    }
+
+    private void append(StringBuilder target, String parameterName, boolean first) {
+        String parameterValue = this.getParameter(parameterName);
+        if (!isBlank(parameterValue)) {
+            if (!first) {
+                target.append(":");
+            }
+            target.append(parameterValue);
+        } else {
+            target.append(":");
+        }
+    }
+
+    /**
+     * The format of return value is '{group}/{interfaceName}:{version}'
+     *
+     * @return
+     */
+    public String getServiceKey() {
+        if (serviceKey != null) {
+            return serviceKey;
+        }
+        String inf = getServiceInterface();
+        if (inf == null) {
+            return null;
+        }
+        serviceKey = buildKey(inf, getGroup(), getVersion());
+        return serviceKey;
+    }
+
+    /**
+     * The format of return value is '{group}/{path/interfaceName}:{version}'
+     *
+     * @return
+     */
+    public String getPathKey() {
+        String inf = StringUtils.isNotEmpty(getPath()) ? getPath() : getServiceInterface();
+        if (inf == null) {
+            return null;
+        }
+        return buildKey(inf, getGroup(), getVersion());
+    }
+
+    public static String buildKey(String path, String group, String version) {
+        return BaseServiceMetadata.buildServiceKey(path, group, version);
+    }
+
+    public String getProtocolServiceKey() {
+        if (protocolServiceKey != null) {
+            return protocolServiceKey;
+        }
+        this.protocolServiceKey = getServiceKey() + ":" + getProtocol();
+        return protocolServiceKey;
+    }
+
+    public String toServiceStringWithoutResolving() {
+        return buildString(true, false, false, true);
+    }
+
+    public String toServiceString() {
+        return buildString(true, false, true, true);
+    }
+
+    @Deprecated
+    public String getServiceName() {
+        return getServiceInterface();
+    }
+
+    public String getServiceInterface() {
+        return getParameter(INTERFACE_KEY, getPath());
+    }
+
+    public URL setServiceInterface(String service) {
+        return addParameter(INTERFACE_KEY, service);
+    }
+
+    /**
+     * @see #getParameter(String, int)
+     * @deprecated Replace to <code>getParameter(String, int)</code>
+     */
+    @Deprecated
+    public int getIntParameter(String key) {
+        return getParameter(key, 0);
+    }
+
+    /**
+     * @see #getParameter(String, int)
+     * @deprecated Replace to <code>getParameter(String, int)</code>
+     */
+    @Deprecated
+    public int getIntParameter(String key, int defaultValue) {
+        return getParameter(key, defaultValue);
+    }
+
+    /**
+     * @see #getPositiveParameter(String, int)
+     * @deprecated Replace to <code>getPositiveParameter(String, int)</code>
+     */
+    @Deprecated
+    public int getPositiveIntParameter(String key, int defaultValue) {
+        return getPositiveParameter(key, defaultValue);
+    }
+
+    /**
+     * @see #getParameter(String, boolean)
+     * @deprecated Replace to <code>getParameter(String, boolean)</code>
+     */
+    @Deprecated
+    public boolean getBooleanParameter(String key) {
+        return getParameter(key, false);
+    }
+
+    /**
+     * @see #getParameter(String, boolean)
+     * @deprecated Replace to <code>getParameter(String, boolean)</code>
+     */
+    @Deprecated
+    public boolean getBooleanParameter(String key, boolean defaultValue) {
+        return getParameter(key, defaultValue);
+    }
+
+    /**
+     * @see #getMethodParameter(String, String, int)
+     * @deprecated Replace to <code>getMethodParameter(String, String, int)</code>
+     */
+    @Deprecated
+    public int getMethodIntParameter(String method, String key) {
+        return getMethodParameter(method, key, 0);
+    }
+
+    /**
+     * @see #getMethodParameter(String, String, int)
+     * @deprecated Replace to <code>getMethodParameter(String, String, int)</code>
+     */
+    @Deprecated
+    public int getMethodIntParameter(String method, String key, int defaultValue) {
+        return getMethodParameter(method, key, defaultValue);
+    }
+
+    /**
+     * @see #getMethodPositiveParameter(String, String, int)
+     * @deprecated Replace to <code>getMethodPositiveParameter(String, String, int)</code>
+     */
+    @Deprecated
+    public int getMethodPositiveIntParameter(String method, String key, int defaultValue) {
+        return getMethodPositiveParameter(method, key, defaultValue);
+    }
+
+    /**
+     * @see #getMethodParameter(String, String, boolean)
+     * @deprecated Replace to <code>getMethodParameter(String, String, boolean)</code>
+     */
+    @Deprecated
+    public boolean getMethodBooleanParameter(String method, String key) {
+        return getMethodParameter(method, key, false);
+    }
+
+    /**
+     * @see #getMethodParameter(String, String, boolean)
+     * @deprecated Replace to <code>getMethodParameter(String, String, boolean)</code>
+     */
+    @Deprecated
+    public boolean getMethodBooleanParameter(String method, String key, boolean defaultValue) {
+        return getMethodParameter(method, key, defaultValue);
+    }
+
+    public Configuration toConfiguration() {
+        InmemoryConfiguration configuration = new InmemoryConfiguration();
+        configuration.addProperties(getParameters());
+        return configuration;
+    }
+
+    @Override
+    public int hashCode() {
+        return Objects.hash(urlAddress, urlParam);
+    }
+
+    @Override
+    public boolean equals(Object obj) {
+        if (this == obj) {
+            return true;
+        }
+        if (obj == null) {
+            return false;
+        }
+        if (!(obj instanceof URL)) {
+            return false;
+        }
+        URL other = (URL) obj;
+        return Objects.equals(this.getUrlAddress(), other.getUrlAddress()) && Objects.equals(this.getUrlParam(), other.getUrlParam());
+    }
+
+    public static void putMethodParameter(String method, String key, String value, Map<String, Map<String, String>> methodParameters) {
+        Map<String, String> subParameter = methodParameters.computeIfAbsent(method, k -> new HashMap<>());
+        subParameter.put(key, value);
+    }
+
+    protected <T extends URL> T newURL(URLAddress urlAddress, URLParam urlParam) {
+        return (T) new ServiceConfigURL(urlAddress, urlParam, null);
+    }
+
+    /* methods introduced for CompositeURL, CompositeURL must override to make the implementations meaningful */
+
+    public String getApplication(String defaultValue) {
+        String value = getApplication();
+        return StringUtils.isEmpty(value) ? defaultValue : value;
+    }
+
+    public String getApplication() {
+        return getParameter(APPLICATION_KEY);
+    }
+
+    public String getRemoteApplication() {
+        return getParameter(REMOTE_APPLICATION_KEY);
+    }
+
+    public String getGroup() {
+        return getParameter(GROUP_KEY);
+    }
+
+    public String getGroup(String defaultValue) {
+        String value = getGroup();
+        return StringUtils.isEmpty(value) ? defaultValue : value;
+    }
+
+    public String getVersion() {
+        return getParameter(VERSION_KEY);
+    }
+
+    public String getVersion(String defaultValue) {
+        String value = getVersion();
+        return StringUtils.isEmpty(value) ? defaultValue : value;
+    }
+
+    public String getConcatenatedParameter(String key) {
+        return getParameter(key);
+    }
+
+    public String getCategory(String defaultValue) {
+        String value = getCategory();
+        if (StringUtils.isEmpty(value)) {
+            value = defaultValue;
+        }
+        return value;
+    }
+
+    public String[] getCategory(String[] defaultValue) {
+        String value = getCategory();
+        return StringUtils.isEmpty(value) ? defaultValue : COMMA_SPLIT_PATTERN.split(value);
+    }
+
+    public String getCategory() {
+        return getParameter(CATEGORY_KEY);
+    }
+
+    public String getSide(String defaultValue) {
+        String value = getSide();
+        return StringUtils.isEmpty(value) ? defaultValue : value;
+    }
+
+    public String getSide() {
+        return getParameter(SIDE_KEY);
+    }
+
+    /* Service Config URL, START*/
+    public Map<String, Object> getAttributes() {
+        return new HashMap<>();
+    }
+
+    public URL addAttributes(Map<String, Object> attributes) {
+        return this;
+    }
+
+    public Object getAttribute(String key) {
+        return null;
+    }
+
+    public URL putAttribute(String key, Object obj) {
+        return this;
+    }
+
+    public URL removeAttribute(String key) {
+        return this;
+    }
+
+    public boolean hasAttribute(String key) {
+        return true;
+    }
+
+    /* Service Config URL, END*/
+
+    private URL returnURL(URLAddress newURLAddress) {
+        if (urlAddress == newURLAddress) {
+            return this;
+        }
+        return newURL(newURLAddress, urlParam);
+    }
+
+    private URL returnURL(URLParam newURLParam) {
+        if (urlParam == newURLParam) {
+            return this;
+        }
+        return newURL(urlAddress, newURLParam);
+    }
+
+    /* add service scope operations, see InstanceAddressURL */
+    public Map<String, String> getServiceParameters(String service) {
+        return getParameters();
+    }
+
+    public String getServiceParameter(String service, String key) {
+        return getParameter(key);
+    }
+
+    public String getServiceParameter(String service, String key, String defaultValue) {
+        String value = getServiceParameter(service, key);
+        return StringUtils.isEmpty(value) ? defaultValue : value;
+    }
+
+    public int getServiceParameter(String service, String key, int defaultValue) {
+        return getParameter(key, defaultValue);
+    }
+
+    public double getServiceParameter(String service, String key, double defaultValue) {
+        Number n = getServiceNumbers(service).get(key);
+        if (n != null) {
+            return n.doubleValue();
+        }
+        String value = getServiceParameter(service, key);
+        if (StringUtils.isEmpty(value)) {
+            return defaultValue;
+        }
+        double d = Double.parseDouble(value);
+        getNumbers().put(key, d);
+        return d;
+    }
+
+    public float getServiceParameter(String service, String key, float defaultValue) {
+        Number n = getNumbers().get(key);
+        if (n != null) {
+            return n.floatValue();
+        }
+        String value = getServiceParameter(service, key);
+        if (StringUtils.isEmpty(value)) {
+            return defaultValue;
+        }
+        float f = Float.parseFloat(value);
+        getNumbers().put(key, f);
+        return f;
+    }
+
+    public long getServiceParameter(String service, String key, long defaultValue) {
+        Number n = getNumbers().get(key);
+        if (n != null) {
+            return n.longValue();
+        }
+        String value = getServiceParameter(service, key);
+        if (StringUtils.isEmpty(value)) {
+            return defaultValue;
+        }
+        long l = Long.parseLong(value);
+        getNumbers().put(key, l);
+        return l;
+    }
+
+    public short getServiceParameter(String service, String key, short defaultValue) {
+        Number n = getNumbers().get(key);
+        if (n != null) {
+            return n.shortValue();
+        }
+        String value = getServiceParameter(service, key);
+        if (StringUtils.isEmpty(value)) {
+            return defaultValue;
+        }
+        short s = Short.parseShort(value);
+        getNumbers().put(key, s);
+        return s;
+    }
+
+    public byte getServiceParameter(String service, String key, byte defaultValue) {
+        Number n = getNumbers().get(key);
+        if (n != null) {
+            return n.byteValue();
+        }
+        String value = getServiceParameter(service, key);
+        if (StringUtils.isEmpty(value)) {
+            return defaultValue;
+        }
+        byte b = Byte.parseByte(value);
+        getNumbers().put(key, b);
+        return b;
+    }
+
+    public char getServiceParameter(String service, String key, char defaultValue) {
+        String value = getServiceParameter(service, key);
+        return StringUtils.isEmpty(value) ? defaultValue : value.charAt(0);
+    }
+
+    public boolean getServiceParameter(String service, String key, boolean defaultValue) {
+        String value = getServiceParameter(service, key);
+        return StringUtils.isEmpty(value) ? defaultValue : Boolean.parseBoolean(value);
+    }
+
+    public boolean hasServiceParameter(String service, String key) {
+        String value = getServiceParameter(service, key);
+        return value != null && value.length() > 0;
+    }
+
+    public float getPositiveServiceParameter(String service, String key, float defaultValue) {
+        if (defaultValue <= 0) {
+            throw new IllegalArgumentException("defaultValue <= 0");
+        }
+        float value = getServiceParameter(service, key, defaultValue);
+        return value <= 0 ? defaultValue : value;
+    }
+
+    public double getPositiveServiceParameter(String service, String key, double defaultValue) {
+        if (defaultValue <= 0) {
+            throw new IllegalArgumentException("defaultValue <= 0");
+        }
+        double value = getServiceParameter(service, key, defaultValue);
+        return value <= 0 ? defaultValue : value;
+    }
+
+    public long getPositiveServiceParameter(String service, String key, long defaultValue) {
+        if (defaultValue <= 0) {
+            throw new IllegalArgumentException("defaultValue <= 0");
+        }
+        long value = getServiceParameter(service, key, defaultValue);
+        return value <= 0 ? defaultValue : value;
+    }
+
+    public int getPositiveServiceParameter(String service, String key, int defaultValue) {
+        if (defaultValue <= 0) {
+            throw new IllegalArgumentException("defaultValue <= 0");
+        }
+        int value = getServiceParameter(service, key, defaultValue);
+        return value <= 0 ? defaultValue : value;
+    }
+
+    public short getPositiveServiceParameter(String service, String key, short defaultValue) {
+        if (defaultValue <= 0) {
+            throw new IllegalArgumentException("defaultValue <= 0");
+        }
+        short value = getServiceParameter(service, key, defaultValue);
+        return value <= 0 ? defaultValue : value;
+    }
+
+    public byte getPositiveServiceParameter(String service, String key, byte defaultValue) {
+        if (defaultValue <= 0) {
+            throw new IllegalArgumentException("defaultValue <= 0");
+        }
+        byte value = getServiceParameter(service, key, defaultValue);
+        return value <= 0 ? defaultValue : value;
+    }
+
+    public String getServiceMethodParameterAndDecoded(String service, String method, String key) {
+        return URL.decode(getServiceMethodParameter(service, method, key));
+    }
+
+    public String getServiceMethodParameterAndDecoded(String service, String method, String key, String defaultValue) {
+        return URL.decode(getServiceMethodParameter(service, method, key, defaultValue));
+    }
+
+    public String getServiceMethodParameterStrict(String service, String method, String key) {
+        return getMethodParameterStrict(method, key);
+    }
+
+    public String getServiceMethodParameter(String service, String method, String key) {
+        return getMethodParameter(method, key);
+    }
+
+    public String getServiceMethodParameter(String service, String method, String key, String defaultValue) {
+        String value = getServiceMethodParameter(service, method, key);
+        return StringUtils.isEmpty(value) ? defaultValue : value;
+    }
+
+    public double getServiceMethodParameter(String service, String method, String key, double defaultValue) {
+        Number n = getCachedNumber(method, key);
+        if (n != null) {
+            return n.doubleValue();
+        }
+        String value = getServiceMethodParameter(service, method, key);
+        if (StringUtils.isEmpty(value)) {
+            return defaultValue;
+        }
+        double d = Double.parseDouble(value);
+        updateCachedNumber(method, key, d);
+        return d;
+    }
+
+    public float getServiceMethodParameter(String service, String method, String key, float defaultValue) {
+        Number n = getCachedNumber(method, key);
+        if (n != null) {
+            return n.floatValue();
+        }
+        String value = getServiceMethodParameter(service, method, key);
+        if (StringUtils.isEmpty(value)) {
+            return defaultValue;
+        }
+        float f = Float.parseFloat(value);
+        updateCachedNumber(method, key, f);
+        return f;
+    }
+
+    public long getServiceMethodParameter(String service, String method, String key, long defaultValue) {
+        Number n = getCachedNumber(method, key);
+        if (n != null) {
+            return n.longValue();
+        }
+        String value = getServiceMethodParameter(service, method, key);
+        if (StringUtils.isEmpty(value)) {
+            return defaultValue;
+        }
+        long l = Long.parseLong(value);
+        updateCachedNumber(method, key, l);
+        return l;
+    }
+
+    public int getServiceMethodParameter(String service, String method, String key, int defaultValue) {
+        Number n = getCachedNumber(method, key);
+        if (n != null) {
+            return n.intValue();
+        }
+        String value = getServiceMethodParameter(service, method, key);
+        if (StringUtils.isEmpty(value)) {
+            return defaultValue;
+        }
+        int i = Integer.parseInt(value);
+        updateCachedNumber(method, key, i);
+        return i;
+    }
+
+    public short getMethodParameter(String service, String method, String key, short defaultValue) {
+        Number n = getCachedNumber(method, key);
+        if (n != null) {
+            return n.shortValue();
+        }
+        String value = getServiceMethodParameter(service, method, key);
+        if (StringUtils.isEmpty(value)) {
+            return defaultValue;
+        }
+        short s = Short.parseShort(value);
+        updateCachedNumber(method, key, s);
+        return s;
+    }
+
+    public byte getServiceMethodParameter(String service, String method, String key, byte defaultValue) {
+        Number n = getCachedNumber(method, key);
+        if (n != null) {
+            return n.byteValue();
+        }
+        String value = getServiceMethodParameter(service, method, key);
+        if (StringUtils.isEmpty(value)) {
+            return defaultValue;
+        }
+        byte b = Byte.parseByte(value);
+        updateCachedNumber(method, key, b);
+        return b;
+    }
+
+    public boolean hasServiceMethodParameter(String service, String method, String key) {
+        return hasMethodParameter(method, key);
+    }
+
+    public boolean hasServiceMethodParameter(String service, String method) {
+        return hasMethodParameter(method);
+    }
+
+    protected Map<String, Number> getServiceNumbers(String service) {
+        return getNumbers();
+    }
+
+    protected Map<String, Map<String, Number>> getServiceMethodNumbers(String service) {
+        return getMethodNumbers();
+    }
+
+}