--- conflicted
+++ resolved
@@ -1,4 +1,3 @@
-<<<<<<< HEAD
 /*
  * Licensed to the Apache Software Foundation (ASF) under one or more
  * contributor license agreements.  See the NOTICE file distributed with
@@ -20,6 +19,7 @@
 import org.apache.dubbo.common.URL;
 import org.apache.dubbo.common.context.Lifecycle;
 import org.apache.dubbo.common.extension.support.ActivateComparator;
+import org.apache.dubbo.common.extension.support.WrapperComparator;
 import org.apache.dubbo.common.lang.Prioritized;
 import org.apache.dubbo.common.logger.Logger;
 import org.apache.dubbo.common.logger.LoggerFactory;
@@ -422,6 +422,10 @@
      */
     @SuppressWarnings("unchecked")
     public T getExtension(String name) {
+        return getExtension(name, true);
+    }
+
+    public T getExtension(String name, boolean wrap) {
         if (StringUtils.isEmpty(name)) {
             throw new IllegalArgumentException("Extension name == null");
         }
@@ -434,7 +438,7 @@
             synchronized (holder) {
                 instance = holder.get();
                 if (instance == null) {
-                    instance = createExtension(name);
+                    instance = createExtension(name, wrap);
                     holder.set(instance);
                 }
             }
@@ -632,7 +636,7 @@
     }
 
     @SuppressWarnings("unchecked")
-    private T createExtension(String name) {
+    private T createExtension(String name, boolean wrap) {
         Class<?> clazz = getExtensionClasses().get(name);
         if (clazz == null) {
             throw findException(name);
@@ -644,12 +648,28 @@
                 instance = (T) EXTENSION_INSTANCES.get(clazz);
             }
             injectExtension(instance);
-            Set<Class<?>> wrapperClasses = cachedWrapperClasses;
-            if (CollectionUtils.isNotEmpty(wrapperClasses)) {
-                for (Class<?> wrapperClass : wrapperClasses) {
-                    instance = injectExtension((T) wrapperClass.getConstructor(type).newInstance(instance));
-                }
-            }
+
+
+            if (wrap) {
+
+                List<Class<?>> wrapperClassesList = new ArrayList<>();
+                if (cachedWrapperClasses != null) {
+                    wrapperClassesList.addAll(cachedWrapperClasses);
+                    wrapperClassesList.sort(WrapperComparator.COMPARATOR);
+                    Collections.reverse(wrapperClassesList);
+                }
+
+                if (CollectionUtils.isNotEmpty(wrapperClassesList)) {
+                    for (Class<?> wrapperClass : wrapperClassesList) {
+                        Wrapper wrapper = wrapperClass.getAnnotation(Wrapper.class);
+                        if (wrapper == null
+                                || (ArrayUtils.contains(wrapper.matches(), name) && !ArrayUtils.contains(wrapper.mismatches(), name))) {
+                            instance = injectExtension((T) wrapperClass.getConstructor(type).newInstance(instance));
+                        }
+                    }
+                }
+            }
+
             initExtension(instance);
             return instance;
         } catch (Throwable t) {
@@ -1034,1051 +1054,4 @@
         return this.getClass().getName() + "[" + type.getName() + "]";
     }
 
-}
-=======
-/*
- * Licensed to the Apache Software Foundation (ASF) under one or more
- * contributor license agreements.  See the NOTICE file distributed with
- * this work for additional information regarding copyright ownership.
- * The ASF licenses this file to You under the Apache License, Version 2.0
- * (the "License"); you may not use this file except in compliance with
- * the License.  You may obtain a copy of the License at
- *
- *     http://www.apache.org/licenses/LICENSE-2.0
- *
- * Unless required by applicable law or agreed to in writing, software
- * distributed under the License is distributed on an "AS IS" BASIS,
- * WITHOUT WARRANTIES OR CONDITIONS OF ANY KIND, either express or implied.
- * See the License for the specific language governing permissions and
- * limitations under the License.
- */
-package org.apache.dubbo.common.extension;
-
-import org.apache.dubbo.common.URL;
-import org.apache.dubbo.common.context.Lifecycle;
-import org.apache.dubbo.common.extension.support.ActivateComparator;
-import org.apache.dubbo.common.extension.support.WrapperComparator;
-import org.apache.dubbo.common.lang.Prioritized;
-import org.apache.dubbo.common.logger.Logger;
-import org.apache.dubbo.common.logger.LoggerFactory;
-import org.apache.dubbo.common.utils.ArrayUtils;
-import org.apache.dubbo.common.utils.ClassUtils;
-import org.apache.dubbo.common.utils.CollectionUtils;
-import org.apache.dubbo.common.utils.ConcurrentHashSet;
-import org.apache.dubbo.common.utils.ConfigUtils;
-import org.apache.dubbo.common.utils.Holder;
-import org.apache.dubbo.common.utils.ReflectUtils;
-import org.apache.dubbo.common.utils.StringUtils;
-
-import java.io.BufferedReader;
-import java.io.InputStreamReader;
-import java.lang.reflect.Method;
-import java.lang.reflect.Modifier;
-import java.nio.charset.StandardCharsets;
-import java.util.ArrayList;
-import java.util.Arrays;
-import java.util.Collections;
-import java.util.Enumeration;
-import java.util.HashMap;
-import java.util.LinkedHashSet;
-import java.util.LinkedList;
-import java.util.List;
-import java.util.Map;
-import java.util.ServiceLoader;
-import java.util.Set;
-import java.util.TreeSet;
-import java.util.concurrent.ConcurrentHashMap;
-import java.util.concurrent.ConcurrentMap;
-import java.util.regex.Pattern;
-
-import static java.util.Arrays.asList;
-import static java.util.Collections.sort;
-import static java.util.ServiceLoader.load;
-import static java.util.stream.StreamSupport.stream;
-import static org.apache.dubbo.common.constants.CommonConstants.COMMA_SPLIT_PATTERN;
-import static org.apache.dubbo.common.constants.CommonConstants.DEFAULT_KEY;
-import static org.apache.dubbo.common.constants.CommonConstants.REMOVE_VALUE_PREFIX;
-
-/**
- * {@link org.apache.dubbo.rpc.model.ApplicationModel}, {@code DubboBootstrap} and this class are
- * at present designed to be singleton or static (by itself totally static or uses some static fields).
- * So the instances returned from them are of process or classloader scope. If you want to support
- * multiple dubbo servers in a single process, you may need to refactor these three classes.
- * <p>
- * Load dubbo extensions
- * <ul>
- * <li>auto inject dependency extension </li>
- * <li>auto wrap extension in wrapper </li>
- * <li>default extension is an adaptive instance</li>
- * </ul>
- *
- * @see <a href="http://java.sun.com/j2se/1.5.0/docs/guide/jar/jar.html#Service%20Provider">Service Provider in Java 5</a>
- * @see org.apache.dubbo.common.extension.SPI
- * @see org.apache.dubbo.common.extension.Adaptive
- * @see org.apache.dubbo.common.extension.Activate
- */
-public class ExtensionLoader<T> {
-
-    private static final Logger logger = LoggerFactory.getLogger(ExtensionLoader.class);
-
-    private static final Pattern NAME_SEPARATOR = Pattern.compile("\\s*[,]+\\s*");
-
-    private static final ConcurrentMap<Class<?>, ExtensionLoader<?>> EXTENSION_LOADERS = new ConcurrentHashMap<>(64);
-
-    private static final ConcurrentMap<Class<?>, Object> EXTENSION_INSTANCES = new ConcurrentHashMap<>(64);
-
-    private final Class<?> type;
-
-    private final ExtensionFactory objectFactory;
-
-    private final ConcurrentMap<Class<?>, String> cachedNames = new ConcurrentHashMap<>();
-
-    private final Holder<Map<String, Class<?>>> cachedClasses = new Holder<>();
-
-    private final Map<String, Object> cachedActivates = new ConcurrentHashMap<>();
-    private final ConcurrentMap<String, Holder<Object>> cachedInstances = new ConcurrentHashMap<>();
-    private final Holder<Object> cachedAdaptiveInstance = new Holder<>();
-    private volatile Class<?> cachedAdaptiveClass = null;
-    private String cachedDefaultName;
-    private volatile Throwable createAdaptiveInstanceError;
-
-    private Set<Class<?>> cachedWrapperClasses;
-
-    private Map<String, IllegalStateException> exceptions = new ConcurrentHashMap<>();
-
-    private static volatile LoadingStrategy[] strategies = loadLoadingStrategies();
-
-    public static void setLoadingStrategies(LoadingStrategy... strategies) {
-        if (ArrayUtils.isNotEmpty(strategies)) {
-            ExtensionLoader.strategies = strategies;
-        }
-    }
-
-    /**
-     * Load all {@link Prioritized prioritized} {@link LoadingStrategy Loading Strategies} via {@link ServiceLoader}
-     *
-     * @return non-null
-     * @since 2.7.7
-     */
-    private static LoadingStrategy[] loadLoadingStrategies() {
-        return stream(load(LoadingStrategy.class).spliterator(), false)
-                .sorted()
-                .toArray(LoadingStrategy[]::new);
-    }
-
-    /**
-     * Get all {@link LoadingStrategy Loading Strategies}
-     *
-     * @return non-null
-     * @see LoadingStrategy
-     * @see Prioritized
-     * @since 2.7.7
-     */
-    public static List<LoadingStrategy> getLoadingStrategies() {
-        return asList(strategies);
-    }
-
-    private ExtensionLoader(Class<?> type) {
-        this.type = type;
-        objectFactory = (type == ExtensionFactory.class ? null : ExtensionLoader.getExtensionLoader(ExtensionFactory.class).getAdaptiveExtension());
-    }
-
-    private static <T> boolean withExtensionAnnotation(Class<T> type) {
-        return type.isAnnotationPresent(SPI.class);
-    }
-
-    @SuppressWarnings("unchecked")
-    public static <T> ExtensionLoader<T> getExtensionLoader(Class<T> type) {
-        if (type == null) {
-            throw new IllegalArgumentException("Extension type == null");
-        }
-        if (!type.isInterface()) {
-            throw new IllegalArgumentException("Extension type (" + type + ") is not an interface!");
-        }
-        if (!withExtensionAnnotation(type)) {
-            throw new IllegalArgumentException("Extension type (" + type +
-                    ") is not an extension, because it is NOT annotated with @" + SPI.class.getSimpleName() + "!");
-        }
-
-        ExtensionLoader<T> loader = (ExtensionLoader<T>) EXTENSION_LOADERS.get(type);
-        if (loader == null) {
-            EXTENSION_LOADERS.putIfAbsent(type, new ExtensionLoader<T>(type));
-            loader = (ExtensionLoader<T>) EXTENSION_LOADERS.get(type);
-        }
-        return loader;
-    }
-
-    // For testing purposes only
-    public static void resetExtensionLoader(Class type) {
-        ExtensionLoader loader = EXTENSION_LOADERS.get(type);
-        if (loader != null) {
-            // Remove all instances associated with this loader as well
-            Map<String, Class<?>> classes = loader.getExtensionClasses();
-            for (Map.Entry<String, Class<?>> entry : classes.entrySet()) {
-                EXTENSION_INSTANCES.remove(entry.getValue());
-            }
-            classes.clear();
-            EXTENSION_LOADERS.remove(type);
-        }
-    }
-
-    public static void destroyAll() {
-        EXTENSION_INSTANCES.forEach((_type, instance) -> {
-            if (instance instanceof Lifecycle) {
-                Lifecycle lifecycle = (Lifecycle) instance;
-                try {
-                    lifecycle.destroy();
-                } catch (Exception e) {
-                    logger.error("Error destroying extension " + lifecycle, e);
-                }
-            }
-        });
-    }
-
-    private static ClassLoader findClassLoader() {
-        return ClassUtils.getClassLoader(ExtensionLoader.class);
-    }
-
-    public String getExtensionName(T extensionInstance) {
-        return getExtensionName(extensionInstance.getClass());
-    }
-
-    public String getExtensionName(Class<?> extensionClass) {
-        getExtensionClasses();// load class
-        return cachedNames.get(extensionClass);
-    }
-
-    /**
-     * This is equivalent to {@code getActivateExtension(url, key, null)}
-     *
-     * @param url url
-     * @param key url parameter key which used to get extension point names
-     * @return extension list which are activated.
-     * @see #getActivateExtension(org.apache.dubbo.common.URL, String, String)
-     */
-    public List<T> getActivateExtension(URL url, String key) {
-        return getActivateExtension(url, key, null);
-    }
-
-    /**
-     * This is equivalent to {@code getActivateExtension(url, values, null)}
-     *
-     * @param url    url
-     * @param values extension point names
-     * @return extension list which are activated
-     * @see #getActivateExtension(org.apache.dubbo.common.URL, String[], String)
-     */
-    public List<T> getActivateExtension(URL url, String[] values) {
-        return getActivateExtension(url, values, null);
-    }
-
-    /**
-     * This is equivalent to {@code getActivateExtension(url, url.getParameter(key).split(","), null)}
-     *
-     * @param url   url
-     * @param key   url parameter key which used to get extension point names
-     * @param group group
-     * @return extension list which are activated.
-     * @see #getActivateExtension(org.apache.dubbo.common.URL, String[], String)
-     */
-    public List<T> getActivateExtension(URL url, String key, String group) {
-        String value = url.getParameter(key);
-        return getActivateExtension(url, StringUtils.isEmpty(value) ? null : COMMA_SPLIT_PATTERN.split(value), group);
-    }
-
-    /**
-     * Get activate extensions.
-     *
-     * @param url    url
-     * @param values extension point names
-     * @param group  group
-     * @return extension list which are activated
-     * @see org.apache.dubbo.common.extension.Activate
-     */
-    public List<T> getActivateExtension(URL url, String[] values, String group) {
-        List<T> activateExtensions = new ArrayList<>();
-        List<String> names = values == null ? new ArrayList<>(0) : asList(values);
-        if (!names.contains(REMOVE_VALUE_PREFIX + DEFAULT_KEY)) {
-            getExtensionClasses();
-            for (Map.Entry<String, Object> entry : cachedActivates.entrySet()) {
-                String name = entry.getKey();
-                Object activate = entry.getValue();
-
-                String[] activateGroup, activateValue;
-
-                if (activate instanceof Activate) {
-                    activateGroup = ((Activate) activate).group();
-                    activateValue = ((Activate) activate).value();
-                } else if (activate instanceof com.alibaba.dubbo.common.extension.Activate) {
-                    activateGroup = ((com.alibaba.dubbo.common.extension.Activate) activate).group();
-                    activateValue = ((com.alibaba.dubbo.common.extension.Activate) activate).value();
-                } else {
-                    continue;
-                }
-                if (isMatchGroup(group, activateGroup)
-                        && !names.contains(name)
-                        && !names.contains(REMOVE_VALUE_PREFIX + name)
-                        && isActive(activateValue, url)) {
-                    activateExtensions.add(getExtension(name));
-                }
-            }
-            activateExtensions.sort(ActivateComparator.COMPARATOR);
-        }
-        List<T> loadedExtensions = new ArrayList<>();
-        for (int i = 0; i < names.size(); i++) {
-            String name = names.get(i);
-            if (!name.startsWith(REMOVE_VALUE_PREFIX)
-                    && !names.contains(REMOVE_VALUE_PREFIX + name)) {
-                if (DEFAULT_KEY.equals(name)) {
-                    if (!loadedExtensions.isEmpty()) {
-                        activateExtensions.addAll(0, loadedExtensions);
-                        loadedExtensions.clear();
-                    }
-                } else {
-                    loadedExtensions.add(getExtension(name));
-                }
-            }
-        }
-        if (!loadedExtensions.isEmpty()) {
-            activateExtensions.addAll(loadedExtensions);
-        }
-        return activateExtensions;
-    }
-
-    private boolean isMatchGroup(String group, String[] groups) {
-        if (StringUtils.isEmpty(group)) {
-            return true;
-        }
-        if (groups != null && groups.length > 0) {
-            for (String g : groups) {
-                if (group.equals(g)) {
-                    return true;
-                }
-            }
-        }
-        return false;
-    }
-
-    private boolean isActive(String[] keys, URL url) {
-        if (keys.length == 0) {
-            return true;
-        }
-        for (String key : keys) {
-            // @Active(value="key1:value1, key2:value2")
-            String keyValue = null;
-            if (key.contains(":")) {
-                String[] arr = key.split(":");
-                key = arr[0];
-                keyValue = arr[1];
-            }
-
-            for (Map.Entry<String, String> entry : url.getParameters().entrySet()) {
-                String k = entry.getKey();
-                String v = entry.getValue();
-                if ((k.equals(key) || k.endsWith("." + key))
-                        && ((keyValue != null && keyValue.equals(v)) || (keyValue == null && ConfigUtils.isNotEmpty(v)))) {
-                    return true;
-                }
-            }
-        }
-        return false;
-    }
-
-    /**
-     * Get extension's instance. Return <code>null</code> if extension is not found or is not initialized. Pls. note
-     * that this method will not trigger extension load.
-     * <p>
-     * In order to trigger extension load, call {@link #getExtension(String)} instead.
-     *
-     * @see #getExtension(String)
-     */
-    @SuppressWarnings("unchecked")
-    public T getLoadedExtension(String name) {
-        if (StringUtils.isEmpty(name)) {
-            throw new IllegalArgumentException("Extension name == null");
-        }
-        Holder<Object> holder = getOrCreateHolder(name);
-        return (T) holder.get();
-    }
-
-    private Holder<Object> getOrCreateHolder(String name) {
-        Holder<Object> holder = cachedInstances.get(name);
-        if (holder == null) {
-            cachedInstances.putIfAbsent(name, new Holder<>());
-            holder = cachedInstances.get(name);
-        }
-        return holder;
-    }
-
-    /**
-     * Return the list of extensions which are already loaded.
-     * <p>
-     * Usually {@link #getSupportedExtensions()} should be called in order to get all extensions.
-     *
-     * @see #getSupportedExtensions()
-     */
-    public Set<String> getLoadedExtensions() {
-        return Collections.unmodifiableSet(new TreeSet<>(cachedInstances.keySet()));
-    }
-
-    public List<T> getLoadedExtensionInstances() {
-        List<T> instances = new ArrayList<>();
-        cachedInstances.values().forEach(holder -> instances.add((T) holder.get()));
-        return instances;
-    }
-
-    public Object getLoadedAdaptiveExtensionInstances() {
-        return cachedAdaptiveInstance.get();
-    }
-
-//    public T getPrioritizedExtensionInstance() {
-//        Set<String> supported = getSupportedExtensions();
-//
-//        Set<T> instances = new HashSet<>();
-//        Set<T> prioritized = new HashSet<>();
-//        for (String s : supported) {
-//
-//        }
-//
-//    }
-
-    /**
-     * Find the extension with the given name. If the specified name is not found, then {@link IllegalStateException}
-     * will be thrown.
-     */
-    @SuppressWarnings("unchecked")
-    public T getExtension(String name) {
-        return getExtension(name, true);
-    }
-
-    public T getExtension(String name, boolean wrap) {
-        if (StringUtils.isEmpty(name)) {
-            throw new IllegalArgumentException("Extension name == null");
-        }
-        if ("true".equals(name)) {
-            return getDefaultExtension();
-        }
-        final Holder<Object> holder = getOrCreateHolder(name);
-        Object instance = holder.get();
-        if (instance == null) {
-            synchronized (holder) {
-                instance = holder.get();
-                if (instance == null) {
-                    instance = createExtension(name, wrap);
-                    holder.set(instance);
-                }
-            }
-        }
-        return (T) instance;
-    }
-
-    /**
-     * Get the extension by specified name if found, or {@link #getDefaultExtension() returns the default one}
-     *
-     * @param name the name of extension
-     * @return non-null
-     */
-    public T getOrDefaultExtension(String name) {
-        return containsExtension(name) ? getExtension(name) : getDefaultExtension();
-    }
-
-    /**
-     * Return default extension, return <code>null</code> if it's not configured.
-     */
-    public T getDefaultExtension() {
-        getExtensionClasses();
-        if (StringUtils.isBlank(cachedDefaultName) || "true".equals(cachedDefaultName)) {
-            return null;
-        }
-        return getExtension(cachedDefaultName);
-    }
-
-    public boolean hasExtension(String name) {
-        if (StringUtils.isEmpty(name)) {
-            throw new IllegalArgumentException("Extension name == null");
-        }
-        Class<?> c = this.getExtensionClass(name);
-        return c != null;
-    }
-
-    public Set<String> getSupportedExtensions() {
-        Map<String, Class<?>> clazzes = getExtensionClasses();
-        return Collections.unmodifiableSet(new TreeSet<>(clazzes.keySet()));
-    }
-
-    public Set<T> getSupportedExtensionInstances() {
-        List<T> instances = new LinkedList<>();
-        Set<String> supportedExtensions = getSupportedExtensions();
-        if (CollectionUtils.isNotEmpty(supportedExtensions)) {
-            for (String name : supportedExtensions) {
-                instances.add(getExtension(name));
-            }
-        }
-        // sort the Prioritized instances
-        sort(instances, Prioritized.COMPARATOR);
-        return new LinkedHashSet<>(instances);
-    }
-
-    /**
-     * Return default extension name, return <code>null</code> if not configured.
-     */
-    public String getDefaultExtensionName() {
-        getExtensionClasses();
-        return cachedDefaultName;
-    }
-
-    /**
-     * Register new extension via API
-     *
-     * @param name  extension name
-     * @param clazz extension class
-     * @throws IllegalStateException when extension with the same name has already been registered.
-     */
-    public void addExtension(String name, Class<?> clazz) {
-        getExtensionClasses(); // load classes
-
-        if (!type.isAssignableFrom(clazz)) {
-            throw new IllegalStateException("Input type " +
-                    clazz + " doesn't implement the Extension " + type);
-        }
-        if (clazz.isInterface()) {
-            throw new IllegalStateException("Input type " +
-                    clazz + " can't be interface!");
-        }
-
-        if (!clazz.isAnnotationPresent(Adaptive.class)) {
-            if (StringUtils.isBlank(name)) {
-                throw new IllegalStateException("Extension name is blank (Extension " + type + ")!");
-            }
-            if (cachedClasses.get().containsKey(name)) {
-                throw new IllegalStateException("Extension name " +
-                        name + " already exists (Extension " + type + ")!");
-            }
-
-            cachedNames.put(clazz, name);
-            cachedClasses.get().put(name, clazz);
-        } else {
-            if (cachedAdaptiveClass != null) {
-                throw new IllegalStateException("Adaptive Extension already exists (Extension " + type + ")!");
-            }
-
-            cachedAdaptiveClass = clazz;
-        }
-    }
-
-    /**
-     * Replace the existing extension via API
-     *
-     * @param name  extension name
-     * @param clazz extension class
-     * @throws IllegalStateException when extension to be placed doesn't exist
-     * @deprecated not recommended any longer, and use only when test
-     */
-    @Deprecated
-    public void replaceExtension(String name, Class<?> clazz) {
-        getExtensionClasses(); // load classes
-
-        if (!type.isAssignableFrom(clazz)) {
-            throw new IllegalStateException("Input type " +
-                    clazz + " doesn't implement Extension " + type);
-        }
-        if (clazz.isInterface()) {
-            throw new IllegalStateException("Input type " +
-                    clazz + " can't be interface!");
-        }
-
-        if (!clazz.isAnnotationPresent(Adaptive.class)) {
-            if (StringUtils.isBlank(name)) {
-                throw new IllegalStateException("Extension name is blank (Extension " + type + ")!");
-            }
-            if (!cachedClasses.get().containsKey(name)) {
-                throw new IllegalStateException("Extension name " +
-                        name + " doesn't exist (Extension " + type + ")!");
-            }
-
-            cachedNames.put(clazz, name);
-            cachedClasses.get().put(name, clazz);
-            cachedInstances.remove(name);
-        } else {
-            if (cachedAdaptiveClass == null) {
-                throw new IllegalStateException("Adaptive Extension doesn't exist (Extension " + type + ")!");
-            }
-
-            cachedAdaptiveClass = clazz;
-            cachedAdaptiveInstance.set(null);
-        }
-    }
-
-    @SuppressWarnings("unchecked")
-    public T getAdaptiveExtension() {
-        Object instance = cachedAdaptiveInstance.get();
-        if (instance == null) {
-            if (createAdaptiveInstanceError != null) {
-                throw new IllegalStateException("Failed to create adaptive instance: " +
-                        createAdaptiveInstanceError.toString(),
-                        createAdaptiveInstanceError);
-            }
-
-            synchronized (cachedAdaptiveInstance) {
-                instance = cachedAdaptiveInstance.get();
-                if (instance == null) {
-                    try {
-                        instance = createAdaptiveExtension();
-                        cachedAdaptiveInstance.set(instance);
-                    } catch (Throwable t) {
-                        createAdaptiveInstanceError = t;
-                        throw new IllegalStateException("Failed to create adaptive instance: " + t.toString(), t);
-                    }
-                }
-            }
-        }
-
-        return (T) instance;
-    }
-
-    private IllegalStateException findException(String name) {
-        for (Map.Entry<String, IllegalStateException> entry : exceptions.entrySet()) {
-            if (entry.getKey().toLowerCase().contains(name.toLowerCase())) {
-                return entry.getValue();
-            }
-        }
-        StringBuilder buf = new StringBuilder("No such extension " + type.getName() + " by name " + name);
-
-
-        int i = 1;
-        for (Map.Entry<String, IllegalStateException> entry : exceptions.entrySet()) {
-            if (i == 1) {
-                buf.append(", possible causes: ");
-            }
-
-            buf.append("\r\n(");
-            buf.append(i++);
-            buf.append(") ");
-            buf.append(entry.getKey());
-            buf.append(":\r\n");
-            buf.append(StringUtils.toString(entry.getValue()));
-        }
-        return new IllegalStateException(buf.toString());
-    }
-
-    @SuppressWarnings("unchecked")
-    private T createExtension(String name, boolean wrap) {
-        Class<?> clazz = getExtensionClasses().get(name);
-        if (clazz == null) {
-            throw findException(name);
-        }
-        try {
-            T instance = (T) EXTENSION_INSTANCES.get(clazz);
-            if (instance == null) {
-                EXTENSION_INSTANCES.putIfAbsent(clazz, clazz.newInstance());
-                instance = (T) EXTENSION_INSTANCES.get(clazz);
-            }
-            injectExtension(instance);
-
-
-            if (wrap) {
-
-                List<Class<?>> wrapperClassesList = new ArrayList<>();
-                if (cachedWrapperClasses != null) {
-                    wrapperClassesList.addAll(cachedWrapperClasses);
-                    wrapperClassesList.sort(WrapperComparator.COMPARATOR);
-                    Collections.reverse(wrapperClassesList);
-                }
-
-                if (CollectionUtils.isNotEmpty(wrapperClassesList)) {
-                    for (Class<?> wrapperClass : wrapperClassesList) {
-                        Wrapper wrapper = wrapperClass.getAnnotation(Wrapper.class);
-                        if (wrapper == null
-                                || (ArrayUtils.contains(wrapper.matches(), name) && !ArrayUtils.contains(wrapper.mismatches(), name))) {
-                            instance = injectExtension((T) wrapperClass.getConstructor(type).newInstance(instance));
-                        }
-                    }
-                }
-            }
-
-            initExtension(instance);
-            return instance;
-        } catch (Throwable t) {
-            throw new IllegalStateException("Extension instance (name: " + name + ", class: " +
-                    type + ") couldn't be instantiated: " + t.getMessage(), t);
-        }
-    }
-
-    private boolean containsExtension(String name) {
-        return getExtensionClasses().containsKey(name);
-    }
-
-    private T injectExtension(T instance) {
-
-        if (objectFactory == null) {
-            return instance;
-        }
-
-        try {
-            for (Method method : instance.getClass().getMethods()) {
-                if (!isSetter(method)) {
-                    continue;
-                }
-                /**
-                 * Check {@link DisableInject} to see if we need auto injection for this property
-                 */
-                if (method.getAnnotation(DisableInject.class) != null) {
-                    continue;
-                }
-                Class<?> pt = method.getParameterTypes()[0];
-                if (ReflectUtils.isPrimitives(pt)) {
-                    continue;
-                }
-
-                try {
-                    String property = getSetterProperty(method);
-                    Object object = objectFactory.getExtension(pt, property);
-                    if (object != null) {
-                        method.invoke(instance, object);
-                    }
-                } catch (Exception e) {
-                    logger.error("Failed to inject via method " + method.getName()
-                            + " of interface " + type.getName() + ": " + e.getMessage(), e);
-                }
-
-            }
-        } catch (Exception e) {
-            logger.error(e.getMessage(), e);
-        }
-        return instance;
-    }
-
-    private void initExtension(T instance) {
-        if (instance instanceof Lifecycle) {
-            Lifecycle lifecycle = (Lifecycle) instance;
-            lifecycle.initialize();
-        }
-    }
-
-    /**
-     * get properties name for setter, for instance: setVersion, return "version"
-     * <p>
-     * return "", if setter name with length less than 3
-     */
-    private String getSetterProperty(Method method) {
-        return method.getName().length() > 3 ? method.getName().substring(3, 4).toLowerCase() + method.getName().substring(4) : "";
-    }
-
-    /**
-     * return true if and only if:
-     * <p>
-     * 1, public
-     * <p>
-     * 2, name starts with "set"
-     * <p>
-     * 3, only has one parameter
-     */
-    private boolean isSetter(Method method) {
-        return method.getName().startsWith("set")
-                && method.getParameterTypes().length == 1
-                && Modifier.isPublic(method.getModifiers());
-    }
-
-    private Class<?> getExtensionClass(String name) {
-        if (type == null) {
-            throw new IllegalArgumentException("Extension type == null");
-        }
-        if (name == null) {
-            throw new IllegalArgumentException("Extension name == null");
-        }
-        return getExtensionClasses().get(name);
-    }
-
-    private Map<String, Class<?>> getExtensionClasses() {
-        Map<String, Class<?>> classes = cachedClasses.get();
-        if (classes == null) {
-            synchronized (cachedClasses) {
-                classes = cachedClasses.get();
-                if (classes == null) {
-                    classes = loadExtensionClasses();
-                    cachedClasses.set(classes);
-                }
-            }
-        }
-        return classes;
-    }
-
-    /**
-     * synchronized in getExtensionClasses
-     */
-    private Map<String, Class<?>> loadExtensionClasses() {
-        cacheDefaultExtensionName();
-
-        Map<String, Class<?>> extensionClasses = new HashMap<>();
-
-        for (LoadingStrategy strategy : strategies) {
-            loadDirectory(extensionClasses, strategy.directory(), type.getName(), strategy.preferExtensionClassLoader(), strategy.overridden(), strategy.excludedPackages());
-            loadDirectory(extensionClasses, strategy.directory(), type.getName().replace("org.apache", "com.alibaba"), strategy.preferExtensionClassLoader(), strategy.overridden(), strategy.excludedPackages());
-        }
-
-        return extensionClasses;
-    }
-
-    /**
-     * extract and cache default extension name if exists
-     */
-    private void cacheDefaultExtensionName() {
-        final SPI defaultAnnotation = type.getAnnotation(SPI.class);
-        if (defaultAnnotation == null) {
-            return;
-        }
-
-        String value = defaultAnnotation.value();
-        if ((value = value.trim()).length() > 0) {
-            String[] names = NAME_SEPARATOR.split(value);
-            if (names.length > 1) {
-                throw new IllegalStateException("More than 1 default extension name on extension " + type.getName()
-                        + ": " + Arrays.toString(names));
-            }
-            if (names.length == 1) {
-                cachedDefaultName = names[0];
-            }
-        }
-    }
-
-    private void loadDirectory(Map<String, Class<?>> extensionClasses, String dir, String type) {
-        loadDirectory(extensionClasses, dir, type, false, false);
-    }
-
-    private void loadDirectory(Map<String, Class<?>> extensionClasses, String dir, String type,
-                               boolean extensionLoaderClassLoaderFirst, boolean overridden, String... excludedPackages) {
-        String fileName = dir + type;
-        try {
-            Enumeration<java.net.URL> urls = null;
-            ClassLoader classLoader = findClassLoader();
-
-            // try to load from ExtensionLoader's ClassLoader first
-            if (extensionLoaderClassLoaderFirst) {
-                ClassLoader extensionLoaderClassLoader = ExtensionLoader.class.getClassLoader();
-                if (ClassLoader.getSystemClassLoader() != extensionLoaderClassLoader) {
-                    urls = extensionLoaderClassLoader.getResources(fileName);
-                }
-            }
-
-            if (urls == null || !urls.hasMoreElements()) {
-                if (classLoader != null) {
-                    urls = classLoader.getResources(fileName);
-                } else {
-                    urls = ClassLoader.getSystemResources(fileName);
-                }
-            }
-
-            if (urls != null) {
-                while (urls.hasMoreElements()) {
-                    java.net.URL resourceURL = urls.nextElement();
-                    loadResource(extensionClasses, classLoader, resourceURL, overridden, excludedPackages);
-                }
-            }
-        } catch (Throwable t) {
-            logger.error("Exception occurred when loading extension class (interface: " +
-                    type + ", description file: " + fileName + ").", t);
-        }
-    }
-
-    private void loadResource(Map<String, Class<?>> extensionClasses, ClassLoader classLoader,
-                              java.net.URL resourceURL, boolean overridden, String... excludedPackages) {
-        try {
-            try (BufferedReader reader = new BufferedReader(new InputStreamReader(resourceURL.openStream(), StandardCharsets.UTF_8))) {
-                String line;
-                while ((line = reader.readLine()) != null) {
-                    final int ci = line.indexOf('#');
-                    if (ci >= 0) {
-                        line = line.substring(0, ci);
-                    }
-                    line = line.trim();
-                    if (line.length() > 0) {
-                        try {
-                            String name = null;
-                            int i = line.indexOf('=');
-                            if (i > 0) {
-                                name = line.substring(0, i).trim();
-                                line = line.substring(i + 1).trim();
-                            }
-                            if (line.length() > 0 && !isExcluded(line, excludedPackages)) {
-                                loadClass(extensionClasses, resourceURL, Class.forName(line, true, classLoader), name, overridden);
-                            }
-                        } catch (Throwable t) {
-                            IllegalStateException e = new IllegalStateException("Failed to load extension class (interface: " + type + ", class line: " + line + ") in " + resourceURL + ", cause: " + t.getMessage(), t);
-                            exceptions.put(line, e);
-                        }
-                    }
-                }
-            }
-        } catch (Throwable t) {
-            logger.error("Exception occurred when loading extension class (interface: " +
-                    type + ", class file: " + resourceURL + ") in " + resourceURL, t);
-        }
-    }
-
-    private boolean isExcluded(String className, String... excludedPackages) {
-        if (excludedPackages != null) {
-            for (String excludePackage : excludedPackages) {
-                if (className.startsWith(excludePackage + ".")) {
-                    return true;
-                }
-            }
-        }
-        return false;
-    }
-
-    private void loadClass(Map<String, Class<?>> extensionClasses, java.net.URL resourceURL, Class<?> clazz, String name,
-                           boolean overridden) throws NoSuchMethodException {
-        if (!type.isAssignableFrom(clazz)) {
-            throw new IllegalStateException("Error occurred when loading extension class (interface: " +
-                    type + ", class line: " + clazz.getName() + "), class "
-                    + clazz.getName() + " is not subtype of interface.");
-        }
-        if (clazz.isAnnotationPresent(Adaptive.class)) {
-            cacheAdaptiveClass(clazz, overridden);
-        } else if (isWrapperClass(clazz)) {
-            cacheWrapperClass(clazz);
-        } else {
-            clazz.getConstructor();
-            if (StringUtils.isEmpty(name)) {
-                name = findAnnotationName(clazz);
-                if (name.length() == 0) {
-                    throw new IllegalStateException("No such extension name for the class " + clazz.getName() + " in the config " + resourceURL);
-                }
-            }
-
-            String[] names = NAME_SEPARATOR.split(name);
-            if (ArrayUtils.isNotEmpty(names)) {
-                cacheActivateClass(clazz, names[0]);
-                for (String n : names) {
-                    cacheName(clazz, n);
-                    saveInExtensionClass(extensionClasses, clazz, n, overridden);
-                }
-            }
-        }
-    }
-
-    /**
-     * cache name
-     */
-    private void cacheName(Class<?> clazz, String name) {
-        if (!cachedNames.containsKey(clazz)) {
-            cachedNames.put(clazz, name);
-        }
-    }
-
-    /**
-     * put clazz in extensionClasses
-     */
-    private void saveInExtensionClass(Map<String, Class<?>> extensionClasses, Class<?> clazz, String name, boolean overridden) {
-        Class<?> c = extensionClasses.get(name);
-        if (c == null || overridden) {
-            extensionClasses.put(name, clazz);
-        } else if (c != clazz) {
-            String duplicateMsg = "Duplicate extension " + type.getName() + " name " + name + " on " + c.getName() + " and " + clazz.getName();
-            logger.error(duplicateMsg);
-            throw new IllegalStateException(duplicateMsg);
-        }
-    }
-
-    /**
-     * cache Activate class which is annotated with <code>Activate</code>
-     * <p>
-     * for compatibility, also cache class with old alibaba Activate annotation
-     */
-    private void cacheActivateClass(Class<?> clazz, String name) {
-        Activate activate = clazz.getAnnotation(Activate.class);
-        if (activate != null) {
-            cachedActivates.put(name, activate);
-        } else {
-            // support com.alibaba.dubbo.common.extension.Activate
-            com.alibaba.dubbo.common.extension.Activate oldActivate = clazz.getAnnotation(com.alibaba.dubbo.common.extension.Activate.class);
-            if (oldActivate != null) {
-                cachedActivates.put(name, oldActivate);
-            }
-        }
-    }
-
-    /**
-     * cache Adaptive class which is annotated with <code>Adaptive</code>
-     */
-    private void cacheAdaptiveClass(Class<?> clazz, boolean overridden) {
-        if (cachedAdaptiveClass == null || overridden) {
-            cachedAdaptiveClass = clazz;
-        } else if (!cachedAdaptiveClass.equals(clazz)) {
-            throw new IllegalStateException("More than 1 adaptive class found: "
-                    + cachedAdaptiveClass.getName()
-                    + ", " + clazz.getName());
-        }
-    }
-
-    /**
-     * cache wrapper class
-     * <p>
-     * like: ProtocolFilterWrapper, ProtocolListenerWrapper
-     */
-    private void cacheWrapperClass(Class<?> clazz) {
-        if (cachedWrapperClasses == null) {
-            cachedWrapperClasses = new ConcurrentHashSet<>();
-        }
-        cachedWrapperClasses.add(clazz);
-    }
-
-    /**
-     * test if clazz is a wrapper class
-     * <p>
-     * which has Constructor with given class type as its only argument
-     */
-    private boolean isWrapperClass(Class<?> clazz) {
-        try {
-            clazz.getConstructor(type);
-            return true;
-        } catch (NoSuchMethodException e) {
-            return false;
-        }
-    }
-
-    @SuppressWarnings("deprecation")
-    private String findAnnotationName(Class<?> clazz) {
-        org.apache.dubbo.common.Extension extension = clazz.getAnnotation(org.apache.dubbo.common.Extension.class);
-        if (extension != null) {
-            return extension.value();
-        }
-
-        String name = clazz.getSimpleName();
-        if (name.endsWith(type.getSimpleName())) {
-            name = name.substring(0, name.length() - type.getSimpleName().length());
-        }
-        return name.toLowerCase();
-    }
-
-    @SuppressWarnings("unchecked")
-    private T createAdaptiveExtension() {
-        try {
-            return injectExtension((T) getAdaptiveExtensionClass().newInstance());
-        } catch (Exception e) {
-            throw new IllegalStateException("Can't create adaptive extension " + type + ", cause: " + e.getMessage(), e);
-        }
-    }
-
-    private Class<?> getAdaptiveExtensionClass() {
-        getExtensionClasses();
-        if (cachedAdaptiveClass != null) {
-            return cachedAdaptiveClass;
-        }
-        return cachedAdaptiveClass = createAdaptiveExtensionClass();
-    }
-
-    private Class<?> createAdaptiveExtensionClass() {
-        String code = new AdaptiveClassCodeGenerator(type, cachedDefaultName).generate();
-        ClassLoader classLoader = findClassLoader();
-        org.apache.dubbo.common.compiler.Compiler compiler = ExtensionLoader.getExtensionLoader(org.apache.dubbo.common.compiler.Compiler.class).getAdaptiveExtension();
-        return compiler.compile(code, classLoader);
-    }
-
-    @Override
-    public String toString() {
-        return this.getClass().getName() + "[" + type.getName() + "]";
-    }
-
-}
->>>>>>> a466f4f4
+}