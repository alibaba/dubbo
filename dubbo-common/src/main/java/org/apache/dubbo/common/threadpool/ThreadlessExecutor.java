--- conflicted
+++ resolved
@@ -44,11 +44,9 @@
 
     private ExecutorService sharedExecutor;
 
-<<<<<<< HEAD
     private CompletableFuture<?> waitingFuture;
-=======
+
     private boolean finished = false;
->>>>>>> b288ad7e
 
     private volatile boolean waiting = true;
 
