--- conflicted
+++ resolved
@@ -42,7 +42,6 @@
 
     String $INVOKE = "$invoke";
 
-<<<<<<< HEAD
     String $INVOKE_ASYNC = "$invokeAsync";
 
     String $ECHO = "$echo";
@@ -99,8 +98,6 @@
 
     String ACTIVES_KEY = "actives";
 
-=======
->>>>>>> bfb60773
     String CONNECTIONS_KEY = "connections";
 
 }