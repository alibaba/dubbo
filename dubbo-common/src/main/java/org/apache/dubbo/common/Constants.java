--- conflicted
+++ resolved
@@ -18,295 +18,11 @@
 package org.apache.dubbo.common;
 
 
-import static org.apache.dubbo.common.constants.CommonConstants.DUBBO;
 
 /**
  * Constants
  */
 public class Constants {
-
-
-<<<<<<< HEAD
-    // BEGIN dubbo-cluster
-    /**
-     * key for router type, for e.g., "script"/"file",  corresponding to ScriptRouterFactory.NAME, FileRouterFactory.NAME
-     */
-    public static final String ROUTER_KEY = "router";
-
-    public static final String LOADBALANCE_KEY = "loadbalance";
-
-    public static final String DEFAULT_LOADBALANCE = "random";
-
-    public static final String FAIL_BACK_TASKS_KEY = "failbacktasks";
-
-    public static final int DEFAULT_FAILBACK_TASKS = 100;
-
-    public static final String RETRIES_KEY = "retries";
-
-    public static final int DEFAULT_RETRIES = 2;
-
-    public static final int DEFAULT_FAILBACK_TIMES = 3;
-
-    public static final String FORKS_KEY = "forks";
-
-    public static final int DEFAULT_FORKS = 2;
-
-    public static final String WEIGHT_KEY = "weight";
-
-    public static final int DEFAULT_WEIGHT = 100;
-
-    public static final String MOCK_PROTOCOL = "mock";
-
-    public static final String FORCE_KEY = "force";
-
-    /**
-     * To decide whether to exclude unavailable invoker from the cluster
-     */
-    public static final String CLUSTER_AVAILABLE_CHECK_KEY = "cluster.availablecheck";
-
-    /**
-     * The default value of cluster.availablecheck
-     *
-     * @see #CLUSTER_AVAILABLE_CHECK_KEY
-     */
-    public static final boolean DEFAULT_CLUSTER_AVAILABLE_CHECK = true;
-
-    /**
-     * To decide whether to enable sticky strategy for cluster
-     */
-    public static final String CLUSTER_STICKY_KEY = "sticky";
-
-    /**
-     * The default value of sticky
-     *
-     * @see #CLUSTER_STICKY_KEY
-     */
-    public static final boolean DEFAULT_CLUSTER_STICKY = false;
-
-    public static final String ADDRESS_KEY = "address";
-
-    /**
-     * When this attribute appears in invocation's attachment, mock invoker will be used
-     */
-    public static final String INVOCATION_NEED_MOCK = "invocation.need.mock";
-
-    /**
-     * when ROUTER_KEY's value is set to ROUTER_TYPE_CLEAR, RegistryDirectory will clean all current routers
-     */
-    public static final String ROUTER_TYPE_CLEAR = "clean";
-
-    public static final String DEFAULT_SCRIPT_TYPE_KEY = "javascript";
-
-    public static final String PRIORITY_KEY = "priority";
-
-    public static final String RULE_KEY = "rule";
-
-    public static final String TYPE_KEY = "type";
-
-    public static final String RUNTIME_KEY = "runtime";
-
-    public static final String TAG_KEY = "dubbo.tag";
-
-    public static final String REMOTE_TIMESTAMP_KEY = "remote.timestamp";
-
-    public static final String WARMUP_KEY = "warmup";
-
-    public static final int DEFAULT_WARMUP = 10 * 60 * 1000;
-
-    public static final String CONFIG_VERSION_KEY = "configVersion";
-
-    public static final String OVERRIDE_PROVIDERS_KEY = "providerAddresses";
-    // END dubbo-cluster
-
-
-    // BEGIN dubbo-monitor-api
-    public static final String MONITOR_KEY = "monitor";
-    public static final String LOGSTAT_PROTOCOL = "logstat";
-    public static final String COUNT_PROTOCOL = "count";
-    public static final String DUBBO_PROVIDER = "dubbo.provider";
-    public static final String DUBBO_CONSUMER = "dubbo.consumer";
-    public static final String DUBBO_PROVIDER_METHOD = "dubbo.provider.method";
-    public static final String DUBBO_CONSUMER_METHOD = "dubbo.consumer.method";
-    public static final String SERVICE = "service";
-    public static final String METHOD = "method";
-    public static final String DUBBO_GROUP = "dubbo";
-    public static final String METRICS_KEY = "metrics";
-    public static final String METRICS_PORT = "metrics.port";
-    public static final String METRICS_PROTOCOL = "metrics.protocol";
-    // END dubbo-monitor-api
-
-    // BEGIN dubbo-metadata-report-api
-    public static final String METADATA_REPORT_KEY = "metadata";
-
-    public static final String RETRY_TIMES_KEY = "retry.times";
-
-    public static final Integer DEFAULT_METADATA_REPORT_RETRY_TIMES = 100;
-
-    public static final String RETRY_PERIOD_KEY = "retry.period";
-
-    public static final Integer DEFAULT_METADATA_REPORT_RETRY_PERIOD = 3000;
-
-    public static final String SYNC_REPORT_KEY = "sync.report";
-
-    public static final String CYCLE_REPORT_KEY = "cycle.report";
-
-    public static final Boolean DEFAULT_METADATA_REPORT_CYCLE_REPORT = true;
-    // END dubbo-metadata-report-api
-=======
-
-
-    // BEGIN dubbo-config-api
-    public static final String CLUSTER_KEY = "cluster";
-
-    public static final String STATUS_KEY = "status";
-
-    public static final String CONTEXTPATH_KEY = "contextpath";
-
-    public static final String LISTENER_KEY = "listener";
-
-    public static final String LAYER_KEY = "layer";
-
-    /**
-     * General
-     */
-    /**
-     * Application name;
-     */
-    public static final String NAME = "name";
-
-    /**
-     * Application owner name;
-     */
-    public static final String OWNER = "owner";
-
-    /**
-     * Running application organization name.
-     */
-    public static final String ORGANIZATION = "organization";
-
-    /**
-     * Application architecture name.
-     */
-    public static final String ARCHITECTURE = "architecture";
-
-    /**
-     * Environment name
-     */
-    public static final String ENVIRONMENT = "environment";
-
-    /**
-     * Test environment key.
-     */
-    public static final String TEST_ENVIRONMENT = "test";
-
-    /**
-     * Development environment key.
-     */
-    public static final String DEVELOPMENT_ENVIRONMENT = "develop";
-
-    /**
-     * Production environment key.
-     */
-    public static final String PRODUCTION_ENVIRONMENT = "product";
-
-    public static final String CONFIG_CLUSTER_KEY = "config.cluster";
-    public static final String CONFIG_NAMESPACE_KEY = "config.namespace";
-    public static final String CONFIG_GROUP_KEY = "config.group";
-    public static final String CONFIG_CHECK_KEY = "config.check";
-
-    public static final String CONFIG_CONFIGFILE_KEY = "config.config-file";
-    public static final String CONFIG_ENABLE_KEY = "config.highest-priority";
-    public static final String CONFIG_TIMEOUT_KEY = "config.timeout";
-    public static final String CONFIG_APPNAME_KEY = "config.app-name";
-
-    public static final String USERNAME_KEY = "username";
-
-    public static final String PASSWORD_KEY = "password";
-
-    public static final String HOST_KEY = "host";
-
-    public static final String PORT_KEY = "port";
-
-    public static final String MULTICAST = "multicast";
-
-    public static final String REGISTER_IP_KEY = "register.ip";
-
-    public static final String DUBBO_IP_TO_REGISTRY = "DUBBO_IP_TO_REGISTRY";
-
-    public static final String DUBBO_PORT_TO_REGISTRY = "DUBBO_PORT_TO_REGISTRY";
-
-    public static final String DUBBO_IP_TO_BIND = "DUBBO_IP_TO_BIND";
-
-    public static final String DUBBO_PORT_TO_BIND = "DUBBO_PORT_TO_BIND";
-
-    public static final String SCOPE_KEY = "scope";
-
-    public static final String SCOPE_LOCAL = "local";
-
-    public static final String SCOPE_REMOTE = "remote";
-
-    public static final String SCOPE_NONE = "none";
-
-    public static final String ON_CONNECT_KEY = "onconnect";
-
-    public static final String ON_DISCONNECT_KEY = "ondisconnect";
-
-    public static final String ON_INVOKE_METHOD_KEY = "oninvoke.method";
-
-    public static final String ON_RETURN_METHOD_KEY = "onreturn.method";
-
-    public static final String ON_THROW_METHOD_KEY = "onthrow.method";
-
-    public static final String ON_INVOKE_INSTANCE_KEY = "oninvoke.instance";
-
-    public static final String ON_RETURN_INSTANCE_KEY = "onreturn.instance";
-
-    public static final String ON_THROW_INSTANCE_KEY = "onthrow.instance";
-
-    @Deprecated
-    public static final String SHUTDOWN_WAIT_SECONDS_KEY = "dubbo.service.shutdown.wait.seconds";
-
-    public static final String SHUTDOWN_WAIT_KEY = "dubbo.service.shutdown.wait";
-
-    /**
-     * The key name for export URL in register center
-     */
-    public static final String EXPORT_KEY = "export";
-
-    /**
-     * The key name for reference URL in register center
-     */
-    public static final String REFER_KEY = "refer";
-
-    /**
-     * To decide whether to make connection when the client is created
-     */
-    public static final String LAZY_CONNECT_KEY = "lazy";
-
-    public static final String DUBBO_PROTOCOL = DUBBO;
-
-    public static final String ZOOKEEPER_PROTOCOL = "zookeeper";
-
-    // FIXME: is this still useful?
-    public static final String SHUTDOWN_TIMEOUT_KEY = "shutdown.timeout";
-
-    public static final int DEFAULT_SHUTDOWN_TIMEOUT = 1000 * 60 * 15;
-
-    public static final String PROTOCOLS_SUFFIX = "dubbo.protocols.";
-
-    public static final String PROTOCOL_SUFFIX = "dubbo.protocol.";
-
-    public static final String REGISTRIES_SUFFIX = "dubbo.registries.";
-
-    public static final String TELNET = "telnet";
-
-    public static final String QOS_ENABLE = "qos.enable";
-
-    public static final String QOS_PORT = "qos.port";
-
-    public static final String ACCEPT_FOREIGN_IP = "qos.accept.foreign.ip";
-    // END dubbo-congfig-api
->>>>>>> d24d6140
 
     // BEGIN dubbo-filter-cache
     public static final String CACHE_KEY = "cache";
