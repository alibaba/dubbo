/*
 * Licensed to the Apache Software Foundation (ASF) under one or more
 * contributor license agreements.  See the NOTICE file distributed with
 * this work for additional information regarding copyright ownership.
 * The ASF licenses this file to You under the Apache License, Version 2.0
 * (the "License"); you may not use this file except in compliance with
 * the License.  You may obtain a copy of the License at
 *
 *     http://www.apache.org/licenses/LICENSE-2.0
 *
 * Unless required by applicable law or agreed to in writing, software
 * distributed under the License is distributed on an "AS IS" BASIS,
 * WITHOUT WARRANTIES OR CONDITIONS OF ANY KIND, either express or implied.
 * See the License for the specific language governing permissions and
 * limitations under the License.
 */

package org.apache.dubbo.common;

import java.util.concurrent.ExecutorService;
import java.util.regex.Pattern;

/**
 * Constants
 */
public class Constants {

    public static final String DUBBO = "dubbo";

    public static final String PROVIDER = "provider";

    public static final String CONSUMER = "consumer";

    public static final String REGISTER = "register";

    public static final String UNREGISTER = "unregister";

    public static final String SUBSCRIBE = "subscribe";

    public static final String UNSUBSCRIBE = "unsubscribe";

    public static final String CATEGORY_KEY = "category";

    public static final String PROVIDERS_CATEGORY = "providers";

    public static final String CONSUMERS_CATEGORY = "consumers";

    public static final String ROUTERS_CATEGORY = "routers";

    public static final String DYNAMIC_ROUTERS_CATEGORY = "dynamicrouters";

    public static final String CONFIGURATORS_CATEGORY = "configurators";

    public static final String DYNAMIC_CONFIGURATORS_CATEGORY = "dynamicconfigurators";
    public static final String APP_DYNAMIC_CONFIGURATORS_CATEGORY = "appdynamicconfigurators";

    public static final String CONFIGURATORS_SUFFIX = ".configurators";

    public static final String ROUTERS_SUFFIX = ".routers";

    public static final String CONFIG_CLUSTER_KEY = "config.cluster";
    public static final String CONFIG_NAMESPACE_KEY = "config.namespace";
    public static final String CONFIG_GROUP_KEY = "config.group";
    public static final String CONFIG_CHECK_KEY = "config.check";
    public static final String CONFIG_CONFIGFILE_KEY = "config.config-file";
    public static final String CONFIG_ENABLE_KEY = "config.highest-priority";
    public static final String CONFIG_TIMEOUT_KEY = "config.timeout";
    public static final String CONFIG_APPNAME_KEY = "config.app-name";

    public static final String DEFAULT_CATEGORY = PROVIDERS_CATEGORY;

    public static final String ENABLED_KEY = "enabled";

    public static final String DISABLED_KEY = "disabled";

    public static final String VALIDATION_KEY = "validation";

    public static final String CACHE_KEY = "cache";

    public static final String DYNAMIC_KEY = "dynamic";

    public static final String DUBBO_PROPERTIES_KEY = "dubbo.properties.file";

    public static final String DEFAULT_DUBBO_PROPERTIES = "dubbo.properties";

    public static final String SENT_KEY = "sent";

    public static final boolean DEFAULT_SENT = false;

    public static final String REGISTRY_PROTOCOL = "registry";

    public static final String $INVOKE = "$invoke";

    public static final String $ECHO = "$echo";

    public static final int DEFAULT_IO_THREADS = Math.min(Runtime.getRuntime().availableProcessors() + 1, 32);

    public static final String DEFAULT_PROXY = "javassist";

    /**
     * 8M
     */
    public static final int DEFAULT_PAYLOAD = 8 * 1024 * 1024;

    public static final String DEFAULT_CLUSTER = "failover";

    public static final String DEFAULT_DIRECTORY = "dubbo";

    public static final String DEFAULT_LOADBALANCE = "random";

    public static final String DEFAULT_PROTOCOL = "dubbo";

    public static final String DEFAULT_EXCHANGER = "header";

    public static final String DEFAULT_TRANSPORTER = "netty";

    public static final String DEFAULT_REMOTING_SERVER = "netty";

    public static final String DEFAULT_REMOTING_CLIENT = "netty";

    public static final String DEFAULT_REMOTING_CODEC = "dubbo";

    public static final String DEFAULT_REMOTING_SERIALIZATION = "hessian2";

    public static final String DEFAULT_HTTP_SERVER = "servlet";

    public static final String DEFAULT_HTTP_CLIENT = "jdk";

    public static final String DEFAULT_HTTP_SERIALIZATION = "json";

    public static final String DEFAULT_CHARSET = "UTF-8";

    public static final int DEFAULT_WEIGHT = 100;

    public static final int DEFAULT_FORKS = 2;

    public static final String DEFAULT_THREAD_NAME = "Dubbo";

    public static final int DEFAULT_CORE_THREADS = 0;

    public static final int DEFAULT_THREADS = 200;

    public static final boolean DEFAULT_KEEP_ALIVE = true;

    public static final int DEFAULT_QUEUES = 0;

    public static final int DEFAULT_ALIVE = 60 * 1000;

    public static final int DEFAULT_CONNECTIONS = 0;

    public static final int DEFAULT_ACCEPTS = 0;

    public static final int DEFAULT_IDLE_TIMEOUT = 600 * 1000;

    public static final int DEFAULT_HEARTBEAT = 60 * 1000;

    public static final int DEFAULT_TIMEOUT = 1000;

    public static final int DEFAULT_CONNECT_TIMEOUT = 3000;

    /**
     * public static final int DEFAULT_REGISTRY_CONNECT_TIMEOUT = 5000;
     */
    public static final int DEFAULT_RETRIES = 2;

    public static final int DEFAULT_FAILBACK_TASKS = 100;

    public static final int DEFAULT_FAILBACK_TIMES = 3;

<<<<<<< HEAD
    /**
     * default buffer size is 8k.
     */
=======
    public static final int MAX_PROXY_COUNT = 65535;

    // default buffer size is 8k.
>>>>>>> 15faa9bb
    public static final int DEFAULT_BUFFER_SIZE = 8 * 1024;

    public static final Integer DEFAULT_METADATA_REPORT_RETRY_TIMES = 100;
    public static final Integer DEFAULT_METADATA_REPORT_RETRY_PERIOD = 3000;
    public static final Boolean DEFAULT_METADATA_REPORT_CYCLE_REPORT = true;

    public static final int MAX_BUFFER_SIZE = 16 * 1024;

    public static final int MIN_BUFFER_SIZE = 1 * 1024;

    public static final String REMOVE_VALUE_PREFIX = "-";

    public static final String PROPERTIES_CHAR_SEPERATOR = "-";

    public static final String HIDE_KEY_PREFIX = ".";

    public static final String DEFAULT_KEY_PREFIX = "default.";

    public static final String DEFAULT_KEY = "default";

    public static final String LOADBALANCE_KEY = "loadbalance";

    /**
     * key for router type, for e.g., "script"/"file",  corresponding to ScriptRouterFactory.NAME, FileRouterFactory.NAME
     */
    public static final String ROUTER_KEY = "router";

    public static final String CLUSTER_KEY = "cluster";

    public static final String REGISTRY_KEY = "registry";

    public static final String METADATA_REPORT_KEY = "metadata";

    public static final String MONITOR_KEY = "monitor";

    public static final String SIDE_KEY = "side";

    public static final String PROVIDER_SIDE = "provider";

    public static final String CONSUMER_SIDE = "consumer";

    public static final String DEFAULT_REGISTRY = "dubbo";

    public static final String BACKUP_KEY = "backup";

    public static final String DIRECTORY_KEY = "directory";

    public static final String DEPRECATED_KEY = "deprecated";

    public static final String ANYHOST_KEY = "anyhost";

    public static final String ANYHOST_VALUE = "0.0.0.0";

    public static final String LOCALHOST_KEY = "localhost";

    public static final String LOCALHOST_VALUE = "127.0.0.1";

    public static final String APPLICATION_KEY = "application";

    public static final String REMOTE_APPLICATION_KEY = "remote.application";

    public static final String LOCAL_KEY = "local";

    public static final String STUB_KEY = "stub";

    public static final String MOCK_KEY = "mock";

    public static final String PROTOCOL_KEY = "protocol";

    public static final String DOBBO_PROTOCOL = DUBBO;

    public static final String ZOOKEEPER_PROTOCOL = "zookeeper";

    public static final String PROXY_KEY = "proxy";

    public static final String WEIGHT_KEY = "weight";

    public static final String FORKS_KEY = "forks";

    public static final String DEFAULT_THREADPOOL = "limited";

    public static final String DEFAULT_CLIENT_THREADPOOL = "cached";

    public static final String THREADPOOL_KEY = "threadpool";

    public static final String THREAD_NAME_KEY = "threadname";

    public static final String IO_THREADS_KEY = "iothreads";

    public static final String CORE_THREADS_KEY = "corethreads";

    public static final String THREADS_KEY = "threads";

    public static final String QUEUES_KEY = "queues";

    public static final String ALIVE_KEY = "alive";

    public static final String EXECUTES_KEY = "executes";

    public static final String BUFFER_KEY = "buffer";

    public static final String PAYLOAD_KEY = "payload";

    public static final String REFERENCE_FILTER_KEY = "reference.filter";

    public static final String INVOKER_LISTENER_KEY = "invoker.listener";

    public static final String SERVICE_FILTER_KEY = "service.filter";

    public static final String EXPORTER_LISTENER_KEY = "exporter.listener";

    public static final String ACCESS_LOG_KEY = "accesslog";

    public static final String ACTIVES_KEY = "actives";

    public static final String CONNECTIONS_KEY = "connections";

    public static final String ACCEPTS_KEY = "accepts";

    public static final String IDLE_TIMEOUT_KEY = "idle.timeout";

    public static final String HEARTBEAT_KEY = "heartbeat";

    /**
     * Every heartbeat duration / HEATBEAT_CHECK_TICK, check if a heartbeat should be sent. Every heartbeat timeout
     * duration / HEATBEAT_CHECK_TICK, check if a connection should be closed on server side, and if reconnect on
     * client side
     */
    public static final int HEARTBEAT_CHECK_TICK = 3;

    /**
     * the least heartbeat during is 1000 ms.
     */
    public static final long LEAST_HEARTBEAT_DURATION = 1000;

    /**
     * ticks per wheel.
     */
    public static final int TICKS_PER_WHEEL = 128;

    public static final String HEARTBEAT_TIMEOUT_KEY = "heartbeat.timeout";

    public static final String CONNECT_TIMEOUT_KEY = "connect.timeout";

    public static final String TIMEOUT_KEY = "timeout";

    public static final String RETRIES_KEY = "retries";

    public static final String FAIL_BACK_TASKS_KEY = "failbacktasks";

    public static final String PROMPT_KEY = "prompt";

    public static final String DEFAULT_PROMPT = "dubbo>";

    public static final String CODEC_KEY = "codec";

    public static final String SERIALIZATION_KEY = "serialization";

    public static final String EXTENSION_KEY = "extension";

    public static final String KEEP_ALIVE_KEY = "keepalive";

    public static final String OPTIMIZER_KEY = "optimizer";

    public static final String EXCHANGER_KEY = "exchanger";

    public static final String DISPACTHER_KEY = "dispacther";

    public static final String TRANSPORTER_KEY = "transporter";

    public static final String SERVER_KEY = "server";

    public static final String CLIENT_KEY = "client";

    public static final String ID_KEY = "id";

    public static final String ASYNC_KEY = "async";

    public static final String FUTURE_GENERATED_KEY = "future_generated";
    public static final String FUTURE_RETURNTYPE_KEY = "future_returntype";

    public static final String ASYNC_SUFFIX = "Async";

    public static final String RETURN_KEY = "return";

    public static final String TOKEN_KEY = "token";

    public static final String METHOD_KEY = "method";

    public static final String METHODS_KEY = "methods";

    public static final String CHARSET_KEY = "charset";

    public static final String RECONNECT_KEY = "reconnect";

    public static final String SEND_RECONNECT_KEY = "send.reconnect";

    public static final int DEFAULT_RECONNECT_PERIOD = 2000;

    public static final String SHUTDOWN_TIMEOUT_KEY = "shutdown.timeout";

    public static final int DEFAULT_SHUTDOWN_TIMEOUT = 1000 * 60 * 15;

    public static final String PID_KEY = "pid";

    public static final String TIMESTAMP_KEY = "timestamp";

    public static final String REMOTE_TIMESTAMP_KEY = "remote.timestamp";

    public static final String WARMUP_KEY = "warmup";

    public static final int DEFAULT_WARMUP = 10 * 60 * 1000;

    public static final String CHECK_KEY = "check";

    public static final String REGISTER_KEY = "register";

    public static final String SUBSCRIBE_KEY = "subscribe";

    public static final String GROUP_KEY = "group";

    public static final String PATH_KEY = "path";

    public static final String INTERFACE_KEY = "interface";

    public static final String INTERFACES = "interfaces";

    public static final String GENERIC_KEY = "generic";

    public static final String FILE_KEY = "file";

    public static final String DUMP_DIRECTORY = "dump.directory";

    public static final String WAIT_KEY = "wait";

    public static final String CLASSIFIER_KEY = "classifier";

    public static final String VERSION_KEY = "version";

    public static final String REVISION_KEY = "revision";

    public static final String DUBBO_VERSION_KEY = "dubbo";

    public static final String HESSIAN_VERSION_KEY = "hessian.version";

    public static final String DISPATCHER_KEY = "dispatcher";

    public static final String CHANNEL_HANDLER_KEY = "channel.handler";

    public static final String DEFAULT_CHANNEL_HANDLER = "default";

    public static final String SERVICE_DESCIPTOR_KEY = "serviceDescriptor";

    public static final String ANY_VALUE = "*";

    public static final String COMMA_SEPARATOR = ",";

    public static final Pattern COMMA_SPLIT_PATTERN = Pattern
            .compile("\\s*[,]+\\s*");

    public final static String PATH_SEPARATOR = "/";

    public final static String PROTOCOL_SEPARATOR = "://";

    public static final String REGISTRY_SEPARATOR = "|";

    public static final Pattern REGISTRY_SPLIT_PATTERN = Pattern
            .compile("\\s*[|;]+\\s*");

    public static final String SEMICOLON_SEPARATOR = ";";

    public static final Pattern SEMICOLON_SPLIT_PATTERN = Pattern
            .compile("\\s*[;]+\\s*");

    public static final String CONNECT_QUEUE_CAPACITY = "connect.queue.capacity";

    public static final String CONNECT_QUEUE_WARNING_SIZE = "connect.queue.warning.size";

    public static final int DEFAULT_CONNECT_QUEUE_WARNING_SIZE = 1000;

    public static final String CHANNEL_ATTRIBUTE_READONLY_KEY = "channel.readonly";

    public static final String CHANNEL_READONLYEVENT_SENT_KEY = "channel.readonly.sent";

    public static final String CHANNEL_SEND_READONLYEVENT_KEY = "channel.readonly.send";

    public static final String COUNT_PROTOCOL = "count";

    public static final String TRACE_PROTOCOL = "trace";

    public static final String EMPTY_PROTOCOL = "empty";

    public static final String ADMIN_PROTOCOL = "admin";

    public static final String PROVIDER_PROTOCOL = "provider";

    public static final String CONSUMER_PROTOCOL = "consumer";

    public static final String ROUTE_PROTOCOL = "route";

    public static final String SCRIPT_PROTOCOL = "script";

    public static final String CONDITION_PROTOCOL = "condition";

    public static final String MOCK_PROTOCOL = "mock";

    public static final String RETURN_PREFIX = "return ";

    public static final String THROW_PREFIX = "throw";

    public static final String FAIL_PREFIX = "fail:";

    public static final String FORCE_PREFIX = "force:";

    public static final String FORCE_KEY = "force";

    public static final String MERGER_KEY = "merger";


    /**
     * simple the registry for provider.
     *
     * @since 2.7.0
     */
<<<<<<< HEAD
    public static final String SIMPLE_PROVIDER_CONFIG_KEY = "simple.provider.config";
    /**
     * simple the registry for consumer.
     *
     * @since 2.7.0
     */
    public static final String SIMPLE_CONSUMER_CONFIG_KEY = "simple.consumer.config";
    /**
     * After simplify the registry, should add some parameter individually for provider.
     * @since 2.7.0
     */
    public static final String EXTRA_PROVIDER_CONFIG_KEYS_KEY = "extra.provider.keys";
=======
    public static final String SIMPLIFIED_KEY = "simplified";

>>>>>>> 15faa9bb
    /**
     * After simplify the registry, should add some paramter individually for provider.
     *
     * @since 2.7.0
     */
    public static final String EXTRA_KEYS_KEY = "extra-keys";

    /**
     * To decide whether to exclude unavailable invoker from the cluster
     */
    public static final String CLUSTER_AVAILABLE_CHECK_KEY = "cluster.availablecheck";

    /**
     * The default value of cluster.availablecheck
     *
     * @see #CLUSTER_AVAILABLE_CHECK_KEY
     */
    public static final boolean DEFAULT_CLUSTER_AVAILABLE_CHECK = true;

    /**
     * To decide whether to enable sticky strategy for cluster
     */
    public static final String CLUSTER_STICKY_KEY = "sticky";

    /**
     * The default value of sticky
     *
     * @see #CLUSTER_STICKY_KEY
     */
    public static final boolean DEFAULT_CLUSTER_STICKY = false;

    /**
     * To decide whether to make connection when the client is created
     */
    public static final String LAZY_CONNECT_KEY = "lazy";

    /**
     * The initial state for lazy connection
     */
    public static final String LAZY_CONNECT_INITIAL_STATE_KEY = "connect.lazy.initial.state";

    /**
     * The default value of lazy connection's initial state: true
     *
     * @see #LAZY_CONNECT_INITIAL_STATE_KEY
     */
    public static final boolean DEFAULT_LAZY_CONNECT_INITIAL_STATE = true;

    /**
     * To decide whether register center saves file synchronously, the default value is asynchronously
     */
    public static final String REGISTRY_FILESAVE_SYNC_KEY = "save.file";

    /**
     * Period of registry center's retry interval
     */
    public static final String REGISTRY_RETRY_PERIOD_KEY = "retry.period";

    /**
     * Most retry times
     */
    public static final String REGISTRY_RETRY_TIMES_KEY = "retry.times";

    /**
     * Default value for the period of retry interval in milliseconds: 5000
     */
    public static final int DEFAULT_REGISTRY_RETRY_PERIOD = 5 * 1000;

    /**
     * Default value for the times of retry: 3
     */
    public static final int DEFAULT_REGISTRY_RETRY_TIMES = 3;

    /**
     * Reconnection period in milliseconds for register center
     */
    public static final String REGISTRY_RECONNECT_PERIOD_KEY = "reconnect.period";

    public static final int DEFAULT_REGISTRY_RECONNECT_PERIOD = 3 * 1000;

    public static final String SESSION_TIMEOUT_KEY = "session";

    public static final int DEFAULT_SESSION_TIMEOUT = 60 * 1000;

    /**
     * The key name for export URL in register center
     */
    public static final String EXPORT_KEY = "export";

    /**
     * The key name for reference URL in register center
     */
    public static final String REFER_KEY = "refer";

    /**
     * callback inst id
     */
    public static final String CALLBACK_SERVICE_KEY = "callback.service.instid";

    /**
     * The limit of callback service instances for one interface on every client
     */
    public static final String CALLBACK_INSTANCES_LIMIT_KEY = "callbacks";

    /**
     * The default limit number for callback service instances
     *
     * @see #CALLBACK_INSTANCES_LIMIT_KEY
     */
    public static final int DEFAULT_CALLBACK_INSTANCES = 1;

    public static final String CALLBACK_SERVICE_PROXY_KEY = "callback.service.proxy";

    public static final String IS_CALLBACK_SERVICE = "is_callback_service";

    /**
     * Invokers in channel's callback
     */
    public static final String CHANNEL_CALLBACK_KEY = "channel.callback.invokers.key";

    @Deprecated
    public static final String SHUTDOWN_WAIT_SECONDS_KEY = "dubbo.service.shutdown.wait.seconds";

    public static final String SHUTDOWN_WAIT_KEY = "dubbo.service.shutdown.wait";

    public static final String IS_SERVER_KEY = "isserver";

    /**
     * Default timeout value in milliseconds for server shutdown
     */
    public static final int DEFAULT_SERVER_SHUTDOWN_TIMEOUT = 10000;

    public static final String ON_CONNECT_KEY = "onconnect";

    public static final String ON_DISCONNECT_KEY = "ondisconnect";

    public static final String ON_INVOKE_METHOD_KEY = "oninvoke.method";

    public static final String ON_RETURN_METHOD_KEY = "onreturn.method";

    public static final String ON_THROW_METHOD_KEY = "onthrow.method";

    public static final String ON_INVOKE_INSTANCE_KEY = "oninvoke.instance";

    public static final String ON_RETURN_INSTANCE_KEY = "onreturn.instance";

    public static final String ON_THROW_INSTANCE_KEY = "onthrow.instance";

    public static final String OVERRIDE_PROTOCOL = "override";

    public static final String CONFIG_PROTOCOL = "config";

    public static final String PRIORITY_KEY = "priority";

    public static final String RULE_KEY = "rule";

    public static final String TYPE_KEY = "type";

    public static final String RUNTIME_KEY = "runtime";

    /**
     * when ROUTER_KEY's value is set to ROUTER_TYPE_CLEAR, RegistryDirectory will clean all current routers
     */
    public static final String ROUTER_TYPE_CLEAR = "clean";

    public static final String DEFAULT_SCRIPT_TYPE_KEY = "javascript";

    public static final String STUB_EVENT_KEY = "dubbo.stub.event";

    public static final boolean DEFAULT_STUB_EVENT = false;

    public static final String STUB_EVENT_METHODS_KEY = "dubbo.stub.event.methods";

    /**
     * When this attribute appears in invocation's attachment, mock invoker will be used
     */
    public static final String INVOCATION_NEED_MOCK = "invocation.need.mock";

    public static final String LOCAL_PROTOCOL = "injvm";

    public static final String AUTO_ATTACH_INVOCATIONID_KEY = "invocationid.autoattach";

    public static final String SCOPE_KEY = "scope";

    public static final String SCOPE_LOCAL = "local";

    public static final String SCOPE_REMOTE = "remote";

    public static final String SCOPE_NONE = "none";

    public static final String RELIABLE_PROTOCOL = "napoli";

    public static final String TPS_LIMIT_RATE_KEY = "tps";

    public static final String TPS_LIMIT_INTERVAL_KEY = "tps.interval";

    public static final long DEFAULT_TPS_LIMIT_INTERVAL = 60 * 1000;

    public static final String DECODE_IN_IO_THREAD_KEY = "decode.in.io";

    public static final boolean DEFAULT_DECODE_IN_IO_THREAD = true;

    public static final String INPUT_KEY = "input";

    public static final String OUTPUT_KEY = "output";

    public static final String EXECUTOR_SERVICE_COMPONENT_KEY = ExecutorService.class.getName();

    public static final String GENERIC_SERIALIZATION_NATIVE_JAVA = "nativejava";

    public static final String GENERIC_SERIALIZATION_DEFAULT = "true";

    public static final String GENERIC_SERIALIZATION_BEAN = "bean";

    public static final String DUBBO_IP_TO_REGISTRY = "DUBBO_IP_TO_REGISTRY";

    public static final String DUBBO_PORT_TO_REGISTRY = "DUBBO_PORT_TO_REGISTRY";

    public static final String DUBBO_IP_TO_BIND = "DUBBO_IP_TO_BIND";

    public static final String DUBBO_PORT_TO_BIND = "DUBBO_PORT_TO_BIND";

    public static final String BIND_IP_KEY = "bind.ip";

    public static final String BIND_PORT_KEY = "bind.port";

    public static final String REGISTER_IP_KEY = "register.ip";

    public static final String QOS_ENABLE = "qos.enable";

    public static final String QOS_PORT = "qos.port";

    public static final String ACCEPT_FOREIGN_IP = "qos.accept.foreign.ip";

    public static final String HESSIAN2_REQUEST_KEY = "hessian2.request";

    public static final boolean DEFAULT_HESSIAN2_REQUEST = false;

    public static final String HESSIAN_OVERLOAD_METHOD_KEY = "hessian.overload.method";

    public static final boolean DEFAULT_HESSIAN_OVERLOAD_METHOD = false;

    public static final String MULTICAST = "multicast";

    public static final String TAG_KEY = "dubbo.tag";

    public static final String FORCE_USE_TAG = "dubbo.force.tag";

    public static final String HOST_KEY = "host";

    public static final String ADDRESS_KEY = "address";

    public static final String RETRY_TIMES_KEY = "retry.times";

    public static final String RETRY_PERIOD_KEY = "retry.period";

    public static final String SYNC_REPORT_KEY = "sync.report";

    public static final String CYCLE_REPORT_KEY = "cycle.report";

    public static final String CONFIG_VERSION_KEY = "configVersion";

    public static final String COMPATIBLE_CONFIG_KEY = "compatible_config";
<<<<<<< HEAD
    /**
     * package version in the manifest
     */
    public static final String SPECIFICATION_VERSION_KEY = "specVersion";
=======
    // package version in the manifest
    public static final String RELEASE_KEY = "release";
>>>>>>> 15faa9bb

    public static final String OVERRIDE_PROVIDERS_KEY = "providerAddresses";

    public static final String PROTOCOLS_SUFFIX = "dubbo.protocols.";

    public static final String PROTOCOL_SUFFIX = "dubbo.protocol.";

    public static final String REGISTRIES_SUFFIX = "dubbo.registries.";

<<<<<<< HEAD
    public static final String[] DEFAULT_REGISTER_PROVIDER_KEYS = {APPLICATION_KEY, CODEC_KEY, EXCHANGER_KEY,
            SERIALIZATION_KEY, CLUSTER_KEY, CONNECTIONS_KEY, DEPRECATED_KEY,
            GROUP_KEY, LOADBALANCE_KEY, MOCK_KEY, PATH_KEY, TIMEOUT_KEY, TOKEN_KEY, VERSION_KEY, WARMUP_KEY,
            WEIGHT_KEY, TIMESTAMP_KEY, DUBBO_VERSION_KEY, SPECIFICATION_VERSION_KEY};

    public static final String[] DEFAULT_REGISTER_CONSUMER_KEYS = {APPLICATION_KEY, VERSION_KEY, GROUP_KEY,
            DUBBO_VERSION_KEY, SPECIFICATION_VERSION_KEY};
=======
    public static final String[] DEFAULT_REGISTER_PROVIDER_KEYS = {APPLICATION_KEY, CODEC_KEY, EXCHANGER_KEY, SERIALIZATION_KEY, CLUSTER_KEY, CONNECTIONS_KEY, DEPRECATED_KEY,
            GROUP_KEY, LOADBALANCE_KEY, MOCK_KEY, PATH_KEY, TIMEOUT_KEY, TOKEN_KEY, VERSION_KEY, WARMUP_KEY, WEIGHT_KEY, TIMESTAMP_KEY, DUBBO_VERSION_KEY, RELEASE_KEY};

    public static final String[] DEFAULT_REGISTER_CONSUMER_KEYS = {APPLICATION_KEY, VERSION_KEY, GROUP_KEY, DUBBO_VERSION_KEY, RELEASE_KEY};
>>>>>>> 15faa9bb

    public static final String TELNET = "telnet";

    /**
     * Application name;
     */
    public static final String NAME = "name";

    /**
     * Application owner name;
     */
    public static final String OWNER = "owner";

    /**
     * Running application organization name.
     */
    public static final String ORGANIZATION = "organization";

    /**
     * Application architecture name.
     */
    public static final String ARCHITECTURE = "architecture";

    /**
     * Environment name
     */
    public static final String ENVIRONMENT = "environment";

    /**
     * Test environment key.
     */
    public static final String TEST_ENVIRONMENT = "test";

    /**
     * Development environment key.
     */
    public static final String DEVELOPMENT_ENVIRONMENT = "develop";

    /**
     * Production environment key.
     */
    public static final String PRODUCTION_ENVIRONMENT = "product";
    /*
     * private Constants(){ }
     */

}<|MERGE_RESOLUTION|>--- conflicted
+++ resolved
@@ -167,15 +167,11 @@
 
     public static final int DEFAULT_FAILBACK_TIMES = 3;
 
-<<<<<<< HEAD
+    public static final int MAX_PROXY_COUNT = 65535;
+
     /**
      * default buffer size is 8k.
      */
-=======
-    public static final int MAX_PROXY_COUNT = 65535;
-
-    // default buffer size is 8k.
->>>>>>> 15faa9bb
     public static final int DEFAULT_BUFFER_SIZE = 8 * 1024;
 
     public static final Integer DEFAULT_METADATA_REPORT_RETRY_TIMES = 100;
@@ -494,29 +490,13 @@
 
     public static final String MERGER_KEY = "merger";
 
-
     /**
      * simple the registry for provider.
      *
      * @since 2.7.0
      */
-<<<<<<< HEAD
-    public static final String SIMPLE_PROVIDER_CONFIG_KEY = "simple.provider.config";
-    /**
-     * simple the registry for consumer.
-     *
-     * @since 2.7.0
-     */
-    public static final String SIMPLE_CONSUMER_CONFIG_KEY = "simple.consumer.config";
-    /**
-     * After simplify the registry, should add some parameter individually for provider.
-     * @since 2.7.0
-     */
-    public static final String EXTRA_PROVIDER_CONFIG_KEYS_KEY = "extra.provider.keys";
-=======
     public static final String SIMPLIFIED_KEY = "simplified";
 
->>>>>>> 15faa9bb
     /**
      * After simplify the registry, should add some paramter individually for provider.
      *
@@ -780,15 +760,10 @@
     public static final String CONFIG_VERSION_KEY = "configVersion";
 
     public static final String COMPATIBLE_CONFIG_KEY = "compatible_config";
-<<<<<<< HEAD
     /**
      * package version in the manifest
      */
-    public static final String SPECIFICATION_VERSION_KEY = "specVersion";
-=======
-    // package version in the manifest
     public static final String RELEASE_KEY = "release";
->>>>>>> 15faa9bb
 
     public static final String OVERRIDE_PROVIDERS_KEY = "providerAddresses";
 
@@ -798,20 +773,10 @@
 
     public static final String REGISTRIES_SUFFIX = "dubbo.registries.";
 
-<<<<<<< HEAD
-    public static final String[] DEFAULT_REGISTER_PROVIDER_KEYS = {APPLICATION_KEY, CODEC_KEY, EXCHANGER_KEY,
-            SERIALIZATION_KEY, CLUSTER_KEY, CONNECTIONS_KEY, DEPRECATED_KEY,
-            GROUP_KEY, LOADBALANCE_KEY, MOCK_KEY, PATH_KEY, TIMEOUT_KEY, TOKEN_KEY, VERSION_KEY, WARMUP_KEY,
-            WEIGHT_KEY, TIMESTAMP_KEY, DUBBO_VERSION_KEY, SPECIFICATION_VERSION_KEY};
-
-    public static final String[] DEFAULT_REGISTER_CONSUMER_KEYS = {APPLICATION_KEY, VERSION_KEY, GROUP_KEY,
-            DUBBO_VERSION_KEY, SPECIFICATION_VERSION_KEY};
-=======
     public static final String[] DEFAULT_REGISTER_PROVIDER_KEYS = {APPLICATION_KEY, CODEC_KEY, EXCHANGER_KEY, SERIALIZATION_KEY, CLUSTER_KEY, CONNECTIONS_KEY, DEPRECATED_KEY,
             GROUP_KEY, LOADBALANCE_KEY, MOCK_KEY, PATH_KEY, TIMEOUT_KEY, TOKEN_KEY, VERSION_KEY, WARMUP_KEY, WEIGHT_KEY, TIMESTAMP_KEY, DUBBO_VERSION_KEY, RELEASE_KEY};
 
     public static final String[] DEFAULT_REGISTER_CONSUMER_KEYS = {APPLICATION_KEY, VERSION_KEY, GROUP_KEY, DUBBO_VERSION_KEY, RELEASE_KEY};
->>>>>>> 15faa9bb
 
     public static final String TELNET = "telnet";
 
