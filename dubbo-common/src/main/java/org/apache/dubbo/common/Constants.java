--- conflicted
+++ resolved
@@ -92,49 +92,7 @@
     public static final String CONFIG_TIMEOUT_KEY = "config.timeout";
     public static final String CONFIG_APPNAME_KEY = "config.app-name";
 
-<<<<<<< HEAD
-    public static final String DEFAULT_CATEGORY = PROVIDERS_CATEGORY;
-
-    public static final String ENABLED_KEY = "enabled";
-
-    public static final String DISABLED_KEY = "disabled";
-
-    public static final String VALIDATION_KEY = "validation";
-
-    public static final String CACHE_KEY = "cache";
-
-    public static final String DYNAMIC_KEY = "dynamic";
-
-    public static final String STATUS_KEY = "status";
-
-    public static final String CONTEXTPATH_KEY = "contextpath";
-
-    public static final String LISTENER_KEY = "listener";
-
-    public static final String LAYER_KEY = "layer";
-
-    public static final String DUBBO_PROPERTIES_KEY = "dubbo.properties.file";
-
-    public static final String DEFAULT_DUBBO_PROPERTIES = "dubbo.properties";
-
-    public static final String SENT_KEY = "sent";
-
-    public static final boolean DEFAULT_SENT = false;
-
-    public static final String REGISTRY_PROTOCOL = "registry";
-
-    public static final String $INVOKE = "$invoke";
-
-    public static final String $INVOKE_ASYNC = "$invokeAsync";
-
-    public static final String $ECHO = "$echo";
-
-    public static final int DEFAULT_IO_THREADS = Math.min(Runtime.getRuntime().availableProcessors() + 1, 32);
-
-    public static final String DEFAULT_PROXY = "javassist";
-=======
     public static final String USERNAME_KEY = "username";
->>>>>>> e6908640
 
     public static final String PASSWORD_KEY = "password";
 
@@ -376,199 +334,4 @@
 
 
     public static final String RELIABLE_PROTOCOL = "napoli";
-<<<<<<< HEAD
-
-    public static final String TPS_LIMIT_RATE_KEY = "tps";
-
-    public static final String TPS_LIMIT_INTERVAL_KEY = "tps.interval";
-
-    public static final long DEFAULT_TPS_LIMIT_INTERVAL = 60 * 1000;
-
-    public static final String DECODE_IN_IO_THREAD_KEY = "decode.in.io";
-
-    public static final boolean DEFAULT_DECODE_IN_IO_THREAD = true;
-
-    public static final String INPUT_KEY = "input";
-
-    public static final String OUTPUT_KEY = "output";
-
-    public static final String EXECUTOR_SERVICE_COMPONENT_KEY = ExecutorService.class.getName();
-
-    public static final String GENERIC_SERIALIZATION_NATIVE_JAVA = "nativejava";
-
-    public static final String GENERIC_SERIALIZATION_DEFAULT = "true";
-
-    public static final String GENERIC_SERIALIZATION_BEAN = "bean";
-
-    public static final String GENERIC_SERIALIZATION_PROTOBUF = "protobuf-json";
-
-    public static final String DUBBO_IP_TO_REGISTRY = "DUBBO_IP_TO_REGISTRY";
-
-    public static final String DUBBO_PORT_TO_REGISTRY = "DUBBO_PORT_TO_REGISTRY";
-
-    public static final String DUBBO_IP_TO_BIND = "DUBBO_IP_TO_BIND";
-
-    public static final String DUBBO_PORT_TO_BIND = "DUBBO_PORT_TO_BIND";
-
-    public static final String BIND_IP_KEY = "bind.ip";
-
-    public static final String BIND_PORT_KEY = "bind.port";
-
-    public static final String REGISTER_IP_KEY = "register.ip";
-
-    public static final String QOS_ENABLE = "qos.enable";
-
-    public static final String QOS_PORT = "qos.port";
-
-    public static final String ACCEPT_FOREIGN_IP = "qos.accept.foreign.ip";
-
-    public static final String HESSIAN2_REQUEST_KEY = "hessian2.request";
-
-    public static final boolean DEFAULT_HESSIAN2_REQUEST = false;
-
-    public static final String HESSIAN_OVERLOAD_METHOD_KEY = "hessian.overload.method";
-
-    public static final boolean DEFAULT_HESSIAN_OVERLOAD_METHOD = false;
-
-    public static final String MULTICAST = "multicast";
-
-    public static final String TAG_KEY = "dubbo.tag";
-
-    public static final String FORCE_USE_TAG = "dubbo.force.tag";
-
-    public static final String HOST_KEY = "host";
-
-    public static final String PORT_KEY = "port";
-
-    public static final String USERNAME_KEY = "username";
-
-    public static final String PASSWORD_KEY = "password";
-
-    public static final String ADDRESS_KEY = "address";
-
-    public static final String RETRY_TIMES_KEY = "retry.times";
-
-    public static final String RETRY_PERIOD_KEY = "retry.period";
-
-    public static final String SYNC_REPORT_KEY = "sync.report";
-
-    public static final String CYCLE_REPORT_KEY = "cycle.report";
-
-    public static final String CONFIG_VERSION_KEY = "configVersion";
-
-    public static final String COMPATIBLE_CONFIG_KEY = "compatible_config";
-    /**
-     * package version in the manifest
-     */
-    public static final String RELEASE_KEY = "release";
-
-    public static final String OVERRIDE_PROVIDERS_KEY = "providerAddresses";
-
-    public static final String PROTOCOLS_SUFFIX = "dubbo.protocols.";
-
-    public static final String PROTOCOL_SUFFIX = "dubbo.protocol.";
-
-    public static final String REGISTRIES_SUFFIX = "dubbo.registries.";
-
-    public static final String[] DEFAULT_REGISTER_PROVIDER_KEYS = {APPLICATION_KEY, CODEC_KEY, EXCHANGER_KEY, SERIALIZATION_KEY, CLUSTER_KEY, CONNECTIONS_KEY, DEPRECATED_KEY,
-            GROUP_KEY, LOADBALANCE_KEY, MOCK_KEY, PATH_KEY, TIMEOUT_KEY, TOKEN_KEY, VERSION_KEY, WARMUP_KEY, WEIGHT_KEY, TIMESTAMP_KEY, DUBBO_VERSION_KEY, RELEASE_KEY};
-
-    public static final String[] DEFAULT_REGISTER_CONSUMER_KEYS = {APPLICATION_KEY, VERSION_KEY, GROUP_KEY, DUBBO_VERSION_KEY, RELEASE_KEY};
-
-    public static final String TELNET = "telnet";
-
-    /**
-     * Hash nodes name
-     */
-    public static final String HASH_NODES = "hash.nodes";
-
-    /**
-     * Hash arguments name
-     */
-    public static final String HASH_ARGUMENTS = "hash.arguments";
-
-    /**
-     * Application name;
-     */
-    public static final String NAME = "name";
-
-    /**
-     * Application owner name;
-     */
-    public static final String OWNER = "owner";
-
-    /**
-     * Running application organization name.
-     */
-    public static final String ORGANIZATION = "organization";
-
-    /**
-     * Application architecture name.
-     */
-    public static final String ARCHITECTURE = "architecture";
-
-    /**
-     * Environment name
-     */
-    public static final String ENVIRONMENT = "environment";
-
-    /**
-     * Test environment key.
-     */
-    public static final String TEST_ENVIRONMENT = "test";
-
-    /**
-     * Development environment key.
-     */
-    public static final String DEVELOPMENT_ENVIRONMENT = "develop";
-
-    /**
-     * Consumer side 's proxy class
-     */
-    public static final String PROXY_CLASS_REF = "refClass";
-
-    /**
-     * Production environment key.
-     */
-    public static final String PRODUCTION_ENVIRONMENT = "product";
-
-    public static final String ETCD3_NOTIFY_MAXTHREADS_KEYS = "etcd3.notify.maxthreads";
-
-    public static final int DEFAULT_ETCD3_NOTIFY_THREADS = DEFAULT_IO_THREADS;
-
-    public static final String DEFAULT_ETCD3_NOTIFY_QUEUES_KEY = "etcd3.notify.queues";
-
-    public static final int DEFAULT_GRPC_QUEUES = 300_0000;
-
-    /**
-     * metrics
-     */
-    public static final String DUBBO_PROVIDER = "dubbo.provider";
-    public static final String DUBBO_CONSUMER = "dubbo.consumer";
-    public static final String DUBBO_PROVIDER_METHOD = "dubbo.provider.method";
-    public static final String DUBBO_CONSUMER_METHOD = "dubbo.consumer.method";
-    public static final String SERVICE = "service";
-    public static final String METHOD = "method";
-    public static final String DUBBO_GROUP = "dubbo";
-    public static final String METRICS_KEY = "metrics";
-    public static final String METRICS_PORT = "metrics.port";
-    public static final String METRICS_PROTOCOL = "metrics.protocol";
-
-
-    /**
-     * Serizlization ContentTypeId
-     */
-    public static final byte HESSIAN2_SERIALIZATION_ID = 2;
-    public static final byte JAVA_SERIALIZATION_ID = 3;
-    public static final byte COMPACTED_JAVA_SERIALIZATION_ID = 4;
-    public static final byte FASTJSON_SERIALIZATION_ID = 6;
-    public static final byte NATIVE_JAVA_SERIALIZATION_ID = 7;
-    public static final byte KRYO_SERIALIZATION_ID = 8;
-    public static final byte FST_SERIALIZATION_ID = 9;
-    public static final byte PROTOSTUFF_SERIALIZATION_ID = 10;
-    public static final byte AVRO_SERIALIZATION_ID = 11;
-    public static final byte GSON_SERIALIZATION_ID = 16;
-
-=======
->>>>>>> e6908640
 }