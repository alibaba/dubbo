/*
 * Licensed to the Apache Software Foundation (ASF) under one or more
 * contributor license agreements.  See the NOTICE file distributed with
 * this work for additional information regarding copyright ownership.
 * The ASF licenses this file to You under the Apache License, Version 2.0
 * (the "License"); you may not use this file except in compliance with
 * the License.  You may obtain a copy of the License at
 *
 *     http://www.apache.org/licenses/LICENSE-2.0
 *
 * Unless required by applicable law or agreed to in writing, software
 * distributed under the License is distributed on an "AS IS" BASIS,
 * WITHOUT WARRANTIES OR CONDITIONS OF ANY KIND, either express or implied.
 * See the License for the specific language governing permissions and
 * limitations under the License.
 */
package org.apache.dubbo.config;

import org.apache.dubbo.common.URL;
import org.apache.dubbo.common.Version;
import org.apache.dubbo.common.config.InmemoryConfiguration;
import org.apache.dubbo.common.utils.CollectionUtils;
import org.apache.dubbo.common.utils.ConfigUtils;
import org.apache.dubbo.common.utils.ReflectUtils;
import org.apache.dubbo.common.utils.StringUtils;
import org.apache.dubbo.config.context.ConfigManager;
import org.apache.dubbo.config.support.Parameter;
import org.apache.dubbo.rpc.model.ApplicationModel;
import org.apache.dubbo.rpc.model.ServiceMetadata;

import java.util.ArrayList;
import java.util.Arrays;
import java.util.Collection;
import java.util.List;
import java.util.Map;
import java.util.Optional;

import static org.apache.dubbo.common.constants.CommonConstants.COMMA_SPLIT_PATTERN;
import static org.apache.dubbo.common.constants.CommonConstants.DUBBO_VERSION_KEY;
import static org.apache.dubbo.common.constants.CommonConstants.INVOKER_LISTENER_KEY;
import static org.apache.dubbo.common.constants.CommonConstants.PID_KEY;
import static org.apache.dubbo.common.constants.CommonConstants.REFERENCE_FILTER_KEY;
import static org.apache.dubbo.common.constants.CommonConstants.RELEASE_KEY;
import static org.apache.dubbo.common.constants.CommonConstants.TAG_KEY;
import static org.apache.dubbo.common.constants.CommonConstants.TIMESTAMP_KEY;

/**
 * AbstractDefaultConfig
 *
 * @export
 */
public abstract class AbstractInterfaceConfig extends AbstractMethodConfig {

    private static final long serialVersionUID = -1559314110797223229L;

    /**
     * The interface name of the exported service
     */
    protected String interfaceName;
    /**
     * The remote service version the customer/provider side will reference
     */
    protected String version;

    /**
     * The remote service group the customer/provider side will reference
     */
    protected String group;
    
    protected ServiceMetadata serviceMetadata;
    /**
     * Local impl class name for the service interface
     */
    protected String local;

    /**
     * Local stub class name for the service interface
     */
    protected String stub;

    /**
     * Service monitor
     */
    protected MonitorConfig monitor;

    /**
     * Strategies for generating dynamic agents，there are two strategies can be choosed: jdk and javassist
     */
    protected String proxy;

    /**
     * Cluster type
     */
    protected String cluster;

    /**
     * The {@code Filter} when the provider side exposed a service or the customer side references a remote service used,
     * if there are more than one, you can use commas to separate them
     */
    protected String filter;

    /**
     * The Listener when the provider side exposes a service or the customer side references a remote service used
     * if there are more than one, you can use commas to separate them
     */
    protected String listener;

    /**
     * The owner of the service providers
     */
    protected String owner;

    /**
     * Connection limits, 0 means shared connection, otherwise it defines the connections delegated to the current service
     */
    protected Integer connections;

    /**
     * The layer of service providers
     */
    protected String layer;

    /**
     * The application info
     */
    protected ApplicationConfig application;

    /**
     * The module info
     */
    protected ModuleConfig module;

    /**
     * The registry list the service will register to
     * Also see {@link #registryIds}, only one of them will work.
     */
    protected List<RegistryConfig> registries;

    /**
     * The method configuration
     */
    private List<MethodConfig> methods;

    /**
     * The id list of registries the service will register to
     * Also see {@link #registries}, only one of them will work.
     */
    protected String registryIds;

    // connection events
    protected String onconnect;

    /**
     * Disconnection events
     */
    protected String ondisconnect;

    /**
     * The metrics configuration
     */
    protected MetricsConfig metrics;
    protected MetadataReportConfig metadataReportConfig;

    protected ConfigCenterConfig configCenter;

    // callback limits
    private Integer callbacks;
    // the scope for referring/exporting a service, if it's local, it means searching in current JVM only.
    private String scope;

    protected String tag;

    private  Boolean auth;


    /**
     * The url of the reference service
     */
    protected final List<URL> urls = new ArrayList<URL>();

    public List<URL> getExportedUrls() {
        return urls;
    }

    public URL toUrl() {
        return urls.isEmpty() ? null : urls.iterator().next();
    }

    public List<URL> toUrls() {
        return urls;
    }

    /**
     * Check whether the registry config is exists, and then conversion it to {@link RegistryConfig}
     */
    protected void checkRegistry() {
        convertRegistryIdsToRegistries();

        for (RegistryConfig registryConfig : registries) {
            if (!registryConfig.isValid()) {
                throw new IllegalStateException("No registry config found or it's not a valid config! " +
                        "The registry config is: " + registryConfig);
            }
        }
    }

    public static void appendRuntimeParameters(Map<String, String> map) {
        map.put(DUBBO_VERSION_KEY, Version.getProtocolVersion());
        map.put(RELEASE_KEY, Version.getVersion());
        map.put(TIMESTAMP_KEY, String.valueOf(System.currentTimeMillis()));
        if (ConfigUtils.getPid() > 0) {
            map.put(PID_KEY, String.valueOf(ConfigUtils.getPid()));
        }
    }

    @Override
    protected void processExtraRefresh(String preferredPrefix, InmemoryConfiguration subPropsConfiguration) {
        List<MethodConfig> methodConfigs = this.getMethods();
        if (methodConfigs != null && methodConfigs.size() > 0) {
            for (MethodConfig methodConfig : methodConfigs) {
                methodConfig.setParentPrefix(preferredPrefix);
                methodConfig.refresh();
            }
        }
    }

    /**
     * Legitimacy check of stub, note that: the local will deprecated, and replace with <code>stub</code>
     *
     * @param interfaceClass for provider side, it is the {@link Class} of the service that will be exported; for consumer
     *                       side, it is the {@link Class} of the remote service interface
     */
    protected void checkStubAndLocal(Class<?> interfaceClass) {
        verifyStubAndLocal(local, "Local", interfaceClass);
        verifyStubAndLocal(stub, "Stub", interfaceClass);
    }

    private void verifyStubAndLocal(String className, String label, Class<?> interfaceClass){
        if (ConfigUtils.isNotEmpty(className)) {
            Class<?> localClass = ConfigUtils.isDefault(className) ?
                    ReflectUtils.forName(interfaceClass.getName() + label) : ReflectUtils.forName(className);
                        verify(interfaceClass, localClass);
            }
    }

    private void verify(Class<?> interfaceClass, Class<?> localClass) {
        if (!interfaceClass.isAssignableFrom(localClass)) {
            throw new IllegalStateException("The local implementation class " + localClass.getName() +
                    " not implement interface " + interfaceClass.getName());
        }

        try {
            //Check if the localClass a constructor with parameter who's type is interfaceClass
            ReflectUtils.findConstructor(localClass, interfaceClass);
        } catch (NoSuchMethodException e) {
            throw new IllegalStateException("No such constructor \"public " + localClass.getSimpleName() +
                    "(" + interfaceClass.getName() + ")\" in local implementation class " + localClass.getName());
        }
    }

    private void convertRegistryIdsToRegistries() {
        computeValidRegistryIds();
        if (StringUtils.isEmpty(registryIds)) {
            if (CollectionUtils.isEmpty(registries)) {
                List<RegistryConfig> registryConfigs = ApplicationModel.getConfigManager().getDefaultRegistries();
<<<<<<< HEAD
                registryConfigs = new ArrayList<>(registryConfigs);
=======
                if (registryConfigs.isEmpty()) {
                    throw new IllegalStateException("Default registry is not initialized");
                } else {
                    registryConfigs = new ArrayList<>(registryConfigs);
                }
>>>>>>> f07640fc
                setRegistries(registryConfigs);
            }
        } else {
            String[] ids = COMMA_SPLIT_PATTERN.split(registryIds);
            List<RegistryConfig> tmpRegistries = new ArrayList<>();
            Arrays.stream(ids).forEach(id -> {
                if (tmpRegistries.stream().noneMatch(reg -> reg.getId().equals(id))) {
                    Optional<RegistryConfig> globalRegistry = ApplicationModel.getConfigManager().getRegistry(id);
                    if (globalRegistry.isPresent()) {
                        tmpRegistries.add(globalRegistry.get());
                    } else {
                        throw new IllegalStateException("Registry not found: " + id);
                    }
                }
            });
            setRegistries(tmpRegistries);
        }

    }

    protected boolean notHasSelfRegistryProperty() {
        return CollectionUtils.isEmpty(registries) && StringUtils.isEmpty(registryIds);
    }

    protected void completeCompoundConfigs(AbstractInterfaceConfig interfaceConfig) {
        if (interfaceConfig != null) {
            if (application == null) {
                setApplication(interfaceConfig.getApplication());
            }
            if (module == null) {
                setModule(interfaceConfig.getModule());
            }
            if (notHasSelfRegistryProperty()) {
                setRegistries(interfaceConfig.getRegistries());
                setRegistryIds(interfaceConfig.getRegistryIds());
            }
            if (monitor == null) {
                setMonitor(interfaceConfig.getMonitor());
            }
        }
        if (module != null) {
            if (notHasSelfRegistryProperty()) {
                setRegistries(module.getRegistries());
            }
            if (monitor == null) {
                setMonitor(module.getMonitor());
            }
        }
        if (application != null) {
            if (notHasSelfRegistryProperty()) {
                setRegistries(application.getRegistries());
                setRegistryIds(application.getRegistryIds());
            }
            if (monitor == null) {
                setMonitor(application.getMonitor());
            }
        }
    }
    
    protected void computeValidRegistryIds() {
        if (application != null && notHasSelfRegistryProperty()) {
            setRegistries(application.getRegistries());
            setRegistryIds(application.getRegistryIds());
        }
    }

    /**
     * @return local
     * @deprecated Replace to <code>getStub()</code>
     */
    @Deprecated
    public String getLocal() {
        return local;
    }

    /**
     * @param local
     * @deprecated Replace to <code>setStub(Boolean)</code>
     */
    @Deprecated
    public void setLocal(Boolean local) {
        if (local == null) {
            setLocal((String) null);
        } else {
            setLocal(local.toString());
        }
    }

    /**
     * @param local
     * @deprecated Replace to <code>setStub(String)</code>
     */
    @Deprecated
    public void setLocal(String local) {
        this.local = local;
    }

    public String getStub() {
        return stub;
    }

    public void setStub(Boolean stub) {
        if (stub == null) {
            setStub((String) null);
        } else {
            setStub(stub.toString());
        }
    }

    public void setStub(String stub) {
        this.stub = stub;
    }

    public String getCluster() {
        return cluster;
    }

    public void setCluster(String cluster) {
        this.cluster = cluster;
    }

    public String getProxy() {
        return proxy;
    }

    public void setProxy(String proxy) {

        this.proxy = proxy;
    }

    public Integer getConnections() {
        return connections;
    }

    public void setConnections(Integer connections) {
        this.connections = connections;
    }

    @Parameter(key = REFERENCE_FILTER_KEY, append = true)
    public String getFilter() {
        return filter;
    }

    public void setFilter(String filter) {
        this.filter = filter;
    }

    @Parameter(key = INVOKER_LISTENER_KEY, append = true)
    public String getListener() {
        return listener;
    }

    public void setListener(String listener) {
        this.listener = listener;
    }

    public String getLayer() {
        return layer;
    }

    public void setLayer(String layer) {
        this.layer = layer;
    }

    /**
     * Always use the global ApplicationConfig
     */
    public ApplicationConfig getApplication() {
        if (application != null) {
            return application;
        }
        return ApplicationModel.getConfigManager().getApplicationOrElseThrow();
    }

    @Deprecated
    public void setApplication(ApplicationConfig application) {
        this.application = application;
        if (application != null) {
            ApplicationModel.getConfigManager().setApplication(application);
        }
    }

    public ModuleConfig getModule() {
        if (module != null) {
            return module;
        }
        return ApplicationModel.getConfigManager().getModule().orElse(null);
    }

    @Deprecated
    public void setModule(ModuleConfig module) {
        this.module = module;
        if (module != null) {
            ApplicationModel.getConfigManager().setModule(module);
        }
    }

    public RegistryConfig getRegistry() {
        return CollectionUtils.isEmpty(registries) ? null : registries.get(0);
    }

    public void setRegistry(RegistryConfig registry) {
        List<RegistryConfig> registries = new ArrayList<RegistryConfig>(1);
        registries.add(registry);
        setRegistries(registries);
    }

    public List<RegistryConfig> getRegistries() {
        return registries;
    }

    @SuppressWarnings({"unchecked"})
    public void setRegistries(List<? extends RegistryConfig> registries) {
        this.registries = (List<RegistryConfig>) registries;
    }

    @Parameter(excluded = true)
    public String getRegistryIds() {
        return registryIds;
    }

    public void setRegistryIds(String registryIds) {
        this.registryIds = registryIds;
    }


    public List<MethodConfig> getMethods() {
        return methods;
    }

    // ======== Deprecated ========

    @SuppressWarnings("unchecked")
    public void setMethods(List<? extends MethodConfig> methods) {
        this.methods = (List<MethodConfig>) methods;
    }


    public MonitorConfig getMonitor() {
        if (monitor != null) {
            return monitor;
        }
        // FIXME: instead of return null, we should set default monitor when getMonitor() return null in ConfigManager
        return ApplicationModel.getConfigManager().getMonitor().orElse(null);
    }

    @Deprecated
    public void setMonitor(String monitor) {
        setMonitor(new MonitorConfig(monitor));
    }

    @Deprecated
    public void setMonitor(MonitorConfig monitor) {
        this.monitor = monitor;
        if (monitor != null) {
            ApplicationModel.getConfigManager().setMonitor(monitor);
        }
    }

    public String getOwner() {
        return owner;
    }

    public void setOwner(String owner) {
        this.owner = owner;
    }

    @Deprecated
    public ConfigCenterConfig getConfigCenter() {
        if (configCenter != null) {
            return configCenter;
        }
        Collection<ConfigCenterConfig> configCenterConfigs = ApplicationModel.getConfigManager().getConfigCenters();
        if (CollectionUtils.isNotEmpty(configCenterConfigs)) {
            return configCenterConfigs.iterator().next();
        }
        return null;
    }

    @Deprecated
    public void setConfigCenter(ConfigCenterConfig configCenter) {
        this.configCenter = configCenter;
        if (configCenter != null) {
            ConfigManager configManager = ApplicationModel.getConfigManager();
            Collection<ConfigCenterConfig> configs = configManager.getConfigCenters();
            if (CollectionUtils.isEmpty(configs)
                    || configs.stream().noneMatch(existed -> existed.equals(configCenter))) {
                configManager.addConfigCenter(configCenter);
            }
        }
    }

    public Integer getCallbacks() {
        return callbacks;
    }

    public void setCallbacks(Integer callbacks) {
        this.callbacks = callbacks;
    }

    public String getOnconnect() {
        return onconnect;
    }

    public void setOnconnect(String onconnect) {
        this.onconnect = onconnect;
    }

    public String getOndisconnect() {
        return ondisconnect;
    }

    public void setOndisconnect(String ondisconnect) {
        this.ondisconnect = ondisconnect;
    }

    public String getScope() {
        return scope;
    }

    public void setScope(String scope) {
        this.scope = scope;
    }

    @Deprecated
    public MetadataReportConfig getMetadataReportConfig() {
        if (metadataReportConfig != null) {
            return metadataReportConfig;
        }
        Collection<MetadataReportConfig> metadataReportConfigs = ApplicationModel.getConfigManager().getMetadataConfigs();
        if (CollectionUtils.isNotEmpty(metadataReportConfigs)) {
            return metadataReportConfigs.iterator().next();
        }
        return null;
    }

    @Deprecated
    public void setMetadataReportConfig(MetadataReportConfig metadataReportConfig) {
        this.metadataReportConfig = metadataReportConfig;
        if (metadataReportConfig != null) {
            ConfigManager configManager = ApplicationModel.getConfigManager();
            Collection<MetadataReportConfig> configs = configManager.getMetadataConfigs();
            if (CollectionUtils.isEmpty(configs)
                    || configs.stream().noneMatch(existed -> existed.equals(metadataReportConfig))) {
                configManager.addMetadataReport(metadataReportConfig);
            }
        }
    }

    @Deprecated
    public MetricsConfig getMetrics() {
        if (metrics != null) {
            return metrics;
        }
        return ApplicationModel.getConfigManager().getMetrics().orElse(null);
    }

    @Deprecated
    public void setMetrics(MetricsConfig metrics) {
        this.metrics = metrics;
        if (metrics != null) {
            ApplicationModel.getConfigManager().setMetrics(metrics);
        }
    }

    @Parameter(key = TAG_KEY)
    public String getTag() {
        return tag;
    }

    public void setTag(String tag) {
        this.tag = tag;
    }

    public Boolean getAuth() {
        return auth;
    }

    public void setAuth(Boolean auth) {
        this.auth = auth;
    }

    public SslConfig getSslConfig() {
        return ApplicationModel.getConfigManager().getSsl().orElse(null);
    }
    
    protected void initServiceMetadata(AbstractInterfaceConfig interfaceConfig) {
        serviceMetadata.setVersion(getVersion(interfaceConfig));
        serviceMetadata.setGroup(getGroup(interfaceConfig));
        serviceMetadata.setDefaultGroup(getGroup(interfaceConfig));
        serviceMetadata.setServiceInterfaceName(getInterface());
    }
    
    public String getGroup(AbstractInterfaceConfig interfaceConfig) {
        return StringUtils.isEmpty(this.group) ? (interfaceConfig != null ? interfaceConfig.getGroup() : this.group) : this.group;
    }

    public String getVersion(AbstractInterfaceConfig interfaceConfig) {
        return StringUtils.isEmpty(this.version) ? (interfaceConfig != null ? interfaceConfig.getVersion() : this.version) : this.version;
    }
    
    public String getVersion() {
        return version;
    }

    public void setVersion(String version) {
        this.version = version;
    }

    public String getGroup() {
        return group;
    }

    public void setGroup(String group) {
        this.group = group;
    }
    
    public String getInterface() {
        return interfaceName;
    }
    
    public void setInterface(String interfaceName) {
        this.interfaceName = interfaceName;
    }
}<|MERGE_RESOLUTION|>--- conflicted
+++ resolved
@@ -263,15 +263,7 @@
         if (StringUtils.isEmpty(registryIds)) {
             if (CollectionUtils.isEmpty(registries)) {
                 List<RegistryConfig> registryConfigs = ApplicationModel.getConfigManager().getDefaultRegistries();
-<<<<<<< HEAD
                 registryConfigs = new ArrayList<>(registryConfigs);
-=======
-                if (registryConfigs.isEmpty()) {
-                    throw new IllegalStateException("Default registry is not initialized");
-                } else {
-                    registryConfigs = new ArrayList<>(registryConfigs);
-                }
->>>>>>> f07640fc
                 setRegistries(registryConfigs);
             }
         } else {
