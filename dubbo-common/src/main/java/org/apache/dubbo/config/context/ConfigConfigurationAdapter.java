--- conflicted
+++ resolved
@@ -30,25 +30,15 @@
 
     private Map<String, String> metaData;
 
-<<<<<<< HEAD
     public ConfigConfigurationAdapter(AbstractConfig config, String prefix) {
          Map<String, String> configMetadata = config.getMetaData();
         if (StringUtils.hasText(prefix)) {
-            metaData = new HashMap<>(configMetadata.size());
+            metaData = new HashMap<>(configMetadata.size(), 1.0f);
             for (Map.Entry<String, String> entry : configMetadata.entrySet()) {
                 metaData.put(prefix + "." + entry.getKey(), entry.getValue());
             }
         } else {
             metaData = configMetadata;
-=======
-    public ConfigConfigurationAdapter(AbstractConfig config) {
-        Map<String, String> configMetadata = config.getMetaData();
-        metaData = new HashMap<>(configMetadata.size(), 1.0f);
-        for (Map.Entry<String, String> entry : configMetadata.entrySet()) {
-            String prefix = config.getPrefix().endsWith(".") ? config.getPrefix() : config.getPrefix() + ".";
-            String id = StringUtils.isEmpty(config.getId()) ? "" : config.getId() + ".";
-            metaData.put(prefix + id + entry.getKey(), entry.getValue());
->>>>>>> ee4d9091
         }
     }
 
