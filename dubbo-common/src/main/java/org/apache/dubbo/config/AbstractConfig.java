/*
 * Licensed to the Apache Software Foundation (ASF) under one or more
 * contributor license agreements.  See the NOTICE file distributed with
 * this work for additional information regarding copyright ownership.
 * The ASF licenses this file to You under the Apache License, Version 2.0
 * (the "License"); you may not use this file except in compliance with
 * the License.  You may obtain a copy of the License at
 *
 *     http://www.apache.org/licenses/LICENSE-2.0
 *
 * Unless required by applicable law or agreed to in writing, software
 * distributed under the License is distributed on an "AS IS" BASIS,
 * WITHOUT WARRANTIES OR CONDITIONS OF ANY KIND, either express or implied.
 * See the License for the specific language governing permissions and
 * limitations under the License.
 */
package org.apache.dubbo.config;

import org.apache.dubbo.common.URL;
import org.apache.dubbo.common.config.ConfigurationUtils;
import org.apache.dubbo.common.config.Environment;
import org.apache.dubbo.common.config.InmemoryConfiguration;
import org.apache.dubbo.common.constants.CommonConstants;
import org.apache.dubbo.common.logger.Logger;
import org.apache.dubbo.common.logger.LoggerFactory;
import org.apache.dubbo.common.utils.ClassUtils;
import org.apache.dubbo.common.utils.CollectionUtils;
import org.apache.dubbo.common.utils.MethodUtils;
import org.apache.dubbo.common.utils.ReflectUtils;
import org.apache.dubbo.common.utils.StringUtils;
import org.apache.dubbo.config.context.ConfigManager;
import org.apache.dubbo.config.support.Parameter;
import org.apache.dubbo.rpc.model.ApplicationModel;
import org.apache.dubbo.rpc.model.AsyncMethodInfo;

import javax.annotation.PostConstruct;
import java.beans.BeanInfo;
import java.beans.IntrospectionException;
import java.beans.Introspector;
import java.beans.MethodDescriptor;
import java.beans.PropertyDescriptor;
import java.io.Serializable;
import java.lang.annotation.Annotation;
import java.lang.reflect.Method;
import java.lang.reflect.Modifier;
import java.util.ArrayList;
import java.util.Arrays;
import java.util.Collection;
import java.util.Collections;
import java.util.HashMap;
import java.util.List;
import java.util.Map;
import java.util.Objects;
import java.util.Set;
import java.util.concurrent.ConcurrentHashMap;
import java.util.concurrent.atomic.AtomicBoolean;
import java.util.stream.Collectors;

import static org.apache.dubbo.common.utils.ReflectUtils.findMethodByMethodSignature;

/**
 * Utility methods and public methods for parsing configuration
 *
 * @export
 */
public abstract class AbstractConfig implements Serializable {

    protected static final Logger logger = LoggerFactory.getLogger(AbstractConfig.class);
    private static final long serialVersionUID = 4267533505537413570L;

    /**
     * The field names cache of config class
     */
    private static final Map<Class, Set<String>> fieldNamesCache = new ConcurrentHashMap<>();

    /**
     * The suffix container
     */
    private static final String[] SUFFIXES = new String[]{"Config", "Bean", "ConfigBase"};

    /**
     * The config id
     */
    private String id;

    protected final AtomicBoolean refreshed = new AtomicBoolean(false);

<<<<<<< HEAD
=======
    /**
     * Is default or not
     */
    protected Boolean isDefault;

    private static String convertLegacyValue(String key, String value) {
        if (value != null && value.length() > 0) {
            if ("dubbo.service.max.retry.providers".equals(key)) {
                return String.valueOf(Integer.parseInt(value) - 1);
            } else if ("dubbo.service.allow.no.provider".equals(key)) {
                return String.valueOf(!Boolean.parseBoolean(value));
            }
        }
        return value;
    }

>>>>>>> ee4d9091
    public static String getTagName(Class<?> cls) {
        String tag = cls.getSimpleName();
        for (String suffix : SUFFIXES) {
            if (tag.endsWith(suffix)) {
                tag = tag.substring(0, tag.length() - suffix.length());
                break;
            }
        }
        return StringUtils.camelToSplitName(tag, "-");
    }

    public static String getPluralTagName(Class<?> cls) {
        String tagName = getTagName(cls);
        if (tagName.endsWith("y")) {
            // e.g. registry -> registries
            return tagName.substring(0, tagName.length() - 1) + "ies";
        } else if (tagName.endsWith("s")) {
            // e.g. metrics -> metricses
            return tagName + "es";
        }
        return tagName + "s";
    }

    public static void appendParameters(Map<String, String> parameters, Object config) {
        appendParameters(parameters, config, null);
    }

    @SuppressWarnings("unchecked")
    public static void appendParameters(Map<String, String> parameters, Object config, String prefix) {
        appendParameters0(parameters, config, prefix, true);
    }

    /**
     * Put attributes of specify 'config' into 'parameters' argument
     * @param parameters
     * @param config
     */
    public static void appendAttributes(Map<String, String> parameters, Object config) {
        appendParameters0(parameters, config, null, false);
    }

    private static void appendParameters0(Map<String, String> parameters, Object config, String prefix, boolean asParameters) {
        if (config == null) {
            return;
        }
        // If asParameters=false, it means as attributes, ignore @Parameter annotation except 'append' and 'attribute'

        // How to select the appropriate one from multiple getter methods of the property?
        // e.g. Using String getGeneric() or Boolean isGeneric()? Judge by field type ?
        // Currently use @Parameter.attribute() to determine whether it is an attribute.

        BeanInfo beanInfo = getBeanInfo(config.getClass());
        for (MethodDescriptor methodDescriptor : beanInfo.getMethodDescriptors()) {
            Method method = methodDescriptor.getMethod();
            try {
                String name = method.getName();
                if (MethodUtils.isGetter(method)) {
                    if (method.getReturnType() == Object.class ) {
                        continue;
                    }
                    String key = calculatePropertyFromGetter(name);
                    Parameter parameter = method.getAnnotation(Parameter.class);
                    if (asParameters) {
                        if (parameter != null && parameter.excluded()) {
                            continue;
                        }
                        if (parameter != null && parameter.key().length() > 0) {
                            key = parameter.key();
                        }
                    } else { // as attributes
                        // filter non attribute
                        if (parameter != null && !parameter.attribute()) {
                            continue;
                        }
                    }
                    Object value = method.invoke(config);
                    String str = String.valueOf(value).trim();
                    if (value != null && str.length() > 0) {
                        if (asParameters && parameter != null && parameter.escaped()) {
                            str = URL.encode(str);
                        }
                        if (parameter != null && parameter.append()) {
                            String pre = parameters.get(key);
                            if (pre != null && pre.length() > 0) {
                                str = pre + "," + str;
                                //Remove duplicate values
                                Set<String> set = StringUtils.splitToSet(str, ',');
                                str = StringUtils.join(set, ",");
                            }
                        }
                        if (prefix != null && prefix.length() > 0) {
                            key = prefix + "." + key;
                        }
                        parameters.put(key, str);
                    } else if (asParameters && parameter != null && parameter.required()) {
                        throw new IllegalStateException(config.getClass().getSimpleName() + "." + key + " == null");
                    }
                } else if (isParametersGetter(method)) {
                    Map<String, String> map = (Map<String, String>) method.invoke(config);
                    map = convert(map, prefix);
                    if (asParameters) {
                        // put all parameters to url
                        parameters.putAll(map);
                    } else {
                        // encode parameters to string for config overriding, see AbstractConfig#refresh()
                        String key = calculatePropertyFromGetter(name);
                        String encodeParameters = StringUtils.encodeParameters(map);
                        if (encodeParameters != null) {
                            parameters.put(key, encodeParameters);
                        }
                    }
                }
            } catch (Exception e) {
                throw new IllegalStateException("Append parameters failed: " + e.getMessage(), e);
            }
        }
    }

    protected static AsyncMethodInfo convertMethodConfig2AsyncInfo(MethodConfig methodConfig) {
        if (methodConfig == null || (methodConfig.getOninvoke() == null && methodConfig.getOnreturn() == null && methodConfig.getOnthrow() == null)) {
            return null;
        }

        //check config conflict
        if (Boolean.FALSE.equals(methodConfig.isReturn()) && (methodConfig.getOnreturn() != null || methodConfig.getOnthrow() != null)) {
            throw new IllegalStateException("method config error : return attribute must be set true when onreturn or onthrow has been set.");
        }

        AsyncMethodInfo asyncMethodInfo = new AsyncMethodInfo();

        asyncMethodInfo.setOninvokeInstance(methodConfig.getOninvoke());
        asyncMethodInfo.setOnreturnInstance(methodConfig.getOnreturn());
        asyncMethodInfo.setOnthrowInstance(methodConfig.getOnthrow());

        try {
            String oninvokeMethod = methodConfig.getOninvokeMethod();
            if (StringUtils.isNotEmpty(oninvokeMethod)) {
                asyncMethodInfo.setOninvokeMethod(getMethodByName(methodConfig.getOninvoke().getClass(), oninvokeMethod));
            }

            String onreturnMethod = methodConfig.getOnreturnMethod();
            if (StringUtils.isNotEmpty(onreturnMethod)) {
                asyncMethodInfo.setOnreturnMethod(getMethodByName(methodConfig.getOnreturn().getClass(), onreturnMethod));
            }

            String onthrowMethod = methodConfig.getOnthrowMethod();
            if (StringUtils.isNotEmpty(onthrowMethod)) {
                asyncMethodInfo.setOnthrowMethod(getMethodByName(methodConfig.getOnthrow().getClass(), onthrowMethod));
            }
        } catch (Exception e) {
            throw new IllegalStateException(e.getMessage(), e);
        }

        return asyncMethodInfo;
    }

    private static Method getMethodByName(Class<?> clazz, String methodName) {
        try {
            return ReflectUtils.findMethodByMethodName(clazz, methodName);
        } catch (Exception e) {
            throw new IllegalStateException(e);
        }
    }

    protected static Set<String> getSubProperties(Map<String, String> properties, String prefix) {
        return properties.keySet().stream().filter(k -> k.contains(prefix)).map(k -> {
            k = k.substring(prefix.length());
            return k.substring(0, k.indexOf("."));
        }).collect(Collectors.toSet());
    }

    private static String extractPropertyName(String setter) throws Exception {
        String propertyName = setter.substring("set".length());
        propertyName = propertyName.substring(0, 1).toLowerCase() + propertyName.substring(1);
        return propertyName;
    }

    private static String calculatePropertyFromGetter(String name) {
        int i = name.startsWith("get") ? 3 : 2;
        return StringUtils.camelToSplitName(name.substring(i, i + 1).toLowerCase() + name.substring(i + 1), ".");
    }

    private static String calculateAttributeFromGetter(String getter) {
        int i = getter.startsWith("get") ? 3 : 2;
        return getter.substring(i, i + 1).toLowerCase() + getter.substring(i + 1);
    }

    private static void invokeSetParameters(Class c, Object o, Map map) {
        try {
            Method method = findMethodByMethodSignature(c, "setParameters", new String[]{Map.class.getName()});
            if (method != null && isParametersSetter(method)) {
                method.invoke(o, map);
            }
        } catch (Throwable t) {
            // ignore
        }
    }

    private static Map<String, String> invokeGetParameters(Class c, Object o) {
        try {
            Method method = findMethodByMethodSignature(c, "getParameters", null);
            if (method != null && isParametersGetter(method)) {
                return (Map<String, String>) method.invoke(o);
            }
        } catch (Throwable t) {
            // ignore
        }
        return null;
    }

    private static boolean isParametersGetter(Method method) {
        String name = method.getName();
        return ("getParameters".equals(name)
                && Modifier.isPublic(method.getModifiers())
                && method.getParameterTypes().length == 0
                && method.getReturnType() == Map.class);
    }

    private static boolean isParametersSetter(Method method) {
        return ("setParameters".equals(method.getName())
                && Modifier.isPublic(method.getModifiers())
                && method.getParameterCount() == 1
                && Map.class == method.getParameterTypes()[0]
                && method.getReturnType() == void.class);
    }

    /**
     * @param parameters the raw parameters
     * @param prefix     the prefix
     * @return the parameters whose raw key will replace "-" to "."
     * @revised 2.7.8 "private" to be "protected"
     */
    protected static Map<String, String> convert(Map<String, String> parameters, String prefix) {
        if (parameters == null || parameters.isEmpty()) {
            return Collections.emptyMap();
        }

        Map<String, String> result = new HashMap<>();
        String pre = (prefix != null && prefix.length() > 0 ? prefix + "." : "");
        for (Map.Entry<String, String> entry : parameters.entrySet()) {
            String key = entry.getKey();
            String value = entry.getValue();
            result.put(pre + key, value);
            // For compatibility, key like "registry-type" will has a duplicate key "registry.type"
            if (Arrays.binarySearch(Constants.DOT_COMPATIBLE_KEYS, key) >= 0) {
                result.put(pre + key.replace('-', '.'), value);
            }
        }
        return result;
    }

    @Parameter(excluded = true, attribute = true)
    public String getId() {
        return id;
    }

    public void setId(String id) {
        this.id = id;
    }

    public void updateIdIfAbsent(String value) {
        if (StringUtils.isNotEmpty(value) && StringUtils.isEmpty(id)) {
            this.id = value;
        }
    }

    /**
     * Copy attributes from annotation
     * @param annotationClass
     * @param annotation
     */
    protected void appendAnnotation(Class<?> annotationClass, Object annotation) {
        Method[] methods = annotationClass.getMethods();
        for (Method method : methods) {
            if (method.getDeclaringClass() != Object.class
                    && method.getDeclaringClass()!= Annotation.class
                    && method.getReturnType() != void.class
                    && method.getParameterTypes().length == 0
                    && Modifier.isPublic(method.getModifiers())
                    && !Modifier.isStatic(method.getModifiers())) {
                try {
                    String property = method.getName();
                    if ("interfaceClass".equals(property) || "interfaceName".equals(property)) {
                        property = "interface";
                    }
                    String setter = "set" + property.substring(0, 1).toUpperCase() + property.substring(1);
                    Object value = method.invoke(annotation);
                    if (value != null && !value.equals(method.getDefaultValue())) {
                        Class<?> parameterType = ReflectUtils.getBoxedClass(method.getReturnType());
                        if ("filter".equals(property) || "listener".equals(property)) {
                            parameterType = String.class;
                            value = StringUtils.join((String[]) value, ",");
                        } else if ("parameters".equals(property)) {
                            parameterType = Map.class;
                            value = CollectionUtils.toStringMap((String[]) value);
                        }
                        try {
                            Method setterMethod = getClass().getMethod(setter, parameterType);
                            setterMethod.invoke(this, value);
                        } catch (NoSuchMethodException e) {
                            // ignore
                        }
                    }
                } catch (Throwable e) {
                    logger.error(e.getMessage(), e);
                }
            }
        }
    }

    /**
     *
     * <p>
     * <b>The new instance of the AbstractConfig subclass should return empty metadata.</b>
     * The purpose is is to get the attributes set by the user instead of the default value when the {@link #refresh()} method handles attribute overrides.
     * </p>
     *
     * <p><b>The default value of the field should be set in the {@link #checkDefault()} method</b>,
     * which will be called at the end of {@link #refresh()}, so that it will not affect the behavior of attribute overrides.</p>
     *
     * <p></p>
     * Should be called after Config was fully initialized.
     * <p>
     * Notice! This method should include all properties in the returning map, treat @Parameter differently compared to appendParameters?
     * </p>
     * // FIXME: this method should be completely replaced by appendParameters?
     * // -- Url parameter may use key, but props override only use property name. So replace it with appendAttributes().
     *
     * @see AbstractConfig#checkDefault()
     * @see AbstractConfig#appendParameters(Map, Object, String)
     */
    public Map<String, String> getMetaData() {
        Map<String, String> metaData = new HashMap<>();
        appendAttributes(metaData, this);
        return metaData;
    }

    protected static BeanInfo getBeanInfo(Class cls) {
        BeanInfo beanInfo = null;
        try {
            beanInfo = Introspector.getBeanInfo(cls);
        } catch (IntrospectionException e) {
            throw new IllegalStateException(e.getMessage(), e);
        }
        return beanInfo;
    }

    private static boolean isWritableProperty(BeanInfo beanInfo, String key) {
        for (PropertyDescriptor propertyDescriptor : beanInfo.getPropertyDescriptors()) {
            if (key.equals(propertyDescriptor.getName())) {
                return propertyDescriptor.getWriteMethod() != null;
            }
        }
        return false;
    }

    @Parameter(excluded = true, attribute = false)
    public List<String> getPrefixes() {
        List<String> prefixes = new ArrayList<>();
        if (StringUtils.hasText(this.getId())) {
            // dubbo.{tag-name}s.id
            prefixes.add(CommonConstants.DUBBO + "." + getPluralTagName(this.getClass()) + "." + this.getId());
        }

        // check name
        String name = ReflectUtils.getProperty(this, "getName");
        if (StringUtils.hasText(name)) {
            String prefix = CommonConstants.DUBBO + "." + getPluralTagName(this.getClass()) + "." + name;
            if (!prefixes.contains(prefix)) {
                prefixes.add(prefix);
            }
        }

        // dubbo.{tag-name}
        prefixes.add(getTypePrefix(this.getClass()));
        return prefixes;
    }

    public static String getTypePrefix(Class<? extends AbstractConfig> cls) {
        return CommonConstants.DUBBO + "." + getTagName(cls);
    }

    /**
     * Dubbo config property override
     */
    public void refresh() {
        refreshed.set(true);
        try {
            // check and init before do refresh
            preProcessRefresh();

            Environment environment = ApplicationModel.getEnvironment();
            List<Map<String, Object>> configurationMaps = environment.getConfigurationMaps();

            // Search props starts with PREFIX in order
            String preferredPrefix = null;
            for (String prefix : getPrefixes()) {
                if (ConfigurationUtils.hasSubProperties(configurationMaps, prefix)) {
                    preferredPrefix = prefix;
                    break;
                }
            }
            if (preferredPrefix == null) {
                preferredPrefix = getPrefixes().get(0);
            }
            // Extract sub props (which key was starts with preferredPrefix)
            Collection<Map<String, Object>> instanceConfigMaps = environment.getConfigurationMaps(this, preferredPrefix);
            Map<String, Object> subProperties = ConfigurationUtils.getSubProperties(instanceConfigMaps, preferredPrefix);
            InmemoryConfiguration subPropsConfiguration = new InmemoryConfiguration(subProperties);

            // loop methods, get override value and set the new value back to method
            Method[] methods = getClass().getMethods();
            for (Method method : methods) {
                if (MethodUtils.isSetter(method)) {
                    String propertyName = extractPropertyName(method.getName());
                    // convert camelCase/snake_case to kebab-case
                    String kebabPropertyName = StringUtils.convertToSplitName(propertyName, "-");

                    try {
                        String value = StringUtils.trim(subPropsConfiguration.getString(kebabPropertyName));
                        // isTypeMatch() is called to avoid duplicate and incorrect update, for example, we have two 'setGeneric' methods in ReferenceConfig.
                        if (StringUtils.hasText(value) && ClassUtils.isTypeMatch(method.getParameterTypes()[0], value) &&
                                !isIgnoredAttribute(getClass(), propertyName)) {
                            value = environment.resolvePlaceholders(value);
                            method.invoke(this, ClassUtils.convertPrimitive(method.getParameterTypes()[0], value));
                        }
                    } catch (Exception e) {
                        logger.info("Failed to override the property " + method.getName() + " in " +
                                this.getClass().getSimpleName() +
                                ", please make sure every property has getter/setter method provided.");
                    }
                } else if (isParametersSetter(method)) {
                    String propertyName = extractPropertyName(method.getName());
                    String value = StringUtils.trim(subPropsConfiguration.getString(propertyName));
                    if (StringUtils.hasText(value)) {
                        Map<String, String> map = invokeGetParameters(getClass(), this);
                        map = map == null ? new HashMap<>() : map;
                        map.putAll(convert(StringUtils.parseParameters(value), ""));
                        invokeSetParameters(getClass(), this, map);
                    }
                }
            }

            // process extra refresh of sub class, e.g. refresh method configs
            processExtraRefresh(preferredPrefix, subPropsConfiguration);

        } catch (Exception e) {
            logger.error("Failed to override field value of config bean: "+this, e);
            throw new IllegalStateException("Failed to override field value of config bean: "+this, e);
        }

        postProcessRefresh();
    }

    private boolean isIgnoredAttribute(Class<? extends AbstractConfig> clazz, String propertyName) {
        Method getter = null;
        String capitalizePropertyName = propertyName.substring(0, 1).toUpperCase() + propertyName.substring(1);
        try {
            getter = clazz.getMethod("get" + capitalizePropertyName);
        } catch (NoSuchMethodException e) {
            try {
                getter = clazz.getMethod("is" + capitalizePropertyName);
            } catch (NoSuchMethodException ex) {
            }
        }

        if (getter == null) {
            // no getter method
            return true;
        }

        Parameter parameter = getter.getAnnotation(Parameter.class);
        if (parameter != null && !parameter.attribute()) {
            // not an attribute
            return true;
        }
        return false;
    }

    protected void processExtraRefresh(String preferredPrefix, InmemoryConfiguration subPropsConfiguration) {
        // process extra refresh
    }

    protected void preProcessRefresh() {
        // pre-process refresh
    }

    protected void postProcessRefresh() {
        // post-process refresh
        checkDefault();
    }

    /**
     * Check and set default value for some fields.
     * <p>
     * This method will be called at the end of {@link #refresh()}, as a post-initializer.
     * </p>
     * <p>NOTE: </p>
     * <p>
     * To distinguish between user-set property values and default property values,
     * do not initialize default value at field declare statement. <b>If the field has a default value,
     * it should be set in the checkDefault() method</b>, which will be called at the end of {@link #refresh()},
     * so that it will not affect the behavior of attribute overrides.</p>
     *
     * @see AbstractConfig#getMetaData()
     * @see AbstractConfig#appendAttributes(Map, Object)
     */
    protected void checkDefault() {
    }

    @Parameter(excluded = true, attribute = false)
    public boolean isRefreshed() {
        return refreshed.get();
    }

    @Override
    public String toString() {
        try {

            Set<String> fieldNames = getFieldNames(this.getClass());

            StringBuilder buf = new StringBuilder();
            buf.append("<dubbo:");
            buf.append(getTagName(getClass()));
            Method[] methods = getClass().getMethods();
            for (Method method : methods) {
                try {
                    if (MethodUtils.isGetter(method)) {
                        String name = method.getName();
                        String key = calculateAttributeFromGetter(name);

                        // Fixes #4992, endless recursive call when NetUtils method fails.
                        if (!fieldNames.contains(key)) {
                            continue;
                        }

                        // filter non attribute
                        Parameter parameter = method.getAnnotation(Parameter.class);
                        if (parameter != null && !parameter.attribute()) {
                            continue;
                        }

                        Object value = method.invoke(this);
                        if (value != null) {
                            buf.append(" ");
                            buf.append(key);
                            buf.append("=\"");
                            buf.append(key.equals("password") ? "******" : value);
                            buf.append("\"");
                        }
                    }
                } catch (Exception e) {
                    logger.warn(e.getMessage(), e);
                }
            }
            buf.append(" />");
            return buf.toString();
        } catch (Throwable t) {
            logger.warn(t.getMessage(), t);
            return super.toString();
        }
    }

    private static Set<String> getFieldNames(Class<?> configClass) {
        return fieldNamesCache.computeIfAbsent(configClass, ReflectUtils::getAllFieldNames);
    }

    /**
     * FIXME check @Parameter(required=true) and any conditions that need to match.
     */
    @Parameter(excluded = true, attribute = false)
    public boolean isValid() {
        return true;
    }


    @Override
    public boolean equals(Object obj) {
        if (obj == null || obj.getClass() != this.getClass()) {
            return false;
        }
        if (obj == this) {
            return true;
        }

        BeanInfo beanInfo = getBeanInfo(this.getClass());
        for (MethodDescriptor methodDescriptor : beanInfo.getMethodDescriptors()) {
            Method method = methodDescriptor.getMethod();
            if (MethodUtils.isGetter(method)) {
                // filter non attribute
                Parameter parameter = method.getAnnotation(Parameter.class);
                if (parameter != null && !parameter.attribute()) {
                    continue;
                }
                String propertyName = calculateAttributeFromGetter(method.getName());
                // ignore compare 'id' value
                if (Constants.ID.equals(propertyName)) {
                    continue;
                }
                // filter non writable property
                if (!isWritableProperty(beanInfo, propertyName)) {
                    continue;
                }
                try {
                    Object value1 = method.invoke(this);
                    Object value2 = method.invoke(obj);
                    if (!Objects.equals(value1, value2)) {
                        return false;
                    }
                } catch (Exception e) {
                    throw new IllegalStateException("compare config instances failed", e);
                }
            }
        }
        return true;
    }

    /**
     * Add {@link AbstractConfig instance} into {@link ConfigManager}
     * <p>
     * Current method will invoked by Spring or Java EE container automatically, or should be triggered manually.
     *
     * @see ConfigManager#addConfig(AbstractConfig)
     * @since 2.7.5
     */
    @PostConstruct
    public void addIntoConfigManager() {
        ApplicationModel.getConfigManager().addConfig(this);
    }

    @Override
    public int hashCode() {
        int hashCode = 1;

        Method[] methods = this.getClass().getMethods();
        for (Method method : methods) {
            if (MethodUtils.isGetter(method)) {
                Parameter parameter = method.getAnnotation(Parameter.class);
                if (parameter != null && parameter.excluded()) {
                    continue;
                }
                try {
                    Object value = method.invoke(this);
                    hashCode = 31 * hashCode + value.hashCode();
                } catch (Exception ignored) {
                    //ignored
                }
            }
        }

        if (hashCode == 0) {
            hashCode = 1;
        }

        return hashCode;
    }

    public Boolean isDefault() {
        return isDefault;
    }

    public void setDefault(Boolean isDefault) {
        this.isDefault = isDefault;
    }
}<|MERGE_RESOLUTION|>--- conflicted
+++ resolved
@@ -85,25 +85,12 @@
 
     protected final AtomicBoolean refreshed = new AtomicBoolean(false);
 
-<<<<<<< HEAD
-=======
     /**
      * Is default or not
      */
     protected Boolean isDefault;
 
-    private static String convertLegacyValue(String key, String value) {
-        if (value != null && value.length() > 0) {
-            if ("dubbo.service.max.retry.providers".equals(key)) {
-                return String.valueOf(Integer.parseInt(value) - 1);
-            } else if ("dubbo.service.allow.no.provider".equals(key)) {
-                return String.valueOf(!Boolean.parseBoolean(value));
-            }
-        }
-        return value;
-    }
-
->>>>>>> ee4d9091
+
     public static String getTagName(Class<?> cls) {
         String tag = cls.getSimpleName();
         for (String suffix : SUFFIXES) {
