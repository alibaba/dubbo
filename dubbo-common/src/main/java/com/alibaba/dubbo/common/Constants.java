--- conflicted
+++ resolved
@@ -633,16 +633,13 @@
 
     public static final boolean DEFAULT_HESSIAN_OVERLOAD_METHOD = false;
 
-<<<<<<< HEAD
-
     public static final String HOST_KEY = "host";
 
     public static final String UNIT_KEY = "unit";
 
     public static final String DEFAULT_UNIT = "global";
-=======
+
     public static final String MULTICAST = "multicast";
->>>>>>> 7c216278
 
     /*
      * private Constants(){ }
