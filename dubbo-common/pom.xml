--- conflicted
+++ resolved
@@ -73,13 +73,12 @@
             <artifactId>javax.annotation-api</artifactId>
         </dependency>
         <dependency>
-<<<<<<< HEAD
             <groupId>com.google.protobuf</groupId>
             <artifactId>protobuf-java</artifactId>
-=======
+        </dependency>
+        <dependency>
             <groupId>org.eclipse.collections</groupId>
             <artifactId>eclipse-collections</artifactId>
->>>>>>> be54ec20
         </dependency>
     </dependencies>
 
