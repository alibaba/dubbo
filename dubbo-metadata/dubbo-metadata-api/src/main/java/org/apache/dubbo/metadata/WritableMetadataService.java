/*
 * Licensed to the Apache Software Foundation (ASF) under one or more
 * contributor license agreements.  See the NOTICE file distributed with
 * this work for additional information regarding copyright ownership.
 * The ASF licenses this file to You under the Apache License, Version 2.0
 * (the "License"); you may not use this file except in compliance with
 * the License.  You may obtain a copy of the License at
 *
 *     http://www.apache.org/licenses/LICENSE-2.0
 *
 * Unless required by applicable law or agreed to in writing, software
 * distributed under the License is distributed on an "AS IS" BASIS,
 * WITHOUT WARRANTIES OR CONDITIONS OF ANY KIND, either express or implied.
 * See the License for the specific language governing permissions and
 * limitations under the License.
 */
package org.apache.dubbo.metadata;

import org.apache.dubbo.common.URL;
import org.apache.dubbo.common.extension.ExtensionLoader;
import org.apache.dubbo.common.extension.SPI;
import org.apache.dubbo.rpc.model.ApplicationModel;

<<<<<<< HEAD
=======
import java.util.Map;
>>>>>>> 829c0df2
import java.util.Set;

import static org.apache.dubbo.common.extension.ExtensionLoader.getExtensionLoader;

/**
 * Local {@link MetadataService} that extends {@link MetadataService} and provides the modification, which is used for
 * Dubbo's consumers and providers.
 *
 * @since 2.7.5
 */
@SPI("default")
public interface WritableMetadataService extends MetadataService {
    /**
     * Gets the current Dubbo Service name
     *
     * @return non-null
     */
    @Override
    default String serviceName() {
        return ApplicationModel.getApplication();
    }

    /**
     * Exports a {@link URL}
     *
     * @param url a {@link URL}
     * @return If success , return <code>true</code>
     */
    boolean exportURL(URL url);

    /**
     * Unexports a {@link URL}
     *
     * @param url a {@link URL}
     * @return If success , return <code>true</code>
     */
    boolean unexportURL(URL url);

    /**
     * Subscribes a {@link URL}
     *
     * @param url a {@link URL}
     * @return If success , return <code>true</code>
     */
    boolean subscribeURL(URL url);

    /**
     * Unsubscribes a {@link URL}
     *
     * @param url a {@link URL}
     * @return If success , return <code>true</code>
     */
    boolean unsubscribeURL(URL url);

    void publishServiceDefinition(URL providerUrl);

    default void setMetadataServiceURL(URL url) {

    }

    default URL getMetadataServiceURL() {
        return null;
    }

    void putCachedMapping(String serviceKey, Set<String> apps);

<<<<<<< HEAD
    Set<String> getCachedMapping(URL consumerURL);

    Set<String> removeCachedMapping(String serviceKey);
=======
    Map<String, Set<String>> getCachedMapping();

    Set<String> getCachedMapping(String mappingKey);

    Set<String> getCachedMapping(URL consumerURL);

    Set<String> removeCachedMapping(String serviceKey);

    MetadataInfo getDefaultMetadataInfo();
>>>>>>> 829c0df2

    /**
     * Get {@link ExtensionLoader#getDefaultExtension() the defautl extension} of {@link WritableMetadataService}
     *
     * @return non-null
     */
    static WritableMetadataService getDefaultExtension() {
        return getExtensionLoader(WritableMetadataService.class).getDefaultExtension();
    }
}<|MERGE_RESOLUTION|>--- conflicted
+++ resolved
@@ -21,10 +21,7 @@
 import org.apache.dubbo.common.extension.SPI;
 import org.apache.dubbo.rpc.model.ApplicationModel;
 
-<<<<<<< HEAD
-=======
 import java.util.Map;
->>>>>>> 829c0df2
 import java.util.Set;
 
 import static org.apache.dubbo.common.extension.ExtensionLoader.getExtensionLoader;
@@ -91,11 +88,6 @@
 
     void putCachedMapping(String serviceKey, Set<String> apps);
 
-<<<<<<< HEAD
-    Set<String> getCachedMapping(URL consumerURL);
-
-    Set<String> removeCachedMapping(String serviceKey);
-=======
     Map<String, Set<String>> getCachedMapping();
 
     Set<String> getCachedMapping(String mappingKey);
@@ -105,7 +97,6 @@
     Set<String> removeCachedMapping(String serviceKey);
 
     MetadataInfo getDefaultMetadataInfo();
->>>>>>> 829c0df2
 
     /**
      * Get {@link ExtensionLoader#getDefaultExtension() the defautl extension} of {@link WritableMetadataService}
