/*
 * Licensed to the Apache Software Foundation (ASF) under one or more
 * contributor license agreements.  See the NOTICE file distributed with
 * this work for additional information regarding copyright ownership.
 * The ASF licenses this file to You under the Apache License, Version 2.0
 * (the "License"); you may not use this file except in compliance with
 * the License.  You may obtain a copy of the License at
 *
 *     http://www.apache.org/licenses/LICENSE-2.0
 *
 * Unless required by applicable law or agreed to in writing, software
 * distributed under the License is distributed on an "AS IS" BASIS,
 * WITHOUT WARRANTIES OR CONDITIONS OF ANY KIND, either express or implied.
 * See the License for the specific language governing permissions and
 * limitations under the License.
 */
package org.apache.dubbo.metadata;

import org.apache.dubbo.common.config.configcenter.DynamicConfiguration;
import org.apache.dubbo.common.config.configcenter.DynamicConfigurationFactory;
import org.apache.dubbo.config.ApplicationConfig;
import org.apache.dubbo.rpc.model.ApplicationModel;

import org.junit.jupiter.api.BeforeAll;
import org.junit.jupiter.api.Test;

import java.util.Set;
import java.util.TreeSet;

import static java.util.Arrays.asList;
import static org.apache.dubbo.common.extension.ExtensionLoader.getExtensionLoader;
import static org.apache.dubbo.metadata.DynamicConfigurationServiceNameMapping.buildGroup;
import static org.apache.dubbo.metadata.ServiceNameMapping.getDefaultExtension;
import static org.junit.jupiter.api.Assertions.assertEquals;

/**
 * {@link DynamicConfigurationServiceNameMapping} Test
 *
 * @since 2.7.5
 */
public class DynamicConfigurationServiceNameMappingTest {


    private final ServiceNameMapping serviceNameMapping = getDefaultExtension();

    @BeforeAll
    public static void setUp() throws Exception {

        DynamicConfiguration configuration = getExtensionLoader(DynamicConfigurationFactory.class)
                .getExtension("file")
                .getDynamicConfiguration(null);

        ApplicationModel.getEnvironment().setDynamicConfiguration(configuration);
    }

    @Test
    public void testBuildGroup() {
<<<<<<< HEAD
        assertEquals("test", buildGroup("test", null, null, null));
        assertEquals("test", buildGroup("test", "default", null, null));
        assertEquals("test", buildGroup("test", "default", "1.0.0", null));
        assertEquals("test", buildGroup("test", "default", "1.0.0", "dubbo"));
=======
        assertEquals("mapping/test", buildGroup("test", null, null, null));
        assertEquals("mapping/test", buildGroup("test", "default", null, null));
        assertEquals("mapping/test", buildGroup("test", "default", "1.0.0", null));
        assertEquals("mapping/test", buildGroup("test", "default", "1.0.0", "dubbo"));
>>>>>>> 11a17503
    }

    @Test
    public void testMapAndGet() {

        String serviceName = "test";
        String serviceName2 = "test2";

        ApplicationModel.getConfigManager().setApplication(new ApplicationConfig(serviceName));

        String serviceInterface = "org.apache.dubbo.service.UserService";
        String group = null;
        String version = null;
        String protocol = null;

        serviceNameMapping.map(serviceInterface, group, version, protocol);

        ApplicationModel.getConfigManager().removeConfig(new ApplicationConfig(serviceName));
        ApplicationModel.getConfigManager().setApplication(new ApplicationConfig(serviceName2));

        serviceNameMapping.map(serviceInterface, group, version, protocol);

        Set<String> serviceNames = serviceNameMapping.get(serviceInterface, group, version, protocol);

        assertEquals(new TreeSet(asList(serviceName, serviceName2)), serviceNames);

        ApplicationModel.getConfigManager().removeConfig(new ApplicationConfig(serviceName2));
    }
}<|MERGE_RESOLUTION|>--- conflicted
+++ resolved
@@ -55,17 +55,10 @@
 
     @Test
     public void testBuildGroup() {
-<<<<<<< HEAD
-        assertEquals("test", buildGroup("test", null, null, null));
-        assertEquals("test", buildGroup("test", "default", null, null));
-        assertEquals("test", buildGroup("test", "default", "1.0.0", null));
-        assertEquals("test", buildGroup("test", "default", "1.0.0", "dubbo"));
-=======
         assertEquals("mapping/test", buildGroup("test", null, null, null));
         assertEquals("mapping/test", buildGroup("test", "default", null, null));
         assertEquals("mapping/test", buildGroup("test", "default", "1.0.0", null));
         assertEquals("mapping/test", buildGroup("test", "default", "1.0.0", "dubbo"));
->>>>>>> 11a17503
     }
 
     @Test
