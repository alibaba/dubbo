/*
 * Licensed to the Apache Software Foundation (ASF) under one or more
 * contributor license agreements.  See the NOTICE file distributed with
 * this work for additional information regarding copyright ownership.
 * The ASF licenses this file to You under the Apache License, Version 2.0
 * (the "License"); you may not use this file except in compliance with
 * the License.  You may obtain a copy of the License at
 *
 *     http://www.apache.org/licenses/LICENSE-2.0
 *
 * Unless required by applicable law or agreed to in writing, software
 * distributed under the License is distributed on an "AS IS" BASIS,
 * WITHOUT WARRANTIES OR CONDITIONS OF ANY KIND, either express or implied.
 * See the License for the specific language governing permissions and
 * limitations under the License.
 */

package org.apache.dubbo.metadata.store.nacos;

import org.apache.dubbo.common.URL;
import org.apache.dubbo.common.utils.StringUtils;
import org.apache.dubbo.metadata.report.identifier.BaseMetadataIdentifier;
import org.apache.dubbo.metadata.report.identifier.KeyTypeEnum;
import org.apache.dubbo.metadata.report.identifier.MetadataIdentifier;
import org.apache.dubbo.metadata.report.identifier.ServiceMetadataIdentifier;
import org.apache.dubbo.metadata.report.identifier.SubscriberMetadataIdentifier;
import org.apache.dubbo.metadata.report.support.AbstractMetadataReport;
import org.apache.dubbo.rpc.RpcException;

import com.alibaba.nacos.api.NacosFactory;
import com.alibaba.nacos.api.exception.NacosException;

import java.util.ArrayList;
import java.util.Arrays;
import java.util.Collections;
import java.util.List;
import java.util.Properties;

import static com.alibaba.nacos.api.PropertyKeyConst.ACCESS_KEY;
import static com.alibaba.nacos.api.PropertyKeyConst.CLUSTER_NAME;
import static com.alibaba.nacos.api.PropertyKeyConst.CONFIG_LONG_POLL_TIMEOUT;
import static com.alibaba.nacos.api.PropertyKeyConst.CONFIG_RETRY_TIME;
import static com.alibaba.nacos.api.PropertyKeyConst.CONTEXT_PATH;
import static com.alibaba.nacos.api.PropertyKeyConst.ENABLE_REMOTE_SYNC_CONFIG;
import static com.alibaba.nacos.api.PropertyKeyConst.ENCODE;
import static com.alibaba.nacos.api.PropertyKeyConst.ENDPOINT;
import static com.alibaba.nacos.api.PropertyKeyConst.ENDPOINT_PORT;
import static com.alibaba.nacos.api.PropertyKeyConst.IS_USE_CLOUD_NAMESPACE_PARSING;
import static com.alibaba.nacos.api.PropertyKeyConst.IS_USE_ENDPOINT_PARSING_RULE;
import static com.alibaba.nacos.api.PropertyKeyConst.MAX_RETRY;
import static com.alibaba.nacos.api.PropertyKeyConst.NAMESPACE;
import static com.alibaba.nacos.api.PropertyKeyConst.NAMING_CLIENT_BEAT_THREAD_COUNT;
import static com.alibaba.nacos.api.PropertyKeyConst.NAMING_LOAD_CACHE_AT_START;
import static com.alibaba.nacos.api.PropertyKeyConst.NAMING_POLLING_THREAD_COUNT;
import static com.alibaba.nacos.api.PropertyKeyConst.RAM_ROLE_NAME;
import static com.alibaba.nacos.api.PropertyKeyConst.SECRET_KEY;
import static com.alibaba.nacos.api.PropertyKeyConst.SERVER_ADDR;
import static com.alibaba.nacos.client.naming.utils.UtilAndComs.NACOS_NAMING_LOG_NAME;
import static org.apache.dubbo.common.constants.CommonConstants.GROUP_KEY;
import static org.apache.dubbo.common.constants.RemotingConstants.BACKUP_KEY;

/**
 * metadata report impl for nacos
 */
public class NacosMetadataReport extends AbstractMetadataReport {

<<<<<<< HEAD
    private static final Logger logger = LoggerFactory.getLogger(NacosMetadataReport.class);

    private NacosConfigServiceWrapper configService;
=======
    private ConfigService configService;
>>>>>>> d9606cf5

    /**
     * The group used to store metadata in Nacos
     */
    private String group;


    public NacosMetadataReport(URL url) {
        super(url);
        this.configService = buildConfigService(url);
        group = url.getParameter(GROUP_KEY, DEFAULT_ROOT);
    }

    public NacosConfigServiceWrapper buildConfigService(URL url) {
        Properties nacosProperties = buildNacosProperties(url);
        try {
            configService = new NacosConfigServiceWrapper(NacosFactory.createConfigService(nacosProperties));
        } catch (NacosException e) {
            if (logger.isErrorEnabled()) {
                logger.error(e.getErrMsg(), e);
            }
            throw new IllegalStateException(e);
        }
        return configService;
    }

    private Properties buildNacosProperties(URL url) {
        Properties properties = new Properties();
        setServerAddr(url, properties);
        setProperties(url, properties);
        return properties;
    }

    private void setServerAddr(URL url, Properties properties) {
        StringBuilder serverAddrBuilder =
                new StringBuilder(url.getHost()) // Host
                        .append(":")
                        .append(url.getPort()); // Port
        // Append backup parameter as other servers
        String backup = url.getParameter(BACKUP_KEY);
        if (backup != null) {
            serverAddrBuilder.append(",").append(backup);
        }
        String serverAddr = serverAddrBuilder.toString();
        properties.put(SERVER_ADDR, serverAddr);
    }

    private static void setProperties(URL url, Properties properties) {
        putPropertyIfAbsent(url, properties, NACOS_NAMING_LOG_NAME);
        putPropertyIfAbsent(url, properties, IS_USE_CLOUD_NAMESPACE_PARSING);
        putPropertyIfAbsent(url, properties, IS_USE_ENDPOINT_PARSING_RULE);
        putPropertyIfAbsent(url, properties, ENDPOINT);
        putPropertyIfAbsent(url, properties, ENDPOINT_PORT);
        putPropertyIfAbsent(url, properties, NAMESPACE);
        putPropertyIfAbsent(url, properties, ACCESS_KEY);
        putPropertyIfAbsent(url, properties, SECRET_KEY);
        putPropertyIfAbsent(url, properties, RAM_ROLE_NAME);
        putPropertyIfAbsent(url, properties, CONTEXT_PATH);
        putPropertyIfAbsent(url, properties, CLUSTER_NAME);
        putPropertyIfAbsent(url, properties, ENCODE);
        putPropertyIfAbsent(url, properties, CONFIG_LONG_POLL_TIMEOUT);
        putPropertyIfAbsent(url, properties, CONFIG_RETRY_TIME);
        putPropertyIfAbsent(url, properties, MAX_RETRY);
        putPropertyIfAbsent(url, properties, ENABLE_REMOTE_SYNC_CONFIG);
        putPropertyIfAbsent(url, properties, NAMING_LOAD_CACHE_AT_START, "true");
        putPropertyIfAbsent(url, properties, NAMING_CLIENT_BEAT_THREAD_COUNT);
        putPropertyIfAbsent(url, properties, NAMING_POLLING_THREAD_COUNT);
    }

    private static void putPropertyIfAbsent(URL url, Properties properties, String propertyName) {
        String propertyValue = url.getParameter(propertyName);
        if (StringUtils.isNotEmpty(propertyValue)) {
            properties.setProperty(propertyName, propertyValue);
        }
    }

    private static void putPropertyIfAbsent(URL url, Properties properties, String propertyName, String defaultValue) {
        String propertyValue = url.getParameter(propertyName);
        if (StringUtils.isNotEmpty(propertyValue)) {
            properties.setProperty(propertyName, propertyValue);
        } else {
            properties.setProperty(propertyName, defaultValue);
        }
    }

    @Override
    protected void doStoreProviderMetadata(MetadataIdentifier providerMetadataIdentifier, String serviceDefinitions) {
        this.storeMetadata(providerMetadataIdentifier, serviceDefinitions);
    }

    @Override
    protected void doStoreConsumerMetadata(MetadataIdentifier consumerMetadataIdentifier, String value) {
        this.storeMetadata(consumerMetadataIdentifier, value);
    }

    @Override
    protected void doSaveMetadata(ServiceMetadataIdentifier serviceMetadataIdentifier, URL url) {
        storeMetadata(serviceMetadataIdentifier, URL.encode(url.toFullString()));
    }

    @Override
    protected void doRemoveMetadata(ServiceMetadataIdentifier serviceMetadataIdentifier) {
        deleteMetadata(serviceMetadataIdentifier);
    }

    @Override
    protected List<String> doGetExportedURLs(ServiceMetadataIdentifier metadataIdentifier) {
        String content = getConfig(metadataIdentifier);
        if (StringUtils.isEmpty(content)) {
            return Collections.emptyList();
        }
        return new ArrayList<String>(Arrays.asList(URL.decode(content)));
    }

    @Override
    protected void doSaveSubscriberData(SubscriberMetadataIdentifier subscriberMetadataIdentifier, String urlListStr) {
        storeMetadata(subscriberMetadataIdentifier, urlListStr);
    }

    @Override
    protected String doGetSubscribedURLs(SubscriberMetadataIdentifier subscriberMetadataIdentifier) {
        return getConfig(subscriberMetadataIdentifier);
    }

    @Override
    public String getServiceDefinition(MetadataIdentifier metadataIdentifier) {
        return getConfig(metadataIdentifier);
    }

    private void storeMetadata(BaseMetadataIdentifier identifier, String value) {
        try {
            boolean publishResult = configService.publishConfig(identifier.getUniqueKey(KeyTypeEnum.UNIQUE_KEY), group, value);
            if (!publishResult) {
                throw new RuntimeException("publish nacos metadata failed");
            }
        } catch (Throwable t) {
            logger.error("Failed to put " + identifier + " to nacos " + value + ", cause: " + t.getMessage(), t);
            throw new RpcException("Failed to put " + identifier + " to nacos " + value + ", cause: " + t.getMessage(), t);
        }
    }

    private void deleteMetadata(BaseMetadataIdentifier identifier) {
        try {
            boolean publishResult = configService.removeConfig(identifier.getUniqueKey(KeyTypeEnum.UNIQUE_KEY), group);
            if (!publishResult) {
                throw new RuntimeException("remove nacos metadata failed");
            }
        } catch (Throwable t) {
            logger.error("Failed to remove " + identifier + " from nacos , cause: " + t.getMessage(), t);
            throw new RpcException("Failed to remove " + identifier + " from nacos , cause: " + t.getMessage(), t);
        }
    }

    private String getConfig(BaseMetadataIdentifier identifier) {
        try {
            return configService.getConfig(identifier.getUniqueKey(KeyTypeEnum.UNIQUE_KEY), group, 3000L);
        } catch (Throwable t) {
            logger.error("Failed to get " + identifier + " from nacos , cause: " + t.getMessage(), t);
            throw new RpcException("Failed to get " + identifier + " from nacos , cause: " + t.getMessage(), t);
        }
    }
}<|MERGE_RESOLUTION|>--- conflicted
+++ resolved
@@ -64,13 +64,7 @@
  */
 public class NacosMetadataReport extends AbstractMetadataReport {
 
-<<<<<<< HEAD
-    private static final Logger logger = LoggerFactory.getLogger(NacosMetadataReport.class);
-
     private NacosConfigServiceWrapper configService;
-=======
-    private ConfigService configService;
->>>>>>> d9606cf5
 
     /**
      * The group used to store metadata in Nacos
