--- conflicted
+++ resolved
@@ -178,16 +178,9 @@
     @Override
     public void removeServiceInstancesChangedListener(ServiceInstancesChangedListener listener) throws IllegalArgumentException {
         listener.getServiceNames().forEach(serviceName -> {
-<<<<<<< HEAD
             String path = buildServicePath(serviceName);
             ZookeeperServiceDiscoveryChangeWatcher watcher = watcherCaches.remove(path);
             watcher.stopWatching();
-=======
-            ZookeeperServiceDiscoveryChangeWatcher watcher = watcherCaches.remove(buildServicePath(serviceName));
-            if (watcher != null) {
-                watcher.stopWatching();
-            }
->>>>>>> c1e3a01d
         });
     }
 
