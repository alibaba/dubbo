--- conflicted
+++ resolved
@@ -54,10 +54,7 @@
 import static java.util.Collections.emptySortedSet;
 import static java.util.Collections.unmodifiableSortedSet;
 import static org.apache.dubbo.common.URL.buildKey;
-<<<<<<< HEAD
-=======
 import static org.apache.dubbo.common.constants.CommonConstants.DEFAULT_KEY;
->>>>>>> 829c0df2
 import static org.apache.dubbo.common.constants.CommonConstants.PROTOCOL_KEY;
 import static org.apache.dubbo.common.utils.CollectionUtils.isEmpty;
 import static org.apache.dubbo.rpc.Constants.GENERIC_KEY;
@@ -86,16 +83,11 @@
     URL metadataServiceURL;
     ConcurrentMap<String, MetadataInfo> metadataInfos;
     final Semaphore metadataSemaphore = new Semaphore(0);
-<<<<<<< HEAD
     final Map<String, Set<String>> serviceToAppsMapping = new HashMap<>();
 
     String instanceMetadata;
     ConcurrentMap<String, InstanceMetadataChangedListener> instanceMetadataChangedListenerMap = new ConcurrentHashMap<>();
 
-=======
-
-    final Map<String, Set<String>> serviceToAppsMapping = new HashMap<>();
->>>>>>> 829c0df2
 
     // ==================================================================================== //
 
@@ -158,13 +150,8 @@
             this.metadataServiceURL = url;
             return true;
         }
-<<<<<<< HEAD
-        String registryCluster = RegistryClusterIdentifier.getExtension(url).providerKey(url);
-        String[] clusters = registryCluster.split(",");
-=======
 
         String[] clusters = getRegistryCluster(url).split(",");
->>>>>>> 829c0df2
         for (String cluster : clusters) {
             MetadataInfo metadataInfo = metadataInfos.computeIfAbsent(cluster, k -> {
                 return new MetadataInfo(ApplicationModel.getName());
@@ -182,13 +169,8 @@
             this.metadataServiceURL = null;
             return true;
         }
-<<<<<<< HEAD
-        String registryCluster = RegistryClusterIdentifier.getExtension(url).providerKey(url);
-        String[] clusters = registryCluster.split(",");
-=======
 
         String[] clusters = getRegistryCluster(url).split(",");
->>>>>>> 829c0df2
         for (String cluster : clusters) {
             MetadataInfo metadataInfo = metadataInfos.get(cluster);
             metadataInfo.removeService(url.getProtocolServiceKey());
@@ -263,7 +245,6 @@
     }
 
     @Override
-<<<<<<< HEAD
     public void exportInstanceMetadata(String metadata) {
         this.instanceMetadata = metadata;
     }
@@ -277,7 +258,9 @@
     public String getAndListenInstanceMetadata(String consumerId, InstanceMetadataChangedListener listener) {
         instanceMetadataChangedListenerMap.put(consumerId, listener);
         return instanceMetadata;
-=======
+    }
+
+    @Override
     public MetadataInfo getDefaultMetadataInfo() {
         if (CollectionUtils.isEmptyMap(metadataInfos)) {
             return null;
@@ -288,7 +271,6 @@
             }
         }
         return metadataInfos.entrySet().iterator().next().getValue();
->>>>>>> 829c0df2
     }
 
     public void blockUntilUpdated() {
@@ -319,8 +301,6 @@
     }
 
     @Override
-<<<<<<< HEAD
-=======
     public Map<String, Set<String>> getCachedMapping() {
         return serviceToAppsMapping;
     }
@@ -331,7 +311,6 @@
     }
 
     @Override
->>>>>>> 829c0df2
     public Set<String> getCachedMapping(URL consumerURL) {
         String serviceKey = ServiceNameMapping.buildMappingKey(consumerURL);
         return serviceToAppsMapping.get(serviceKey);
