/*
 * Licensed to the Apache Software Foundation (ASF) under one or more
 * contributor license agreements.  See the NOTICE file distributed with
 * this work for additional information regarding copyright ownership.
 * The ASF licenses this file to You under the Apache License, Version 2.0
 * (the "License"); you may not use this file except in compliance with
 * the License.  You may obtain a copy of the License at
 *
 *     http://www.apache.org/licenses/LICENSE-2.0
 *
 * Unless required by applicable law or agreed to in writing, software
 * distributed under the License is distributed on an "AS IS" BASIS,
 * WITHOUT WARRANTIES OR CONDITIONS OF ANY KIND, either express or implied.
 * See the License for the specific language governing permissions and
 * limitations under the License.
 */
package org.apache.dubbo.registry.integration;

import org.apache.dubbo.common.URL;
import org.apache.dubbo.common.URLBuilder;
import org.apache.dubbo.common.config.ConfigurationUtils;
import org.apache.dubbo.common.extension.ExtensionLoader;
import org.apache.dubbo.common.logger.Logger;
import org.apache.dubbo.common.logger.LoggerFactory;
import org.apache.dubbo.common.utils.CollectionUtils;
import org.apache.dubbo.common.utils.NamedThreadFactory;
import org.apache.dubbo.common.utils.StringUtils;
import org.apache.dubbo.common.utils.UrlUtils;
import org.apache.dubbo.configcenter.DynamicConfiguration;
import org.apache.dubbo.registry.NotifyListener;
import org.apache.dubbo.registry.Registry;
import org.apache.dubbo.registry.RegistryFactory;
import org.apache.dubbo.registry.RegistryService;
import org.apache.dubbo.registry.support.ProviderConsumerRegTable;
import org.apache.dubbo.registry.support.ProviderInvokerWrapper;
import org.apache.dubbo.rpc.Exporter;
import org.apache.dubbo.rpc.Invoker;
import org.apache.dubbo.rpc.Protocol;
import org.apache.dubbo.rpc.ProxyFactory;
import org.apache.dubbo.rpc.RpcException;
import org.apache.dubbo.rpc.cluster.Cluster;
import org.apache.dubbo.rpc.cluster.Configurator;
import org.apache.dubbo.rpc.model.ApplicationModel;
import org.apache.dubbo.rpc.protocol.InvokerWrapper;

import java.util.ArrayList;
import java.util.HashMap;
import java.util.List;
import java.util.Map;
import java.util.concurrent.ConcurrentHashMap;
import java.util.concurrent.ConcurrentMap;
import java.util.concurrent.ExecutorService;

import static java.util.concurrent.Executors.newSingleThreadExecutor;
import static org.apache.dubbo.rpc.cluster.Constants.LOADBALANCE_KEY;
import static org.apache.dubbo.rpc.cluster.Constants.WARMUP_KEY;
import static org.apache.dubbo.rpc.cluster.Constants.WEIGHT_KEY;
import static org.apache.dubbo.common.constants.CommonConstants.ANY_VALUE;
import static org.apache.dubbo.common.constants.CommonConstants.APPLICATION_KEY;
import static org.apache.dubbo.common.constants.CommonConstants.COMMA_SPLIT_PATTERN;
import static org.apache.dubbo.common.constants.CommonConstants.GROUP_KEY;
import static org.apache.dubbo.common.constants.CommonConstants.HIDE_KEY_PREFIX;
import static org.apache.dubbo.common.constants.CommonConstants.INTERFACE_KEY;
import static org.apache.dubbo.common.constants.CommonConstants.METHODS_KEY;
import static org.apache.dubbo.common.constants.CommonConstants.PATH_KEY;
import static org.apache.dubbo.common.constants.CommonConstants.RELEASE_KEY;
import static org.apache.dubbo.common.constants.CommonConstants.TIMEOUT_KEY;
import static org.apache.dubbo.common.constants.CommonConstants.TIMESTAMP_KEY;
import static org.apache.dubbo.common.constants.CommonConstants.VERSION_KEY;
import static org.apache.dubbo.common.constants.QosConstants.ACCEPT_FOREIGN_IP;
import static org.apache.dubbo.common.constants.CommonConstants.CLUSTER_KEY;
import static org.apache.dubbo.rpc.cluster.Constants.EXPORT_KEY;
import static org.apache.dubbo.common.constants.QosConstants.QOS_ENABLE;
import static org.apache.dubbo.common.constants.QosConstants.QOS_PORT;
import static org.apache.dubbo.rpc.cluster.Constants.REFER_KEY;
import static org.apache.dubbo.registry.Constants.REGISTER_IP_KEY;
import static org.apache.dubbo.common.constants.FilterConstants.VALIDATION_KEY;
import static org.apache.dubbo.common.constants.CommonConstants.MONITOR_KEY;
import static org.apache.dubbo.common.constants.RegistryConstants.CATEGORY_KEY;
import static org.apache.dubbo.common.constants.RegistryConstants.CONFIGURATORS_CATEGORY;
import static org.apache.dubbo.registry.Constants.CONFIGURATORS_SUFFIX;
import static org.apache.dubbo.common.constants.RegistryConstants.CONSUMERS_CATEGORY;
import static org.apache.dubbo.registry.Constants.CONSUMER_PROTOCOL;
import static org.apache.dubbo.registry.Constants.DEFAULT_REGISTRY;
import static org.apache.dubbo.registry.Constants.EXTRA_KEYS_KEY;
import static org.apache.dubbo.common.constants.RegistryConstants.OVERRIDE_PROTOCOL;
import static org.apache.dubbo.common.constants.RegistryConstants.PROVIDERS_CATEGORY;
import static org.apache.dubbo.registry.Constants.PROVIDER_PROTOCOL;
import static org.apache.dubbo.registry.Constants.REGISTER_KEY;
import static org.apache.dubbo.common.constants.RegistryConstants.REGISTRY_KEY;
import static org.apache.dubbo.common.constants.RegistryConstants.REGISTRY_PROTOCOL;
import static org.apache.dubbo.common.constants.RegistryConstants.ROUTERS_CATEGORY;
import static org.apache.dubbo.registry.Constants.SIMPLIFIED_KEY;
import static org.apache.dubbo.remoting.Constants.BIND_IP_KEY;
import static org.apache.dubbo.remoting.Constants.BIND_PORT_KEY;
import static org.apache.dubbo.remoting.Constants.CHECK_KEY;
import static org.apache.dubbo.remoting.Constants.CODEC_KEY;
import static org.apache.dubbo.remoting.Constants.EXCHANGER_KEY;
import static org.apache.dubbo.remoting.Constants.SERIALIZATION_KEY;
import static org.apache.dubbo.remoting.Constants.CONNECTIONS_KEY;
import static org.apache.dubbo.remoting.Constants.DUBBO_VERSION_KEY;
import static org.apache.dubbo.rpc.Constants.DEPRECATED_KEY;
import static org.apache.dubbo.rpc.Constants.INTERFACES;
import static org.apache.dubbo.rpc.Constants.MOCK_KEY;
import static org.apache.dubbo.rpc.Constants.TOKEN_KEY;
import static org.apache.dubbo.common.utils.UrlUtils.classifyUrls;

/**
 * RegistryProtocol
 */
public class RegistryProtocol implements Protocol {
    public static final String[] DEFAULT_REGISTER_PROVIDER_KEYS = {
            APPLICATION_KEY, CODEC_KEY, EXCHANGER_KEY, SERIALIZATION_KEY, CLUSTER_KEY, CONNECTIONS_KEY, DEPRECATED_KEY,
            GROUP_KEY, LOADBALANCE_KEY, MOCK_KEY, PATH_KEY, TIMEOUT_KEY, TOKEN_KEY, VERSION_KEY, WARMUP_KEY,
            WEIGHT_KEY, TIMESTAMP_KEY, DUBBO_VERSION_KEY, RELEASE_KEY
    };

    public static final String[] DEFAULT_REGISTER_CONSUMER_KEYS = {
            APPLICATION_KEY, VERSION_KEY, GROUP_KEY, DUBBO_VERSION_KEY, RELEASE_KEY
    };

    private final static Logger logger = LoggerFactory.getLogger(RegistryProtocol.class);
    private static RegistryProtocol INSTANCE;
    private final Map<URL, NotifyListener> overrideListeners = new ConcurrentHashMap<>();
    private final Map<String, ServiceConfigurationListener> serviceConfigurationListeners = new ConcurrentHashMap<>();
    private final ProviderConfigurationListener providerConfigurationListener = new ProviderConfigurationListener();
    //To solve the problem of RMI repeated exposure port conflicts, the services that have been exposed are no longer exposed.
    //providerurl <--> exporter
    private final ConcurrentMap<String, ExporterChangeableWrapper<?>> bounds = new ConcurrentHashMap<>();
    private Cluster cluster;
    private Protocol protocol;
    private RegistryFactory registryFactory;
    private ProxyFactory proxyFactory;

    public RegistryProtocol() {
        INSTANCE = this;
    }

    public static RegistryProtocol getRegistryProtocol() {
        if (INSTANCE == null) {
            ExtensionLoader.getExtensionLoader(Protocol.class).getExtension(REGISTRY_PROTOCOL); // load
        }
        return INSTANCE;
    }

    //Filter the parameters that do not need to be output in url(Starting with .)
    private static String[] getFilteredKeys(URL url) {
        Map<String, String> params = url.getParameters();
        if (CollectionUtils.isNotEmptyMap(params)) {
            return params.keySet().stream()
                    .filter(k -> k.startsWith(HIDE_KEY_PREFIX))
                    .toArray(String[]::new);
        } else {
            return new String[0];
        }
    }

    public void setCluster(Cluster cluster) {
        this.cluster = cluster;
    }

    public void setProtocol(Protocol protocol) {
        this.protocol = protocol;
    }

    public void setRegistryFactory(RegistryFactory registryFactory) {
        this.registryFactory = registryFactory;
    }

    public void setProxyFactory(ProxyFactory proxyFactory) {
        this.proxyFactory = proxyFactory;
    }

    @Override
    public int getDefaultPort() {
        return 9090;
    }

    public Map<URL, NotifyListener> getOverrideListeners() {
        return overrideListeners;
    }

    public void register(URL registryUrl, URL registeredProviderUrl) {
        Registry registry = registryFactory.getRegistry(registryUrl);
        registry.register(registeredProviderUrl);
    }

    public void unregister(URL registryUrl, URL registeredProviderUrl) {
        Registry registry = registryFactory.getRegistry(registryUrl);
        registry.unregister(registeredProviderUrl);
    }

    @Override
    public <T> Exporter<T> export(final Invoker<T> originInvoker) throws RpcException {
        URL registryUrl = getRegistryUrl(originInvoker);
        // url to export locally
        URL providerUrl = getProviderUrl(originInvoker);

        // Subscribe the override data
        // FIXME When the provider subscribes, it will affect the scene : a certain JVM exposes the service and call
        //  the same service. Because the subscribed is cached key with the name of the service, it causes the
        //  subscription information to cover.
        final URL overrideSubscribeUrl = getSubscribedOverrideUrl(providerUrl);
        final OverrideListener overrideSubscribeListener = new OverrideListener(overrideSubscribeUrl, originInvoker);
        overrideListeners.put(overrideSubscribeUrl, overrideSubscribeListener);

        providerUrl = overrideUrlWithConfig(providerUrl, overrideSubscribeListener);
        //export invoker
        final ExporterChangeableWrapper<T> exporter = doLocalExport(originInvoker, providerUrl);

        // url to registry
        final Registry registry = getRegistry(originInvoker);
        final URL registeredProviderUrl = getRegisteredProviderUrl(providerUrl, registryUrl);
        ProviderInvokerWrapper<T> providerInvokerWrapper = ProviderConsumerRegTable.registerProvider(originInvoker,
                registryUrl, registeredProviderUrl);
        //to judge if we need to delay publish
        boolean register = registeredProviderUrl.getParameter("register", true);
        if (register) {
            register(registryUrl, registeredProviderUrl);
            providerInvokerWrapper.setReg(true);
        }

        // Deprecated! Subscribe to override rules in 2.6.x or before.
        registry.subscribe(overrideSubscribeUrl, overrideSubscribeListener);

        exporter.setRegisterUrl(registeredProviderUrl);
        exporter.setSubscribeUrl(overrideSubscribeUrl);
        //Ensure that a new exporter instance is returned every time export
        return new DestroyableExporter<>(exporter);
    }

    private URL overrideUrlWithConfig(URL providerUrl, OverrideListener listener) {
        providerUrl = providerConfigurationListener.overrideUrl(providerUrl);
        ServiceConfigurationListener serviceConfigurationListener = new ServiceConfigurationListener(providerUrl, listener);
        serviceConfigurationListeners.put(providerUrl.getServiceKey(), serviceConfigurationListener);
        return serviceConfigurationListener.overrideUrl(providerUrl);
    }

    @SuppressWarnings("unchecked")
    private <T> ExporterChangeableWrapper<T> doLocalExport(final Invoker<T> originInvoker, URL providerUrl) {
        String key = getCacheKey(originInvoker);

        return (ExporterChangeableWrapper<T>) bounds.computeIfAbsent(key, s -> {
            Invoker<?> invokerDelegate = new InvokerDelegate<>(originInvoker, providerUrl);
            return new ExporterChangeableWrapper<>((Exporter<T>) protocol.export(invokerDelegate), originInvoker);
        });
    }

    public <T> void reExport(final Invoker<T> originInvoker, URL newInvokerUrl) {
        // update local exporter
        ExporterChangeableWrapper exporter = doChangeLocalExport(originInvoker, newInvokerUrl);
        // update registry
        URL registryUrl = getRegistryUrl(originInvoker);
        final URL registeredProviderUrl = getRegisteredProviderUrl(newInvokerUrl, registryUrl);

        //decide if we need to re-publish
        ProviderInvokerWrapper<T> providerInvokerWrapper = ProviderConsumerRegTable.getProviderWrapper(registeredProviderUrl, originInvoker);
        ProviderInvokerWrapper<T> newProviderInvokerWrapper = ProviderConsumerRegTable.registerProvider(originInvoker, registryUrl, registeredProviderUrl);
        /**
         * Only if the new url going to Registry is different with the previous one should we do unregister and register.
         */
        if (providerInvokerWrapper.isReg() && !registeredProviderUrl.equals(providerInvokerWrapper.getProviderUrl())) {
            unregister(registryUrl, providerInvokerWrapper.getProviderUrl());
            register(registryUrl, registeredProviderUrl);
            newProviderInvokerWrapper.setReg(true);
        }

        exporter.setRegisterUrl(registeredProviderUrl);
    }

    /**
     * Reexport the invoker of the modified url
     *
     * @param originInvoker
     * @param newInvokerUrl
     */
    @SuppressWarnings("unchecked")
    private <T> ExporterChangeableWrapper doChangeLocalExport(final Invoker<T> originInvoker, URL newInvokerUrl) {
        String key = getCacheKey(originInvoker);
        final ExporterChangeableWrapper<T> exporter = (ExporterChangeableWrapper<T>) bounds.get(key);
        if (exporter == null) {
            logger.warn(new IllegalStateException("error state, exporter should not be null"));
        } else {
            final Invoker<T> invokerDelegate = new InvokerDelegate<T>(originInvoker, newInvokerUrl);
            exporter.setExporter(protocol.export(invokerDelegate));
        }
        return exporter;
    }

    /**
     * Get an instance of registry based on the address of invoker
     *
     * @param originInvoker
     * @return
     */
    private Registry getRegistry(final Invoker<?> originInvoker) {
        URL registryUrl = getRegistryUrl(originInvoker);
        return registryFactory.getRegistry(registryUrl);
    }

    private URL getRegistryUrl(Invoker<?> originInvoker) {
        URL registryUrl = originInvoker.getUrl();
        if (REGISTRY_PROTOCOL.equals(registryUrl.getProtocol())) {
            String protocol = registryUrl.getParameter(REGISTRY_KEY, DEFAULT_REGISTRY);
            registryUrl = registryUrl.setProtocol(protocol).removeParameter(REGISTRY_KEY);
        }
        return registryUrl;
    }


    /**
     * Return the url that is registered to the registry and filter the url parameter once
     *
     * @param providerUrl
     * @return url to registry.
     */
    private URL getRegisteredProviderUrl(final URL providerUrl, final URL registryUrl) {
        //The address you see at the registry
        if (!registryUrl.getParameter(SIMPLIFIED_KEY, false)) {
            return providerUrl.removeParameters(getFilteredKeys(providerUrl)).removeParameters(
                    MONITOR_KEY, BIND_IP_KEY, BIND_PORT_KEY, QOS_ENABLE, QOS_PORT, ACCEPT_FOREIGN_IP, VALIDATION_KEY,
                    INTERFACES);
        } else {
            String extraKeys = registryUrl.getParameter(EXTRA_KEYS_KEY, "");
            // if path is not the same as interface name then we should keep INTERFACE_KEY,
            // otherwise, the registry structure of zookeeper would be '/dubbo/path/providers',
            // but what we expect is '/dubbo/interface/providers'
<<<<<<< HEAD
            if (!providerUrl.getPath().equals(providerUrl.getParameter(INTERFACE_KEY))) {
                if (StringUtils.isNotEmpty(extraKeys)) {
                    extraKeys += ",";
                }
                extraKeys += INTERFACE_KEY;
            }
            String[] paramsToRegistry = getParamsToRegistry(DEFAULT_REGISTER_PROVIDER_KEYS
                    , COMMA_SPLIT_PATTERN.split(extraKeys));
=======
            if (!providerUrl.getPath().equals(providerUrl.getParameter(Constants.INTERFACE_KEY))) {
                if (StringUtils.isNotEmpty(extraKeys)) {
                    extraKeys += ",";
                }
                extraKeys += Constants.INTERFACE_KEY;
            }
            String[] paramsToRegistry = getParamsToRegistry(DEFAULT_REGISTER_PROVIDER_KEYS
                    , Constants.COMMA_SPLIT_PATTERN.split(extraKeys));
>>>>>>> 77c3a72e
            return URL.valueOf(providerUrl, paramsToRegistry, providerUrl.getParameter(METHODS_KEY, (String[]) null));
        }

    }

    private URL getSubscribedOverrideUrl(URL registeredProviderUrl) {
        return registeredProviderUrl.setProtocol(PROVIDER_PROTOCOL)
                .addParameters(CATEGORY_KEY, CONFIGURATORS_CATEGORY, CHECK_KEY, String.valueOf(false));
    }

    /**
     * Get the address of the providerUrl through the url of the invoker
     *
     * @param originInvoker
     * @return
     */
    private URL getProviderUrl(final Invoker<?> originInvoker) {
        String export = originInvoker.getUrl().getParameterAndDecoded(EXPORT_KEY);
        if (export == null || export.length() == 0) {
            throw new IllegalArgumentException("The registry export url is null! registry: " + originInvoker.getUrl());
        }
        return URL.valueOf(export);
    }

    /**
     * Get the key cached in bounds by invoker
     *
     * @param originInvoker
     * @return
     */
    private String getCacheKey(final Invoker<?> originInvoker) {
        URL providerUrl = getProviderUrl(originInvoker);
        String key = providerUrl.removeParameters("dynamic", "enabled").toFullString();
        return key;
    }

    @Override
    @SuppressWarnings("unchecked")
    public <T> Invoker<T> refer(Class<T> type, URL url) throws RpcException {
        url = URLBuilder.from(url)
                .setProtocol(url.getParameter(REGISTRY_KEY, DEFAULT_REGISTRY))
                .removeParameter(REGISTRY_KEY)
                .build();
        Registry registry = registryFactory.getRegistry(url);
        if (RegistryService.class.equals(type)) {
            return proxyFactory.getInvoker((T) registry, type, url);
        }

        // group="a,b" or group="*"
        Map<String, String> qs = StringUtils.parseQueryString(url.getParameterAndDecoded(REFER_KEY));
        String group = qs.get(GROUP_KEY);
        if (group != null && group.length() > 0) {
            if ((COMMA_SPLIT_PATTERN.split(group)).length > 1 || "*".equals(group)) {
                return doRefer(getMergeableCluster(), registry, type, url);
            }
        }
        return doRefer(cluster, registry, type, url);
    }

    private Cluster getMergeableCluster() {
        return ExtensionLoader.getExtensionLoader(Cluster.class).getExtension("mergeable");
    }

    private <T> Invoker<T> doRefer(Cluster cluster, Registry registry, Class<T> type, URL url) {
        RegistryDirectory<T> directory = new RegistryDirectory<T>(type, url);
        directory.setRegistry(registry);
        directory.setProtocol(protocol);
        // all attributes of REFER_KEY
        Map<String, String> parameters = new HashMap<String, String>(directory.getUrl().getParameters());
        URL subscribeUrl = new URL(CONSUMER_PROTOCOL, parameters.remove(REGISTER_IP_KEY), 0, type.getName(), parameters);
        if (!ANY_VALUE.equals(url.getServiceInterface()) && url.getParameter(REGISTER_KEY, true)) {
            directory.setRegisteredConsumerUrl(getRegisteredConsumerUrl(subscribeUrl, url));
            registry.register(directory.getRegisteredConsumerUrl());
        }
        directory.buildRouterChain(subscribeUrl);
        directory.subscribe(subscribeUrl.addParameter(CATEGORY_KEY,
                PROVIDERS_CATEGORY + "," + CONFIGURATORS_CATEGORY + "," + ROUTERS_CATEGORY));

        Invoker invoker = cluster.join(directory);
        ProviderConsumerRegTable.registerConsumer(invoker, url, subscribeUrl, directory);
        return invoker;
    }

    public URL getRegisteredConsumerUrl(final URL consumerUrl, URL registryUrl) {
        if (!registryUrl.getParameter(SIMPLIFIED_KEY, false)) {
            return consumerUrl.addParameters(CATEGORY_KEY, CONSUMERS_CATEGORY,
                    CHECK_KEY, String.valueOf(false));
        } else {
            return URL.valueOf(consumerUrl, DEFAULT_REGISTER_CONSUMER_KEYS, null).addParameters(
                    CATEGORY_KEY, CONSUMERS_CATEGORY, CHECK_KEY, String.valueOf(false));
        }
    }

    // available to test
    public String[] getParamsToRegistry(String[] defaultKeys, String[] additionalParameterKeys) {
        int additionalLen = additionalParameterKeys.length;
        String[] registryParams = new String[defaultKeys.length + additionalLen];
        System.arraycopy(defaultKeys, 0, registryParams, 0, defaultKeys.length);
        System.arraycopy(additionalParameterKeys, 0, registryParams, defaultKeys.length, additionalLen);
        return registryParams;
    }

    @Override
    public void destroy() {
        List<Exporter<?>> exporters = new ArrayList<Exporter<?>>(bounds.values());
        for (Exporter<?> exporter : exporters) {
            exporter.unexport();
        }
        bounds.clear();

        DynamicConfiguration.getDynamicConfiguration()
                .removeListener(ApplicationModel.getApplication() + CONFIGURATORS_SUFFIX, providerConfigurationListener);
    }

    //Merge the urls of configurators
    private static URL getConfigedInvokerUrl(List<Configurator> configurators, URL url) {
        if (configurators != null && configurators.size() > 0) {
            for (Configurator configurator : configurators) {
                url = configurator.configure(url);
            }
        }
        return url;
    }

    public static class InvokerDelegate<T> extends InvokerWrapper<T> {
        private final Invoker<T> invoker;

        /**
         * @param invoker
         * @param url     invoker.getUrl return this value
         */
        public InvokerDelegate(Invoker<T> invoker, URL url) {
            super(invoker, url);
            this.invoker = invoker;
        }

        public Invoker<T> getInvoker() {
            if (invoker instanceof InvokerDelegate) {
                return ((InvokerDelegate<T>) invoker).getInvoker();
            } else {
                return invoker;
            }
        }
    }

    static private class DestroyableExporter<T> implements Exporter<T> {

        private Exporter<T> exporter;

        public DestroyableExporter(Exporter<T> exporter) {
            this.exporter = exporter;
        }

        @Override
        public Invoker<T> getInvoker() {
            return exporter.getInvoker();
        }

        @Override
        public void unexport() {
            exporter.unexport();
        }
    }

    /**
     * Reexport: the exporter destroy problem in protocol
     * 1.Ensure that the exporter returned by registryprotocol can be normal destroyed
     * 2.No need to re-register to the registry after notify
     * 3.The invoker passed by the export method , would better to be the invoker of exporter
     */
    private class OverrideListener implements NotifyListener {
        private final URL subscribeUrl;
        private final Invoker originInvoker;


        private List<Configurator> configurators;

        public OverrideListener(URL subscribeUrl, Invoker originalInvoker) {
            this.subscribeUrl = subscribeUrl;
            this.originInvoker = originalInvoker;
        }

        /**
         * @param urls The list of registered information, is always not empty, The meaning is the same as the
         *             return value of {@link org.apache.dubbo.registry.RegistryService#lookup(URL)}.
         */
        @Override
        public synchronized void notify(List<URL> urls) {
            logger.debug("original override urls: " + urls);

            List<URL> matchedUrls = getMatchedUrls(urls, subscribeUrl.addParameter(CATEGORY_KEY,
                    CONFIGURATORS_CATEGORY));
            logger.debug("subscribe url: " + subscribeUrl + ", override urls: " + matchedUrls);

            // No matching results
            if (matchedUrls.isEmpty()) {
                return;
            }

            this.configurators = Configurator.toConfigurators(classifyUrls(matchedUrls, UrlUtils::isConfigurator))
                    .orElse(configurators);

            doOverrideIfNecessary();
        }

        public synchronized void doOverrideIfNecessary() {
            final Invoker<?> invoker;
            if (originInvoker instanceof InvokerDelegate) {
                invoker = ((InvokerDelegate<?>) originInvoker).getInvoker();
            } else {
                invoker = originInvoker;
            }
            //The origin invoker
            URL originUrl = RegistryProtocol.this.getProviderUrl(invoker);
            String key = getCacheKey(originInvoker);
            ExporterChangeableWrapper<?> exporter = bounds.get(key);
            if (exporter == null) {
                logger.warn(new IllegalStateException("error state, exporter should not be null"));
                return;
            }
            //The current, may have been merged many times
            URL currentUrl = exporter.getInvoker().getUrl();
            //Merged with this configuration
            URL newUrl = getConfigedInvokerUrl(configurators, originUrl);
            newUrl = getConfigedInvokerUrl(serviceConfigurationListeners.get(originUrl.getServiceKey())
                    .getConfigurators(), newUrl);
            newUrl = getConfigedInvokerUrl(providerConfigurationListener.getConfigurators(), newUrl);
            if (!currentUrl.equals(newUrl)) {
                RegistryProtocol.this.reExport(originInvoker, newUrl);
                logger.info("exported provider url changed, origin url: " + originUrl +
                        ", old export url: " + currentUrl + ", new export url: " + newUrl);
            }
        }

        private List<URL> getMatchedUrls(List<URL> configuratorUrls, URL currentSubscribe) {
            List<URL> result = new ArrayList<URL>();
            for (URL url : configuratorUrls) {
                URL overrideUrl = url;
                // Compatible with the old version
                if (url.getParameter(CATEGORY_KEY) == null && OVERRIDE_PROTOCOL.equals(url.getProtocol())) {
                    overrideUrl = url.addParameter(CATEGORY_KEY, CONFIGURATORS_CATEGORY);
                }

                // Check whether url is to be applied to the current service
                if (UrlUtils.isMatch(currentSubscribe, overrideUrl)) {
                    result.add(url);
                }
            }
            return result;
        }
    }

    private class ServiceConfigurationListener extends AbstractConfiguratorListener {
        private URL providerUrl;
        private OverrideListener notifyListener;

        public ServiceConfigurationListener(URL providerUrl, OverrideListener notifyListener) {
            this.providerUrl = providerUrl;
            this.notifyListener = notifyListener;
            this.initWith(providerUrl.getEncodedServiceKey() + CONFIGURATORS_SUFFIX);
        }

        private <T> URL overrideUrl(URL providerUrl) {
            return RegistryProtocol.getConfigedInvokerUrl(configurators, providerUrl);
        }

        @Override
        protected void notifyOverrides() {
            notifyListener.doOverrideIfNecessary();
        }
    }

    private class ProviderConfigurationListener extends AbstractConfiguratorListener {

        public ProviderConfigurationListener() {
            this.initWith(ApplicationModel.getApplication() + CONFIGURATORS_SUFFIX);
        }

        /**
         * Get existing configuration rule and override provider url before exporting.
         *
         * @param providerUrl
         * @param <T>
         * @return
         */
        private <T> URL overrideUrl(URL providerUrl) {
            return RegistryProtocol.getConfigedInvokerUrl(configurators, providerUrl);
        }

        @Override
        protected void notifyOverrides() {
            overrideListeners.values().forEach(listener -> ((OverrideListener) listener).doOverrideIfNecessary());
        }
    }

    /**
     * exporter proxy, establish the corresponding relationship between the returned exporter and the exporter
     * exported by the protocol, and can modify the relationship at the time of override.
     *
     * @param <T>
     */
    private class ExporterChangeableWrapper<T> implements Exporter<T> {

        private final ExecutorService executor = newSingleThreadExecutor(new NamedThreadFactory("Exporter-Unexport", true));

        private final Invoker<T> originInvoker;
        private Exporter<T> exporter;
        private URL subscribeUrl;
        private URL registerUrl;

        public ExporterChangeableWrapper(Exporter<T> exporter, Invoker<T> originInvoker) {
            this.exporter = exporter;
            this.originInvoker = originInvoker;
        }

        public Invoker<T> getOriginInvoker() {
            return originInvoker;
        }

        @Override
        public Invoker<T> getInvoker() {
            return exporter.getInvoker();
        }

        public void setExporter(Exporter<T> exporter) {
            this.exporter = exporter;
        }

        @Override
        public void unexport() {
            String key = getCacheKey(this.originInvoker);
            bounds.remove(key);

            Registry registry = RegistryProtocol.INSTANCE.getRegistry(originInvoker);
            try {
                registry.unregister(registerUrl);
            } catch (Throwable t) {
                logger.warn(t.getMessage(), t);
            }
            try {
                NotifyListener listener = RegistryProtocol.INSTANCE.overrideListeners.remove(subscribeUrl);
                registry.unsubscribe(subscribeUrl, listener);
                DynamicConfiguration.getDynamicConfiguration()
                        .removeListener(subscribeUrl.getServiceKey() + CONFIGURATORS_SUFFIX,
                                serviceConfigurationListeners.get(subscribeUrl.getServiceKey()));
            } catch (Throwable t) {
                logger.warn(t.getMessage(), t);
            }

            executor.submit(() -> {
                try {
                    int timeout = ConfigurationUtils.getServerShutdownTimeout();
                    if (timeout > 0) {
                        logger.info("Waiting " + timeout + "ms for registry to notify all consumers before unexport. " +
                                "Usually, this is called when you use dubbo API");
                        Thread.sleep(timeout);
                    }
                    exporter.unexport();
                } catch (Throwable t) {
                    logger.warn(t.getMessage(), t);
                }
            });
        }

        public void setSubscribeUrl(URL subscribeUrl) {
            this.subscribeUrl = subscribeUrl;
        }

        public void setRegisterUrl(URL registerUrl) {
            this.registerUrl = registerUrl;
        }
    }
}
<|MERGE_RESOLUTION|>--- conflicted
+++ resolved
@@ -325,7 +325,6 @@
             // if path is not the same as interface name then we should keep INTERFACE_KEY,
             // otherwise, the registry structure of zookeeper would be '/dubbo/path/providers',
             // but what we expect is '/dubbo/interface/providers'
-<<<<<<< HEAD
             if (!providerUrl.getPath().equals(providerUrl.getParameter(INTERFACE_KEY))) {
                 if (StringUtils.isNotEmpty(extraKeys)) {
                     extraKeys += ",";
@@ -334,16 +333,6 @@
             }
             String[] paramsToRegistry = getParamsToRegistry(DEFAULT_REGISTER_PROVIDER_KEYS
                     , COMMA_SPLIT_PATTERN.split(extraKeys));
-=======
-            if (!providerUrl.getPath().equals(providerUrl.getParameter(Constants.INTERFACE_KEY))) {
-                if (StringUtils.isNotEmpty(extraKeys)) {
-                    extraKeys += ",";
-                }
-                extraKeys += Constants.INTERFACE_KEY;
-            }
-            String[] paramsToRegistry = getParamsToRegistry(DEFAULT_REGISTER_PROVIDER_KEYS
-                    , Constants.COMMA_SPLIT_PATTERN.split(extraKeys));
->>>>>>> 77c3a72e
             return URL.valueOf(providerUrl, paramsToRegistry, providerUrl.getParameter(METHODS_KEY, (String[]) null));
         }
 
@@ -716,4 +705,4 @@
             this.registerUrl = registerUrl;
         }
     }
-}
+}