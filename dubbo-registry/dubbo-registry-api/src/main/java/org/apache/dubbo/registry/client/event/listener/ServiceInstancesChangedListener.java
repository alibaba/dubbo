/*
 * Licensed to the Apache Software Foundation (ASF) under one or more
 * contributor license agreements.  See the NOTICE file distributed with
 * this work for additional information regarding copyright ownership.
 * The ASF licenses this file to You under the Apache License, Version 2.0
 * (the "License"); you may not use this file except in compliance with
 * the License.  You may obtain a copy of the License at
 *
 *     http://www.apache.org/licenses/LICENSE-2.0
 *
 * Unless required by applicable law or agreed to in writing, software
 * distributed under the License is distributed on an "AS IS" BASIS,
 * WITHOUT WARRANTIES OR CONDITIONS OF ANY KIND, either express or implied.
 * See the License for the specific language governing permissions and
 * limitations under the License.
 */
package org.apache.dubbo.registry.client.event.listener;

import org.apache.dubbo.common.URL;
import org.apache.dubbo.common.extension.ExtensionLoader;
import org.apache.dubbo.common.logger.Logger;
import org.apache.dubbo.common.logger.LoggerFactory;
import org.apache.dubbo.common.threadpool.manager.ExecutorRepository;
import org.apache.dubbo.common.utils.CollectionUtils;
import org.apache.dubbo.event.ConditionalEventListener;
import org.apache.dubbo.event.EventListener;
import org.apache.dubbo.metadata.MetadataInfo;
import org.apache.dubbo.metadata.MetadataInfo.ServiceInfo;
import org.apache.dubbo.metadata.MetadataService;
import org.apache.dubbo.registry.NotifyListener;
import org.apache.dubbo.registry.client.DefaultServiceInstance;
import org.apache.dubbo.registry.client.RegistryClusterIdentifier;
import org.apache.dubbo.registry.client.ServiceDiscovery;
import org.apache.dubbo.registry.client.ServiceInstance;
import org.apache.dubbo.registry.client.event.RetryServiceInstancesChangedEvent;
import org.apache.dubbo.registry.client.event.ServiceInstancesChangedEvent;
import org.apache.dubbo.registry.client.metadata.MetadataUtils;
import org.apache.dubbo.registry.client.metadata.ServiceInstanceMetadataUtils;
import org.apache.dubbo.registry.client.metadata.store.RemoteMetadataServiceImpl;

import java.util.ArrayList;
import java.util.Collections;
import java.util.HashMap;
import java.util.LinkedList;
import java.util.List;
import java.util.Map;
import java.util.Objects;
import java.util.Set;
import java.util.TreeSet;
import java.util.concurrent.ScheduledExecutorService;
import java.util.concurrent.Semaphore;
import java.util.concurrent.TimeUnit;
import java.util.concurrent.atomic.AtomicInteger;

import static org.apache.dubbo.common.constants.CommonConstants.REMOTE_METADATA_STORAGE_TYPE;
import static org.apache.dubbo.common.constants.RegistryConstants.REGISTRY_CLUSTER_KEY;
import static org.apache.dubbo.metadata.MetadataInfo.DEFAULT_REVISION;
import static org.apache.dubbo.registry.client.metadata.ServiceInstanceMetadataUtils.getExportedServicesRevision;

/**
 * The Service Discovery Changed {@link EventListener Event Listener}
 *
 * @see ServiceInstancesChangedEvent
 * @since 2.7.5
 */
public class ServiceInstancesChangedListener implements ConditionalEventListener<ServiceInstancesChangedEvent> {

    private static final Logger logger = LoggerFactory.getLogger(ServiceInstancesChangedListener.class);

    private final Set<String> serviceNames;
    private final ServiceDiscovery serviceDiscovery;
    private URL url;
    private Map<String, NotifyListener> listeners;

    private Map<String, List<ServiceInstance>> allInstances;

    private Map<String, List<URL>> serviceUrls;

    private Map<String, MetadataInfo> revisionToMetadata;

    private volatile long lastRefreshTime;
    private volatile long lastFailureTime;
    private volatile AtomicInteger failureCounter = new AtomicInteger(0);
    private Semaphore retryPermission;

    private ScheduledExecutorService scheduler;

    public ServiceInstancesChangedListener(Set<String> serviceNames, ServiceDiscovery serviceDiscovery) {
        this.serviceNames = serviceNames;
        this.serviceDiscovery = serviceDiscovery;
        this.listeners = new HashMap<>();
        this.allInstances = new HashMap<>();
        this.serviceUrls = new HashMap<>();
        this.revisionToMetadata = new HashMap<>();
        retryPermission = new Semaphore(1);
        this.scheduler = ExtensionLoader.getExtensionLoader(ExecutorRepository.class).getDefaultExtension().getMetadataRetryExecutor();
    }

    /**
     * On {@link ServiceInstancesChangedEvent the service instances change event}
     *
     * @param event {@link ServiceInstancesChangedEvent}
     */
    public synchronized void onEvent(ServiceInstancesChangedEvent event) {
        if (this.isRetryAndExpired(event)) {
            return;
        }

        if (logger.isDebugEnabled()) {
            logger.debug(event.getServiceInstances().toString());
        }

        Map<String, List<ServiceInstance>> revisionToInstances = new HashMap<>();
        Map<String, Set<String>> localServiceToRevisions = new HashMap<>();
        Map<Set<String>, List<URL>> revisionsToUrls = new HashMap<>();
        Map<String, List<URL>> newServiceUrls = new HashMap<>();//TODO
<<<<<<< HEAD
=======
        Map<String, MetadataInfo> newRevisionToMetadata = new HashMap<>();

>>>>>>> a2b9e0c4
        for (Map.Entry<String, List<ServiceInstance>> entry : allInstances.entrySet()) {
            List<ServiceInstance> instances = entry.getValue();
            for (ServiceInstance instance : instances) {
                String revision = getExportedServicesRevision(instance);
                if (DEFAULT_REVISION.equals(revision)) {
                    logger.info("Find instance without valid service metadata: " + instance.getAddress());
                    continue;
                }
                List<ServiceInstance> subInstances = revisionToInstances.computeIfAbsent(revision, r -> new LinkedList<>());
                subInstances.add(instance);

                MetadataInfo metadata = getRemoteMetadata(instance, revision, localServiceToRevisions, subInstances);

                // it means fetching Meta Server failed if metadata is null
                ((DefaultServiceInstance) instance).setServiceMetadata(metadata);
                newRevisionToMetadata.putIfAbsent(revision, metadata);
            }
        }

        logger.info(newRevisionToMetadata.size() + " unique revisions. ");

        if (hasEmptyMetadata(newRevisionToMetadata)) {// retry every 10 seconds
            if (retryPermission.tryAcquire()) {
                scheduler.scheduleAtFixedRate(new AddressRefreshRetryTask(retryPermission), 10000, 10000, TimeUnit.MILLISECONDS);
                logger.warn("Address refresh try task submitted.");
            }
            logger.warn("Address refresh failed because of Metadata Server failure, wait for retry or new address refresh event.");
            this.revisionToMetadata = newRevisionToMetadata;
            return;
        }

        this.revisionToMetadata = newRevisionToMetadata;

        localServiceToRevisions.forEach((serviceKey, revisions) -> {
            List<URL> urls = revisionsToUrls.get(revisions);
            if (urls != null) {
                newServiceUrls.put(serviceKey, urls);
            } else {
                urls = new ArrayList<>();
                for (String r : revisions) {
                    for (ServiceInstance i : revisionToInstances.get(r)) {
                        urls.add(i.toURL());
                    }
                }
                revisionsToUrls.put(revisions, urls);
                newServiceUrls.put(serviceKey, urls);
            }
        });
        this.serviceUrls = newServiceUrls;

        this.notifyAddressChanged();
    }

    public synchronized void addListener(String serviceKey, NotifyListener listener) {
        this.listeners.put(serviceKey, listener);
        List<URL> urls = this.serviceUrls.get(serviceKey);
        if (CollectionUtils.isNotEmpty(urls)) {
            listener.notify(urls);
        }
    }

    public void removeListener(String serviceKey) {
        listeners.remove(serviceKey);
        if (listeners.isEmpty()) {
            serviceDiscovery.removeServiceInstancesChangedListener(this);
        }
    }

    public List<URL> getUrls(String serviceKey) {
        return toUrlsWithEmpty(serviceUrls.get(serviceKey));
    }

    /**
     * Get the correlative service name
     *
     * @return the correlative service name
     */
    public final Set<String> getServiceNames() {
        return serviceNames;
    }

    public void setUrl(URL url) {
        this.url = url;
    }

    public URL getUrl() {
        return url;
    }

    /**
     * @param event {@link ServiceInstancesChangedEvent event}
     * @return If service name matches, return <code>true</code>, or <code>false</code>
     */
    public final boolean accept(ServiceInstancesChangedEvent event) {
        return serviceNames.contains(event.getServiceName());
    }


    private boolean isRetryAndExpired(ServiceInstancesChangedEvent event) {
        String appName = event.getServiceName();
        List<ServiceInstance> appInstances = event.getServiceInstances();

        if (event instanceof RetryServiceInstancesChangedEvent) {
            RetryServiceInstancesChangedEvent retryEvent = (RetryServiceInstancesChangedEvent) event;
            logger.warn("Received address refresh retry event, " + retryEvent.getFailureRecordTime());
            if (retryEvent.getFailureRecordTime() < lastRefreshTime) {
                logger.warn("Ignore retry event, event time: " + retryEvent.getFailureRecordTime() + ", last refresh time: " + lastRefreshTime);
                return true;
            }
            logger.warn("Retrying address notification...");
        } else {
            logger.info("Received instance notification, serviceName: " + appName + ", instances: " + appInstances.size());
            allInstances.put(appName, appInstances);
            lastRefreshTime = System.currentTimeMillis();
        }
        return false;
    }

    private boolean hasEmptyMetadata(Map<String, MetadataInfo> revisionToMetadata) {
        if (revisionToMetadata == null) {
            return false;
        }
        boolean result = false;
        for (Map.Entry<String, MetadataInfo> entry : revisionToMetadata.entrySet()) {
            if (entry.getValue() == null) {
                result = true;
                break;
            }
        }
        return result;
    }

<<<<<<< HEAD
            localServiceToRevisions.forEach((serviceKey, revisions) -> {
                List<URL> urls = revisionsToUrls.get(revisions);
                if (urls != null) {
                    newServiceUrls.put(serviceKey, urls);
                } else {
                    urls = new ArrayList<>();
                    for (String r : revisions) {
                        for (ServiceInstance i : revisionToInstances.get(r)) {
                            urls.add(i.toURL());
                        }
                    }
                    revisionsToUrls.put(revisions, urls);
                    newServiceUrls.put(serviceKey, urls);
=======
    private MetadataInfo getRemoteMetadata(ServiceInstance instance, String revision, Map<String, Set<String>> localServiceToRevisions, List<ServiceInstance> subInstances) {
        MetadataInfo metadata = revisionToMetadata.get(revision);
        if (metadata == null) {
            if (failureCounter.get() < 3 || (System.currentTimeMillis() - lastFailureTime > 5000)) {
                metadata = getMetadataInfo(instance);
                if (metadata != null) {
                    logger.info("MetadataInfo for instance " + instance.getAddress() + "?revision=" + revision + " is " + metadata);
                    failureCounter.set(0);
                    revisionToMetadata.putIfAbsent(revision, metadata);
                    parseMetadata(revision, metadata, localServiceToRevisions);
                } else {
                    logger.error("Failed to get MetadataInfo for instance " + instance.getAddress() + "?revision=" + revision
                            + ", async task added, wait for retry.");
                    lastFailureTime = System.currentTimeMillis();
                    failureCounter.incrementAndGet();
>>>>>>> a2b9e0c4
                }
            }
        } else if (subInstances.size() == 1) {
            // "subInstances.size() >= 2" means metadata of this revision has been parsed, ignore
            parseMetadata(revision, metadata, localServiceToRevisions);
        }
<<<<<<< HEAD

        this.serviceUrls = newServiceUrls;
        this.notifyAddressChanged();
=======
        return metadata;
>>>>>>> a2b9e0c4
    }

    private Map<String, Set<String>> parseMetadata(String revision, MetadataInfo metadata, Map<String, Set<String>> localServiceToRevisions) {
        Map<String, ServiceInfo> serviceInfos = metadata.getServices();
        for (Map.Entry<String, ServiceInfo> entry : serviceInfos.entrySet()) {
            Set<String> set = localServiceToRevisions.computeIfAbsent(entry.getKey(), k -> new TreeSet<>());
            set.add(revision);
        }

        return localServiceToRevisions;
    }

    private MetadataInfo getMetadataInfo(ServiceInstance instance) {
        String metadataType = ServiceInstanceMetadataUtils.getMetadataStorageType(instance);
        // FIXME, check "REGISTRY_CLUSTER_KEY" must be set by every registry implementation.
        instance.getExtendParams().putIfAbsent(REGISTRY_CLUSTER_KEY, RegistryClusterIdentifier.getExtension(url).consumerKey(url));
        MetadataInfo metadataInfo;
        try {
            if (logger.isDebugEnabled()) {
                logger.info("Instance " + instance.getAddress() + " is using metadata type " + metadataType);
            }
            if (REMOTE_METADATA_STORAGE_TYPE.equals(metadataType)) {
                RemoteMetadataServiceImpl remoteMetadataService = MetadataUtils.getRemoteMetadataService();
                metadataInfo = remoteMetadataService.getMetadata(instance);
            } else {
                MetadataService metadataServiceProxy = MetadataUtils.getMetadataServiceProxy(instance, serviceDiscovery);
                metadataInfo = metadataServiceProxy.getMetadataInfo(ServiceInstanceMetadataUtils.getExportedServicesRevision(instance));
            }
            if (logger.isDebugEnabled()) {
                logger.info("Metadata " + metadataInfo.toString());
            }
        } catch (Exception e) {
            logger.error("Failed to load service metadata, meta type is " + metadataType, e);
            metadataInfo = null;
        }
        return metadataInfo;
    }

    private void notifyAddressChanged() {
        listeners.forEach((key, notifyListener) -> {
            //FIXME, group wildcard match
            List<URL> urls = toUrlsWithEmpty(serviceUrls.get(key));
            logger.info("Notify service " + key + " with urls " + urls.size());
            notifyListener.notify(urls);
        });
    }

    private List<URL> toUrlsWithEmpty(List<URL> urls) {
        if (urls == null) {
            urls = Collections.emptyList();
        }
        return urls;
    }

    @Override
    public boolean equals(Object o) {
        if (this == o) return true;
        if (!(o instanceof ServiceInstancesChangedListener)) return false;
        ServiceInstancesChangedListener that = (ServiceInstancesChangedListener) o;
        return Objects.equals(getServiceNames(), that.getServiceNames());
    }

    @Override
    public int hashCode() {
        return Objects.hash(getClass(), getServiceNames());
    }

    private class AddressRefreshRetryTask implements Runnable {
        private final RetryServiceInstancesChangedEvent retryEvent;
        private final Semaphore retryPermission;

        public AddressRefreshRetryTask(Semaphore semaphore) {
            this.retryEvent = new RetryServiceInstancesChangedEvent();
            this.retryPermission = semaphore;
        }

        @Override
        public void run() {
            retryPermission.release();
            ServiceInstancesChangedListener.this.onEvent(retryEvent);
        }
    }
}<|MERGE_RESOLUTION|>--- conflicted
+++ resolved
@@ -114,11 +114,8 @@
         Map<String, Set<String>> localServiceToRevisions = new HashMap<>();
         Map<Set<String>, List<URL>> revisionsToUrls = new HashMap<>();
         Map<String, List<URL>> newServiceUrls = new HashMap<>();//TODO
-<<<<<<< HEAD
-=======
         Map<String, MetadataInfo> newRevisionToMetadata = new HashMap<>();
 
->>>>>>> a2b9e0c4
         for (Map.Entry<String, List<ServiceInstance>> entry : allInstances.entrySet()) {
             List<ServiceInstance> instances = entry.getValue();
             for (ServiceInstance instance : instances) {
@@ -251,21 +248,6 @@
         return result;
     }
 
-<<<<<<< HEAD
-            localServiceToRevisions.forEach((serviceKey, revisions) -> {
-                List<URL> urls = revisionsToUrls.get(revisions);
-                if (urls != null) {
-                    newServiceUrls.put(serviceKey, urls);
-                } else {
-                    urls = new ArrayList<>();
-                    for (String r : revisions) {
-                        for (ServiceInstance i : revisionToInstances.get(r)) {
-                            urls.add(i.toURL());
-                        }
-                    }
-                    revisionsToUrls.put(revisions, urls);
-                    newServiceUrls.put(serviceKey, urls);
-=======
     private MetadataInfo getRemoteMetadata(ServiceInstance instance, String revision, Map<String, Set<String>> localServiceToRevisions, List<ServiceInstance> subInstances) {
         MetadataInfo metadata = revisionToMetadata.get(revision);
         if (metadata == null) {
@@ -281,20 +263,13 @@
                             + ", async task added, wait for retry.");
                     lastFailureTime = System.currentTimeMillis();
                     failureCounter.incrementAndGet();
->>>>>>> a2b9e0c4
                 }
             }
         } else if (subInstances.size() == 1) {
             // "subInstances.size() >= 2" means metadata of this revision has been parsed, ignore
             parseMetadata(revision, metadata, localServiceToRevisions);
         }
-<<<<<<< HEAD
-
-        this.serviceUrls = newServiceUrls;
-        this.notifyAddressChanged();
-=======
         return metadata;
->>>>>>> a2b9e0c4
     }
 
     private Map<String, Set<String>> parseMetadata(String revision, MetadataInfo metadata, Map<String, Set<String>> localServiceToRevisions) {
