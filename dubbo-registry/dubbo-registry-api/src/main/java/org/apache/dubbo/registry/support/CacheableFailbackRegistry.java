/*
 * Licensed to the Apache Software Foundation (ASF) under one or more
 * contributor license agreements.  See the NOTICE file distributed with
 * this work for additional information regarding copyright ownership.
 * The ASF licenses this file to You under the Apache License, Version 2.0
 * (the "License"); you may not use this file except in compliance with
 * the License.  You may obtain a copy of the License at
 *
 *     http://www.apache.org/licenses/LICENSE-2.0
 *
 * Unless required by applicable law or agreed to in writing, software
 * distributed under the License is distributed on an "AS IS" BASIS,
 * WITHOUT WARRANTIES OR CONDITIONS OF ANY KIND, either express or implied.
 * See the License for the specific language governing permissions and
 * limitations under the License.
 */
package org.apache.dubbo.registry.support;

import org.apache.dubbo.common.URL;
import org.apache.dubbo.common.URLBuilder;
import org.apache.dubbo.common.URLStrParser;
import org.apache.dubbo.common.url.component.DubboServiceAddressURL;
import org.apache.dubbo.common.url.component.ServiceAddressURL;
import org.apache.dubbo.common.url.component.URLAddress;
import org.apache.dubbo.common.url.component.URLParam;
import org.apache.dubbo.common.utils.CollectionUtils;
import org.apache.dubbo.common.utils.UrlUtils;

import java.util.ArrayList;
import java.util.Collection;
import java.util.HashMap;
import java.util.Iterator;
import java.util.List;
import java.util.Map;
import java.util.concurrent.ConcurrentHashMap;

import static org.apache.dubbo.common.URLStrParser.ENCODED_AND_MARK;
import static org.apache.dubbo.common.URLStrParser.ENCODED_QUESTION_MARK;
<<<<<<< HEAD
=======
import static org.apache.dubbo.common.URLStrParser.ENCODED_TIMESTAMP_KEY;
>>>>>>> 0c483f25
import static org.apache.dubbo.common.constants.CommonConstants.CHECK_KEY;
import static org.apache.dubbo.common.constants.CommonConstants.DUBBO;
import static org.apache.dubbo.common.constants.CommonConstants.DUBBO_VERSION_KEY;
import static org.apache.dubbo.common.constants.CommonConstants.METHODS_KEY;
import static org.apache.dubbo.common.constants.CommonConstants.PATH_SEPARATOR;
import static org.apache.dubbo.common.constants.CommonConstants.PROTOCOL_SEPARATOR_ENCODED;
import static org.apache.dubbo.common.constants.CommonConstants.RELEASE_KEY;
import static org.apache.dubbo.common.constants.CommonConstants.TAG_KEY;
import static org.apache.dubbo.common.constants.CommonConstants.TIMESTAMP_KEY;
import static org.apache.dubbo.common.constants.RegistryConstants.CATEGORY_KEY;
import static org.apache.dubbo.common.constants.RegistryConstants.EMPTY_PROTOCOL;
import static org.apache.dubbo.common.constants.RegistryConstants.OVERRIDE_PROTOCOL;
import static org.apache.dubbo.common.constants.RegistryConstants.ROUTE_PROTOCOL;

/**
 * Useful for registries who's sdk returns raw string as provider instance, for example, zookeeper and etcd.
 */
public abstract class CacheableFailbackRegistry extends FailbackRegistry {
    private final Map<String, String> extraParameters;

<<<<<<< HEAD
    protected final Map<URL, Map<String, InterfaceAddressURL>> stringUrls = new HashMap<>();
=======
    protected final Map<URL, Map<String, ServiceAddressURL>> stringUrls = new HashMap<>();
>>>>>>> 0c483f25
    protected final Map<String, URLAddress> stringAddress = new HashMap<>();
    protected final Map<String, URLParam> stringParam = new HashMap<>();

    public CacheableFailbackRegistry(URL url) {
        super(url);
<<<<<<< HEAD
        extraParameters = new HashMap<>();
=======
        extraParameters = new HashMap<>(8);
>>>>>>> 0c483f25
        extraParameters.put(CHECK_KEY, String.valueOf(false));
    }

    /**
     * TODO
     * 1. tackle path and interface keys to further improve cache utilization between interfaces.
     * 2. enable simplified mode on Provider side to remove timestamp key from provider URL.
     *
     * @param consumer
     * @param providers
     * @return
     */
<<<<<<< HEAD
    protected List<URL> toUrlsWithoutEmpty(URL consumer, Collection<String> providers, Map<String, String> extraParameters) {
        if (CollectionUtils.isNotEmpty(providers)) {
            URL copyOfConsumer = removeParamsFromConsumer(consumer);
            Map<String, InterfaceAddressURL> consumerStringUrls = stringUrls.computeIfAbsent(consumer, (k) -> new ConcurrentHashMap<>());
            long firstUpdatedStamp = 0;
            for (String rawProvider : providers) {
                InterfaceAddressURL cachedURL = consumerStringUrls.get(rawProvider);
                if (cachedURL == null) {
                    cachedURL = createURL(rawProvider, copyOfConsumer);
                    if (cachedURL == null) {
                        continue;
                    }
                    consumerStringUrls.put(rawProvider, cachedURL);
                } else {
                    cachedURL.setCreatedStamp(System.currentTimeMillis());
                }
                if (firstUpdatedStamp == 0) {
                    firstUpdatedStamp = cachedURL.getCreatedStamp();
=======
    protected List<URL> toUrlsWithoutEmpty(URL consumer, Collection<String> providers) {
        URL copyOfConsumer = removeParamsFromConsumer(consumer);
        Map<String, ServiceAddressURL> consumerStringUrls = stringUrls.computeIfAbsent(consumer, (k) -> new ConcurrentHashMap<>());
        long firstUpdatedStamp = 0;
        for (String rawProvider : providers) {
            rawProvider = stripOffTimestamp(rawProvider);
            ServiceAddressURL cachedURL = consumerStringUrls.get(rawProvider);
            if (cachedURL == null) {
                cachedURL = createURL(rawProvider, copyOfConsumer, getExtraParameters());
                if (cachedURL == null) {
                    continue;
>>>>>>> 0c483f25
                }
                consumerStringUrls.put(rawProvider, cachedURL);
            } else {
                cachedURL.setCreatedStamp(System.currentTimeMillis());
            }
            if (firstUpdatedStamp == 0) {
                firstUpdatedStamp = cachedURL.getCreatedStamp();
            }
        }

        List<URL> list = new ArrayList<>(consumerStringUrls.size());
        Iterator<Map.Entry<String, ServiceAddressURL>> iterator = consumerStringUrls.entrySet().iterator();
        while (iterator.hasNext()) {
            ServiceAddressURL url = iterator.next().getValue();
            if (url.getCreatedStamp() - firstUpdatedStamp < 0) {
                iterator.remove();
            } else {
                list.add(url);
            }
        }

        return list;
    }

    protected List<URL> toUrlsWithEmpty(URL consumer, String path, Collection<String> providers) {
<<<<<<< HEAD
        List<URL> urls = toUrlsWithoutEmpty(consumer, providers, getExtraParameters());
=======
        List<URL> urls;
        if (CollectionUtils.isEmpty(providers)) {
            urls = new ArrayList<>(1);
        } else {
            String rawProvider = providers.iterator().next();
            if (rawProvider.startsWith(OVERRIDE_PROTOCOL) || rawProvider.startsWith(ROUTE_PROTOCOL)) {
                urls = toConfiguratorsWithoutEmpty(consumer, providers);
            } else {
                urls = toUrlsWithoutEmpty(consumer, providers);
            }
        }
>>>>>>> 0c483f25
        if (urls.isEmpty()) {
            int i = path.lastIndexOf(PATH_SEPARATOR);
            String category = i < 0 ? path : path.substring(i + 1);
            URL empty = URLBuilder.from(consumer)
                    .setProtocol(EMPTY_PROTOCOL)
                    .addParameter(CATEGORY_KEY, category)
                    .build();
            urls.add(empty);
        }
        return urls;
    }

<<<<<<< HEAD
    protected InterfaceAddressURL createURL(String rawProvider, URL consumerURL) {
=======
    protected ServiceAddressURL createURL(String rawProvider, URL consumerURL, Map<String, String> extraParameters) {
>>>>>>> 0c483f25
        boolean encoded = true;
        // use encoded value directly to avoid URLDecoder.decode allocation.
        int paramStartIdx = rawProvider.indexOf(ENCODED_QUESTION_MARK);
        if (paramStartIdx == -1) {// if ENCODED_QUESTION_MARK does not shown, mark as not encoded.
            encoded = false;
        }
        String[] parts = URLStrParser.parseRawURLToArrays(rawProvider, paramStartIdx);
        if (parts.length <= 1) {
            logger.warn("Received url without any parameters " + rawProvider);
<<<<<<< HEAD
            return InterfaceAddressURL.valueOf(rawProvider, consumerURL);
        }

        String rawAddress = parts[0];
        String rawParams = parts[1];
        URLAddress address = stringAddress.get(rawAddress);
        if (address == null) {
            address = URLAddress.parse(rawAddress, getDefaultURLProtocol(), encoded);
            stringAddress.put(rawAddress, address);
        }

        URLParam param = stringParam.get(rawParams);
        if (param == null) {
            param = URLParam.parse(rawParams, encoded, getExtraParameters());
            stringParam.put(rawParams, param);
        }

        InterfaceAddressURL cachedURL = InterfaceAddressURL.valueOf(address, param, consumerURL);
=======
            return DubboServiceAddressURL.valueOf(rawProvider, consumerURL);
        }

        String rawAddress = parts[0];
        String rawParams = parts[1];
        URLAddress address = stringAddress.get(rawAddress);
        if (address == null) {
            address = URLAddress.parse(rawAddress, getDefaultURLProtocol(), encoded);
            stringAddress.put(rawAddress, address);
        } else {
            address.setTimestamp(System.currentTimeMillis());
        }

        URLParam param = stringParam.get(rawParams);
        if (param == null) {
            param = URLParam.parse(rawParams, encoded, extraParameters);
            stringParam.put(rawParams, param);
        } else {
            param.setTimestamp(System.currentTimeMillis());
        }

        ServiceAddressURL cachedURL = createServiceURL(address, param, consumerURL);
>>>>>>> 0c483f25
        if (isMatch(consumerURL, cachedURL)) {
            return cachedURL;
        }
        return null;
    }

<<<<<<< HEAD
=======
    protected ServiceAddressURL createServiceURL(URLAddress address, URLParam param, URL consumerURL) {
        return new DubboServiceAddressURL(address, param, consumerURL, null);
    }

>>>>>>> 0c483f25
    protected URL removeParamsFromConsumer(URL consumer) {
        return consumer.removeParameters(RELEASE_KEY, DUBBO_VERSION_KEY, METHODS_KEY, TIMESTAMP_KEY, TAG_KEY);
    }

<<<<<<< HEAD
=======
    private String stripOffTimestamp(String rawProvider) {
        int idxStart = rawProvider.indexOf(ENCODED_TIMESTAMP_KEY);
        if (idxStart == -1) {
            return rawProvider;
        }
        int idxEnd = rawProvider.indexOf(ENCODED_AND_MARK, idxStart);
        String part1 = rawProvider.substring(0, idxStart);
        if (idxEnd == -1) {
            return part1;
        }
        String part2 = rawProvider.substring(idxEnd + 1);

        return part1 + part2;
    }

    private List<URL> toConfiguratorsWithoutEmpty(URL consumer, Collection<String> configurators) {
        List<URL> urls = new ArrayList<>();
        if (CollectionUtils.isNotEmpty(configurators)) {
            for (String provider : configurators) {
                if (provider.contains(PROTOCOL_SEPARATOR_ENCODED)) {
                    URL url = URLStrParser.parseEncodedStr(provider);
                    if (UrlUtils.isMatch(consumer, url)) {
                        urls.add(url);
                    }
                }
            }
        }
        return urls;
    }

>>>>>>> 0c483f25
    protected Map<String, String> getExtraParameters() {
        return extraParameters;
    }

    protected String getDefaultURLProtocol() {
        return DUBBO;
    }

    protected abstract boolean isMatch(URL subscribeUrl, URL providerUrl);

}<|MERGE_RESOLUTION|>--- conflicted
+++ resolved
@@ -36,10 +36,7 @@
 
 import static org.apache.dubbo.common.URLStrParser.ENCODED_AND_MARK;
 import static org.apache.dubbo.common.URLStrParser.ENCODED_QUESTION_MARK;
-<<<<<<< HEAD
-=======
 import static org.apache.dubbo.common.URLStrParser.ENCODED_TIMESTAMP_KEY;
->>>>>>> 0c483f25
 import static org.apache.dubbo.common.constants.CommonConstants.CHECK_KEY;
 import static org.apache.dubbo.common.constants.CommonConstants.DUBBO;
 import static org.apache.dubbo.common.constants.CommonConstants.DUBBO_VERSION_KEY;
@@ -60,21 +57,13 @@
 public abstract class CacheableFailbackRegistry extends FailbackRegistry {
     private final Map<String, String> extraParameters;
 
-<<<<<<< HEAD
-    protected final Map<URL, Map<String, InterfaceAddressURL>> stringUrls = new HashMap<>();
-=======
     protected final Map<URL, Map<String, ServiceAddressURL>> stringUrls = new HashMap<>();
->>>>>>> 0c483f25
     protected final Map<String, URLAddress> stringAddress = new HashMap<>();
     protected final Map<String, URLParam> stringParam = new HashMap<>();
 
     public CacheableFailbackRegistry(URL url) {
         super(url);
-<<<<<<< HEAD
-        extraParameters = new HashMap<>();
-=======
         extraParameters = new HashMap<>(8);
->>>>>>> 0c483f25
         extraParameters.put(CHECK_KEY, String.valueOf(false));
     }
 
@@ -87,26 +76,6 @@
      * @param providers
      * @return
      */
-<<<<<<< HEAD
-    protected List<URL> toUrlsWithoutEmpty(URL consumer, Collection<String> providers, Map<String, String> extraParameters) {
-        if (CollectionUtils.isNotEmpty(providers)) {
-            URL copyOfConsumer = removeParamsFromConsumer(consumer);
-            Map<String, InterfaceAddressURL> consumerStringUrls = stringUrls.computeIfAbsent(consumer, (k) -> new ConcurrentHashMap<>());
-            long firstUpdatedStamp = 0;
-            for (String rawProvider : providers) {
-                InterfaceAddressURL cachedURL = consumerStringUrls.get(rawProvider);
-                if (cachedURL == null) {
-                    cachedURL = createURL(rawProvider, copyOfConsumer);
-                    if (cachedURL == null) {
-                        continue;
-                    }
-                    consumerStringUrls.put(rawProvider, cachedURL);
-                } else {
-                    cachedURL.setCreatedStamp(System.currentTimeMillis());
-                }
-                if (firstUpdatedStamp == 0) {
-                    firstUpdatedStamp = cachedURL.getCreatedStamp();
-=======
     protected List<URL> toUrlsWithoutEmpty(URL consumer, Collection<String> providers) {
         URL copyOfConsumer = removeParamsFromConsumer(consumer);
         Map<String, ServiceAddressURL> consumerStringUrls = stringUrls.computeIfAbsent(consumer, (k) -> new ConcurrentHashMap<>());
@@ -118,7 +87,6 @@
                 cachedURL = createURL(rawProvider, copyOfConsumer, getExtraParameters());
                 if (cachedURL == null) {
                     continue;
->>>>>>> 0c483f25
                 }
                 consumerStringUrls.put(rawProvider, cachedURL);
             } else {
@@ -144,9 +112,6 @@
     }
 
     protected List<URL> toUrlsWithEmpty(URL consumer, String path, Collection<String> providers) {
-<<<<<<< HEAD
-        List<URL> urls = toUrlsWithoutEmpty(consumer, providers, getExtraParameters());
-=======
         List<URL> urls;
         if (CollectionUtils.isEmpty(providers)) {
             urls = new ArrayList<>(1);
@@ -158,7 +123,6 @@
                 urls = toUrlsWithoutEmpty(consumer, providers);
             }
         }
->>>>>>> 0c483f25
         if (urls.isEmpty()) {
             int i = path.lastIndexOf(PATH_SEPARATOR);
             String category = i < 0 ? path : path.substring(i + 1);
@@ -171,11 +135,7 @@
         return urls;
     }
 
-<<<<<<< HEAD
-    protected InterfaceAddressURL createURL(String rawProvider, URL consumerURL) {
-=======
     protected ServiceAddressURL createURL(String rawProvider, URL consumerURL, Map<String, String> extraParameters) {
->>>>>>> 0c483f25
         boolean encoded = true;
         // use encoded value directly to avoid URLDecoder.decode allocation.
         int paramStartIdx = rawProvider.indexOf(ENCODED_QUESTION_MARK);
@@ -185,26 +145,6 @@
         String[] parts = URLStrParser.parseRawURLToArrays(rawProvider, paramStartIdx);
         if (parts.length <= 1) {
             logger.warn("Received url without any parameters " + rawProvider);
-<<<<<<< HEAD
-            return InterfaceAddressURL.valueOf(rawProvider, consumerURL);
-        }
-
-        String rawAddress = parts[0];
-        String rawParams = parts[1];
-        URLAddress address = stringAddress.get(rawAddress);
-        if (address == null) {
-            address = URLAddress.parse(rawAddress, getDefaultURLProtocol(), encoded);
-            stringAddress.put(rawAddress, address);
-        }
-
-        URLParam param = stringParam.get(rawParams);
-        if (param == null) {
-            param = URLParam.parse(rawParams, encoded, getExtraParameters());
-            stringParam.put(rawParams, param);
-        }
-
-        InterfaceAddressURL cachedURL = InterfaceAddressURL.valueOf(address, param, consumerURL);
-=======
             return DubboServiceAddressURL.valueOf(rawProvider, consumerURL);
         }
 
@@ -227,26 +167,20 @@
         }
 
         ServiceAddressURL cachedURL = createServiceURL(address, param, consumerURL);
->>>>>>> 0c483f25
         if (isMatch(consumerURL, cachedURL)) {
             return cachedURL;
         }
         return null;
     }
 
-<<<<<<< HEAD
-=======
     protected ServiceAddressURL createServiceURL(URLAddress address, URLParam param, URL consumerURL) {
         return new DubboServiceAddressURL(address, param, consumerURL, null);
     }
 
->>>>>>> 0c483f25
     protected URL removeParamsFromConsumer(URL consumer) {
         return consumer.removeParameters(RELEASE_KEY, DUBBO_VERSION_KEY, METHODS_KEY, TIMESTAMP_KEY, TAG_KEY);
     }
 
-<<<<<<< HEAD
-=======
     private String stripOffTimestamp(String rawProvider) {
         int idxStart = rawProvider.indexOf(ENCODED_TIMESTAMP_KEY);
         if (idxStart == -1) {
@@ -277,7 +211,6 @@
         return urls;
     }
 
->>>>>>> 0c483f25
     protected Map<String, String> getExtraParameters() {
         return extraParameters;
     }
