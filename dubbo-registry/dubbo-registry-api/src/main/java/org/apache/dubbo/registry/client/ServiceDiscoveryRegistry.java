/*
 * Licensed to the Apache Software Foundation (ASF) under one or more
 * contributor license agreements.  See the NOTICE file distributed with
 * this work for additional information regarding copyright ownership.
 * The ASF licenses this file to You under the Apache License, Version 2.0
 * (the "License"); you may not use this file except in compliance with
 * the License.  You may obtain a copy of the License at
 *
 *     http://www.apache.org/licenses/LICENSE-2.0
 *
 * Unless required by applicable law or agreed to in writing, software
 * distributed under the License is distributed on an "AS IS" BASIS,
 * WITHOUT WARRANTIES OR CONDITIONS OF ANY KIND, either express or implied.
 * See the License for the specific language governing permissions and
 * limitations under the License.
 */
package org.apache.dubbo.registry.client;

import org.apache.dubbo.common.URL;
import org.apache.dubbo.common.extension.ExtensionLoader;
import org.apache.dubbo.common.extension.SPI;
import org.apache.dubbo.common.logger.Logger;
import org.apache.dubbo.common.logger.LoggerFactory;
import org.apache.dubbo.common.utils.CollectionUtils;
import org.apache.dubbo.common.utils.StringUtils;
import org.apache.dubbo.metadata.MappingChangedEvent;
import org.apache.dubbo.metadata.MappingListener;
import org.apache.dubbo.metadata.ServiceNameMapping;
import org.apache.dubbo.metadata.WritableMetadataService;
import org.apache.dubbo.registry.NotifyListener;
import org.apache.dubbo.registry.Registry;
import org.apache.dubbo.registry.client.event.ServiceInstancesChangedEvent;
import org.apache.dubbo.registry.client.event.listener.ServiceInstancesChangedListener;
import org.apache.dubbo.registry.client.metadata.SubscribedURLsSynthesizer;
import org.apache.dubbo.registry.support.AbstractRegistryFactory;
import org.apache.dubbo.registry.support.FailbackRegistry;

import java.util.ArrayList;
import java.util.Collections;
import java.util.HashMap;
import java.util.LinkedHashMap;
import java.util.LinkedHashSet;
import java.util.List;
import java.util.Map;
import java.util.Objects;
import java.util.Set;
import java.util.TreeSet;
import java.util.stream.Collectors;

import static java.lang.String.format;
import static java.util.Collections.emptySet;
import static java.util.Collections.unmodifiableSet;
import static java.util.stream.Collectors.toSet;
import static java.util.stream.Stream.of;
import static org.apache.dubbo.common.constants.CommonConstants.DUBBO;
import static org.apache.dubbo.common.constants.CommonConstants.GROUP_CHAR_SEPARATOR;
import static org.apache.dubbo.common.constants.CommonConstants.GROUP_KEY;
import static org.apache.dubbo.common.constants.CommonConstants.INTERFACE_KEY;
import static org.apache.dubbo.common.constants.CommonConstants.MAPPING_KEY;
import static org.apache.dubbo.common.constants.CommonConstants.PROTOCOL_KEY;
import static org.apache.dubbo.common.constants.CommonConstants.PROVIDER_SIDE;
<<<<<<< HEAD
import static org.apache.dubbo.common.constants.CommonConstants.TIMESTAMP_KEY;
=======
import static org.apache.dubbo.common.constants.CommonConstants.SIDE_KEY;
>>>>>>> a466f4f4
import static org.apache.dubbo.common.constants.CommonConstants.VERSION_KEY;
import static org.apache.dubbo.common.constants.RegistryConstants.PROVIDED_BY;
import static org.apache.dubbo.common.constants.RegistryConstants.REGISTRY_CLUSTER_KEY;
import static org.apache.dubbo.common.constants.RegistryConstants.REGISTRY_TYPE_KEY;
import static org.apache.dubbo.common.constants.RegistryConstants.SERVICE_REGISTRY_TYPE;
import static org.apache.dubbo.common.constants.RegistryConstants.SUBSCRIBED_SERVICE_NAMES_KEY;
import static org.apache.dubbo.common.function.ThrowableAction.execute;
import static org.apache.dubbo.common.utils.CollectionUtils.isEmpty;
import static org.apache.dubbo.common.utils.StringUtils.isBlank;
import static org.apache.dubbo.registry.client.ServiceDiscoveryFactory.getExtension;
import static org.apache.dubbo.rpc.Constants.ID_KEY;

/**
 * Being different to the traditional registry, {@link ServiceDiscoveryRegistry} that is a new service-oriented
 * {@link Registry} based on {@link ServiceDiscovery}, it will not interact in the external registry directly,
 * but store the {@link URL urls} that Dubbo services exported and referenced into {@link WritableMetadataService}
 * when {@link #register(URL)} and {@link #subscribe(URL, NotifyListener)} methods are executed. After that the exported
 * {@link URL urls} can be get from {@link WritableMetadataService#getExportedURLs()} and its variant methods. In contrast,
 * {@link WritableMetadataService#getSubscribedURLs()} method offers the subscribed {@link URL URLs}.
 * <p>
 * Every {@link ServiceDiscoveryRegistry} object has its own {@link ServiceDiscovery} instance that was initialized
 * under {@link #ServiceDiscoveryRegistry(URL) the construction}. As the primary argument of constructor , the
 * {@link URL} of connection the registry decides what the kind of ServiceDiscovery is. Generally, each
 * protocol associates with a kind of {@link ServiceDiscovery}'s implementation if present, or the
 * {@link FileSystemServiceDiscovery} will be the default one. Obviously, it's also allowed to extend
 * {@link ServiceDiscovery} using {@link SPI the Dubbo SPI}.
 * In contrast, current {@link ServiceInstance service instance} will not be registered to the registry whether any
 * Dubbo service is exported or not.
 * <p>
 *
 * @see ServiceDiscovery
 * @see FailbackRegistry
 * @see WritableMetadataService
 * @since 2.7.5
 */
public class ServiceDiscoveryRegistry implements Registry {

    protected final Logger logger = LoggerFactory.getLogger(getClass());

    private final ServiceDiscovery serviceDiscovery;

    private final Set<String> subscribedServices;

    private final ServiceNameMapping serviceNameMapping;

    private final WritableMetadataService writableMetadataService;

    private final Set<String> registeredListeners = new LinkedHashSet<>();

    /* apps - listener */
    private final Map<String, ServiceInstancesChangedListener> serviceListeners = new HashMap<>();

    private URL registryURL;

    /**
     * A cache for all URLs of services that the subscribed services exported
     * The key is the service name
     * The value is a nested {@link Map} whose key is the revision and value is all URLs of services
     */
    private final Map<String, Map<String, List<URL>>> serviceRevisionExportedURLsCache = new LinkedHashMap<>();

    public ServiceDiscoveryRegistry(URL registryURL) {
        this.registryURL = registryURL;
        this.serviceDiscovery = createServiceDiscovery(registryURL);
        this.subscribedServices = parseServices(registryURL.getParameter(SUBSCRIBED_SERVICE_NAMES_KEY));
        this.serviceNameMapping = ServiceNameMapping.getExtension(registryURL.getParameter(MAPPING_KEY));
        this.writableMetadataService = WritableMetadataService.getDefaultExtension();
    }

    public ServiceDiscovery getServiceDiscovery() {
        return serviceDiscovery;
    }

    /**
     * Create the {@link ServiceDiscovery} from the registry {@link URL}
     *
     * @param registryURL the {@link URL} to connect the registry
     * @return non-null
     */
    protected ServiceDiscovery createServiceDiscovery(URL registryURL) {
        ServiceDiscovery originalServiceDiscovery = getServiceDiscovery(registryURL);
        ServiceDiscovery serviceDiscovery = enhanceEventPublishing(originalServiceDiscovery);
        execute(() -> {
            serviceDiscovery.initialize(registryURL.addParameter(INTERFACE_KEY, ServiceDiscovery.class.getName())
                    .removeParameter(REGISTRY_TYPE_KEY));
        });
        return serviceDiscovery;
    }

    private List<SubscribedURLsSynthesizer> initSubscribedURLsSynthesizers() {
        ExtensionLoader<SubscribedURLsSynthesizer> loader = ExtensionLoader.getExtensionLoader(SubscribedURLsSynthesizer.class);
        return Collections.unmodifiableList(new ArrayList<>(loader.getSupportedExtensionInstances()));
    }

    /**
     * Get the instance {@link ServiceDiscovery} from the registry {@link URL} using
     * {@link ServiceDiscoveryFactory} SPI
     *
     * @param registryURL the {@link URL} to connect the registry
     * @return
     */
    private ServiceDiscovery getServiceDiscovery(URL registryURL) {
        ServiceDiscoveryFactory factory = getExtension(registryURL);
        return factory.getServiceDiscovery(registryURL);
    }

    /**
     * Enhance the original {@link ServiceDiscovery} with event publishing feature
     *
     * @param original the original {@link ServiceDiscovery}
     * @return {@link EventPublishingServiceDiscovery} instance
     */
    private ServiceDiscovery enhanceEventPublishing(ServiceDiscovery original) {
        return new EventPublishingServiceDiscovery(original);
    }

    protected boolean shouldRegister(URL providerURL) {

        String side = providerURL.getSide();

        boolean should = PROVIDER_SIDE.equals(side); // Only register the Provider.

        if (!should) {
            if (logger.isDebugEnabled()) {
                logger.debug(String.format("The URL[%s] should not be registered.", providerURL.toString()));
            }
        }

        return should;
    }

    protected boolean shouldSubscribe(URL subscribedURL) {
        return !shouldRegister(subscribedURL);
    }

    @Override
    public final void register(URL url) {
        if (!shouldRegister(url)) { // Should Not Register
            return;
        }
        doRegister(url);
    }

    public void doRegister(URL url) {
        String registryCluster = serviceDiscovery.getUrl().getParameter(ID_KEY);
        if (registryCluster != null && url.getParameter(REGISTRY_CLUSTER_KEY) == null) {
            url = url.addParameter(REGISTRY_CLUSTER_KEY, registryCluster);
        }
        if (writableMetadataService.exportURL(url)) {
            if (logger.isInfoEnabled()) {
                logger.info(format("The URL[%s] registered successfully.", url.toString()));
            }
        } else {
            if (logger.isWarnEnabled()) {
                logger.info(format("The URL[%s] has been registered.", url.toString()));
            }
        }
    }

    @Override
    public final void unregister(URL url) {
        if (!shouldRegister(url)) {
            return;
        }
        doUnregister(url);
    }

    public void doUnregister(URL url) {
        String registryCluster = serviceDiscovery.getUrl().getParameter(ID_KEY);
        if (registryCluster != null && url.getParameter(REGISTRY_CLUSTER_KEY) == null) {
            url = url.addParameter(REGISTRY_CLUSTER_KEY, registryCluster);
        }
        if (writableMetadataService.unexportURL(url)) {
            if (logger.isInfoEnabled()) {
                logger.info(format("The URL[%s] deregistered successfully.", url.toString()));
            }
        } else {
            if (logger.isWarnEnabled()) {
                logger.info(format("The URL[%s] has been deregistered.", url.toString()));
            }
        }
    }

    @Override
    public final void subscribe(URL url, NotifyListener listener) {
        if (!shouldSubscribe(url)) { // Should Not Subscribe
            return;
        }
        String registryCluster = serviceDiscovery.getUrl().getParameter(ID_KEY);
        if (registryCluster != null && url.getParameter(REGISTRY_CLUSTER_KEY) == null) {
            url = url.addParameter(REGISTRY_CLUSTER_KEY, registryCluster);
        }
        doSubscribe(url, listener);
    }

    public void doSubscribe(URL url, NotifyListener listener) {
        writableMetadataService.subscribeURL(url);

        Set<String> serviceNames = getServices(url, listener);
        if (CollectionUtils.isEmpty(serviceNames)) {
            throw new IllegalStateException("Should has at least one way to know which services this interface belongs to, subscription url: " + url);
        }

        subscribeURLs(url, listener, serviceNames);
    }

    @Override
    public final void unsubscribe(URL url, NotifyListener listener) {
        if (!shouldSubscribe(url)) { // Should Not Subscribe
            return;
        }
        String registryCluster = serviceDiscovery.getUrl().getParameter(ID_KEY);
        if (registryCluster != null && url.getParameter(REGISTRY_CLUSTER_KEY) == null) {
            url = url.addParameter(REGISTRY_CLUSTER_KEY, registryCluster);
        }
        doUnsubscribe(url, listener);
    }

    public void doUnsubscribe(URL url, NotifyListener listener) {
        writableMetadataService.unsubscribeURL(url);
    }

    @Override
    public List<URL> lookup(URL url) {
        throw new UnsupportedOperationException("");
    }

    @Override
    public URL getUrl() {
        return registryURL;
    }

    @Override
    public boolean isAvailable() {
        return !serviceDiscovery.getServices().isEmpty();
    }

    @Override
    public void destroy() {
        AbstractRegistryFactory.removeDestroyedRegistry(this);
        execute(() -> {
            // stop ServiceDiscovery
            serviceDiscovery.destroy();
        });
    }

    protected void subscribeURLs(URL url, NotifyListener listener, Set<String> serviceNames) {
        String serviceNamesKey = serviceNames.toString();
        // register ServiceInstancesChangedListener
        ServiceInstancesChangedListener serviceListener = serviceListeners.computeIfAbsent(serviceNamesKey,
                k -> new ServiceInstancesChangedListener(serviceNames, serviceDiscovery));
        serviceListener.setUrl(url);
        listener.addServiceListener(serviceListener);

        String protocolServiceKey = url.getServiceKey() + GROUP_CHAR_SEPARATOR + url.getParameter(PROTOCOL_KEY, DUBBO);
        serviceListener.addListener(protocolServiceKey, listener);
        registerServiceInstancesChangedListener(url, serviceListener);

        serviceNames.forEach(serviceName -> {
            List<ServiceInstance> serviceInstances = serviceDiscovery.getInstances(serviceName);
            serviceListener.onEvent(new ServiceInstancesChangedEvent(serviceName, serviceInstances));
        });

        listener.notify(serviceListener.getUrls(protocolServiceKey));
    }

    /**
     * Register the {@link ServiceInstancesChangedListener} If absent
     *
     * @param url      {@link URL}
     * @param listener the {@link ServiceInstancesChangedListener}
     */
    private void registerServiceInstancesChangedListener(URL url, ServiceInstancesChangedListener listener) {
        String listenerId = createListenerId(url, listener);
        if (registeredListeners.add(listenerId)) {
            serviceDiscovery.addServiceInstancesChangedListener(listener);
        }
    }

    private String createListenerId(URL url, ServiceInstancesChangedListener listener) {
        return listener.getServiceNames() + ":" + url.toString(VERSION_KEY, GROUP_KEY, PROTOCOL_KEY);
    }

    /**
     * 1.developer explicitly specifies the application name this interface belongs to
     * 2.check Interface-App mapping
     * 3.use the services specified in registry url.
     *
     * @param subscribedURL
     * @return
     */
    protected Set<String> getServices(URL subscribedURL, final NotifyListener listener) {
        Set<String> subscribedServices = new TreeSet<>();

        String serviceNames = subscribedURL.getParameter(PROVIDED_BY);
        if (StringUtils.isNotEmpty(serviceNames)) {
            subscribedServices.addAll(parseServices(serviceNames));
        }

        serviceNames = subscribedURL.getParameter(SUBSCRIBED_SERVICE_NAMES_KEY);
        if (StringUtils.isNotEmpty(serviceNames)) {
            subscribedServices.addAll(parseServices(serviceNames));
        }

        if (isEmpty(subscribedServices)) {
            subscribedServices.addAll(findMappedServices(subscribedURL, new DefaultMappingListener(subscribedURL, subscribedServices, listener)));
            if (isEmpty(subscribedServices)) {
                subscribedServices.addAll(getSubscribedServices());
            }
        }
        return subscribedServices;
    }

    public static Set<String> parseServices(String literalServices) {
        return isBlank(literalServices) ? emptySet() :
                unmodifiableSet(of(literalServices.split(","))
                        .map(String::trim)
                        .filter(StringUtils::isNotEmpty)
                        .collect(toSet()));
    }

    /**
     * Get the subscribed service names
     *
     * @return non-null
     */
    public Set<String> getSubscribedServices() {
        return subscribedServices;
    }

    /**
     * Get the mapped services name by the specified {@link URL}
     *
     * @param subscribedURL
     * @return
     */
<<<<<<< HEAD
    protected Set<String> findMappedServices(URL subscribedURL) {
        String serviceInterface = subscribedURL.getServiceInterface();
        String group = subscribedURL.getGroup();
        String version = subscribedURL.getVersion();
        String protocol = subscribedURL.getParameter(PROTOCOL_KEY, DUBBO_PROTOCOL);
        return serviceNameMapping.get(serviceInterface, group, version, protocol);
=======
    protected Set<String> findMappedServices(URL subscribedURL, MappingListener listener) {
        return serviceNameMapping.getAndListen(subscribedURL, listener);
>>>>>>> a466f4f4
    }

    /**
     * Create an instance of {@link ServiceDiscoveryRegistry} if supported
     *
     * @param registryURL the {@link URL url} of registry
     * @return <code>null</code> if not supported
     */
    public static ServiceDiscoveryRegistry create(URL registryURL) {
        return supports(registryURL) ? new ServiceDiscoveryRegistry(registryURL) : null;
    }

    /**
     * Supports or not ?
     *
     * @param registryURL the {@link URL url} of registry
     * @return if supported, return <code>true</code>, or <code>false</code>
     */
    public static boolean supports(URL registryURL) {
        return SERVICE_REGISTRY_TYPE.equalsIgnoreCase(registryURL.getParameter(REGISTRY_TYPE_KEY));
    }

    private static List<URL> filterSubscribedURLs(URL subscribedURL, List<URL> exportedURLs) {
        return exportedURLs.stream()
                .filter(url -> isSameServiceInterface(subscribedURL, url))
                .filter(url -> isSameParameter(subscribedURL, url, VERSION_KEY))
                .filter(url -> isSameParameter(subscribedURL, url, GROUP_KEY))
                .filter(url -> isCompatibleProtocol(subscribedURL, url))
                .collect(Collectors.toList());
    }

    private static boolean isSameServiceInterface(URL one, URL another) {
        return Objects.equals(one.getServiceInterface(), another.getServiceInterface());
    }

    private static boolean isSameParameter(URL one, URL another, String key) {
        return Objects.equals(one.getParameter(key), another.getParameter(key));
    }

    private static boolean isCompatibleProtocol(URL one, URL another) {
        String protocol = one.getParameter(PROTOCOL_KEY);
        return isCompatibleProtocol(protocol, another);
    }

    private static boolean isCompatibleProtocol(String protocol, URL targetURL) {
        return protocol == null || Objects.equals(protocol, targetURL.getParameter(PROTOCOL_KEY))
                || Objects.equals(protocol, targetURL.getProtocol());
    }

    private class DefaultMappingListener implements MappingListener {
        private URL url;
        private Set<String> oldApps;
        private NotifyListener listener;

        public DefaultMappingListener(URL subscribedURL, Set<String> serviceNames, NotifyListener listener) {
            this.url = subscribedURL;
            this.oldApps = serviceNames;
            this.listener = listener;
        }

        @Override
        public void onEvent(MappingChangedEvent event) {
            Set<String> newApps = event.getApps();
            Set<String> tempOldApps = oldApps;
            oldApps = newApps;

            if (CollectionUtils.isEmpty(newApps)) {
                return;
            }

            if (CollectionUtils.isEmpty(tempOldApps) && newApps.size() > 0) {
                subscribeURLs(url, listener, newApps);
                return;
            }

            for (String newAppName : newApps) {
                if (!tempOldApps.contains(newAppName)) {
                    subscribeURLs(url, listener, newApps);
                    return;
                }
            }
        }
    }
}<|MERGE_RESOLUTION|>--- conflicted
+++ resolved
@@ -59,11 +59,7 @@
 import static org.apache.dubbo.common.constants.CommonConstants.MAPPING_KEY;
 import static org.apache.dubbo.common.constants.CommonConstants.PROTOCOL_KEY;
 import static org.apache.dubbo.common.constants.CommonConstants.PROVIDER_SIDE;
-<<<<<<< HEAD
 import static org.apache.dubbo.common.constants.CommonConstants.TIMESTAMP_KEY;
-=======
-import static org.apache.dubbo.common.constants.CommonConstants.SIDE_KEY;
->>>>>>> a466f4f4
 import static org.apache.dubbo.common.constants.CommonConstants.VERSION_KEY;
 import static org.apache.dubbo.common.constants.RegistryConstants.PROVIDED_BY;
 import static org.apache.dubbo.common.constants.RegistryConstants.REGISTRY_CLUSTER_KEY;
@@ -400,17 +396,8 @@
      * @param subscribedURL
      * @return
      */
-<<<<<<< HEAD
-    protected Set<String> findMappedServices(URL subscribedURL) {
-        String serviceInterface = subscribedURL.getServiceInterface();
-        String group = subscribedURL.getGroup();
-        String version = subscribedURL.getVersion();
-        String protocol = subscribedURL.getParameter(PROTOCOL_KEY, DUBBO_PROTOCOL);
-        return serviceNameMapping.get(serviceInterface, group, version, protocol);
-=======
     protected Set<String> findMappedServices(URL subscribedURL, MappingListener listener) {
         return serviceNameMapping.getAndListen(subscribedURL, listener);
->>>>>>> a466f4f4
     }
 
     /**
