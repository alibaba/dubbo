--- conflicted
+++ resolved
@@ -111,7 +111,6 @@
     private final WritableMetadataService writableMetadataService;
 
     private final Set<String> registeredListeners = new LinkedHashSet<>();
-<<<<<<< HEAD
 
     /**
      * A cache for all URLs of services that the subscribed services exported
@@ -119,8 +118,6 @@
      * The value is a nested {@link Map} whose key is the revision and value is all URLs of services
      */
     private final Map<String, Map<String, List<URL>>> serviceExportedURLsCache = new LinkedHashMap<>();
-=======
->>>>>>> 876d165e
 
     public ServiceDiscoveryRegistry(URL registryURL) {
         super(registryURL);
