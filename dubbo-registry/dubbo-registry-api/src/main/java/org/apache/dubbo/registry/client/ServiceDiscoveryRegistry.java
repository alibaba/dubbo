/*
 * Licensed to the Apache Software Foundation (ASF) under one or more
 * contributor license agreements.  See the NOTICE file distributed with
 * this work for additional information regarding copyright ownership.
 * The ASF licenses this file to You under the Apache License, Version 2.0
 * (the "License"); you may not use this file except in compliance with
 * the License.  You may obtain a copy of the License at
 *
 *     http://www.apache.org/licenses/LICENSE-2.0
 *
 * Unless required by applicable law or agreed to in writing, software
 * distributed under the License is distributed on an "AS IS" BASIS,
 * WITHOUT WARRANTIES OR CONDITIONS OF ANY KIND, either express or implied.
 * See the License for the specific language governing permissions and
 * limitations under the License.
 */
package org.apache.dubbo.registry.client;

import org.apache.dubbo.common.URL;
import org.apache.dubbo.common.URLBuilder;
import org.apache.dubbo.common.extension.ExtensionLoader;
import org.apache.dubbo.common.extension.SPI;
import org.apache.dubbo.common.logger.Logger;
import org.apache.dubbo.common.logger.LoggerFactory;
<<<<<<< HEAD
=======
import org.apache.dubbo.common.utils.CollectionUtils;
import org.apache.dubbo.common.utils.DubboServiceLoader;
>>>>>>> ae3e0979
import org.apache.dubbo.common.utils.StringUtils;
import org.apache.dubbo.metadata.MetadataService;
import org.apache.dubbo.metadata.ServiceNameMapping;
import org.apache.dubbo.metadata.WritableMetadataService;
import org.apache.dubbo.registry.NotifyListener;
import org.apache.dubbo.registry.Registry;
import org.apache.dubbo.registry.client.event.ServiceInstancesChangedEvent;
import org.apache.dubbo.registry.client.event.listener.ServiceInstancesChangedListener;
import org.apache.dubbo.registry.client.metadata.ServiceInstanceMetadataUtils;
import org.apache.dubbo.registry.client.metadata.SubscribedURLsSynthesizer;
import org.apache.dubbo.registry.client.metadata.proxy.MetadataServiceProxyFactory;
import org.apache.dubbo.registry.client.selector.ServiceInstanceSelector;
import org.apache.dubbo.registry.support.FailbackRegistry;

import java.util.ArrayList;
import java.util.Collection;
import java.util.Collections;
import java.util.HashSet;
import java.util.LinkedHashMap;
import java.util.LinkedHashSet;
import java.util.LinkedList;
import java.util.List;
import java.util.Map;
import java.util.Objects;
import java.util.Set;
import java.util.SortedSet;
import java.util.concurrent.locks.Lock;
import java.util.concurrent.locks.ReadWriteLock;
import java.util.concurrent.locks.ReentrantReadWriteLock;
import java.util.function.Supplier;
import java.util.stream.Collectors;

import static java.lang.String.format;
import static java.util.Collections.emptyList;
import static java.util.Collections.emptySet;
import static java.util.Collections.unmodifiableSet;
import static java.util.stream.Collectors.toSet;
import static java.util.stream.Stream.of;
import static org.apache.dubbo.common.URLBuilder.from;
import static org.apache.dubbo.common.constants.CommonConstants.DUBBO_PROTOCOL;
import static org.apache.dubbo.common.constants.CommonConstants.GROUP_KEY;
import static org.apache.dubbo.common.constants.CommonConstants.INTERFACE_KEY;
import static org.apache.dubbo.common.constants.CommonConstants.PID_KEY;
import static org.apache.dubbo.common.constants.CommonConstants.PROTOCOL_KEY;
import static org.apache.dubbo.common.constants.CommonConstants.PROVIDER_SIDE;
import static org.apache.dubbo.common.constants.CommonConstants.SIDE_KEY;
import static org.apache.dubbo.common.constants.CommonConstants.TIMESTAMP_KEY;
import static org.apache.dubbo.common.constants.CommonConstants.VERSION_KEY;
import static org.apache.dubbo.common.constants.RegistryConstants.PROVIDED_BY;
import static org.apache.dubbo.common.constants.RegistryConstants.REGISTRY_TYPE_KEY;
import static org.apache.dubbo.common.constants.RegistryConstants.SERVICE_REGISTRY_TYPE;
import static org.apache.dubbo.common.constants.RegistryConstants.SUBSCRIBED_SERVICE_NAMES_KEY;
import static org.apache.dubbo.common.extension.ExtensionLoader.getExtensionLoader;
import static org.apache.dubbo.common.function.ThrowableAction.execute;
import static org.apache.dubbo.common.utils.CollectionUtils.isEmpty;
import static org.apache.dubbo.common.utils.CollectionUtils.isNotEmpty;
import static org.apache.dubbo.common.utils.StringUtils.isBlank;
import static org.apache.dubbo.metadata.MetadataService.toURLs;
import static org.apache.dubbo.registry.client.ServiceDiscoveryFactory.getExtension;
import static org.apache.dubbo.registry.client.metadata.ServiceInstanceMetadataUtils.getExportedServicesRevision;
import static org.apache.dubbo.registry.client.metadata.ServiceInstanceMetadataUtils.getMetadataStorageType;
import static org.apache.dubbo.registry.client.metadata.ServiceInstanceMetadataUtils.getProtocolPort;

/**
 * Being different to the traditional registry, {@link ServiceDiscoveryRegistry} that is a new service-oriented
 * {@link Registry} based on {@link ServiceDiscovery}, it will not interact in the external registry directly,
 * but store the {@link URL urls} that Dubbo services exported and referenced into {@link WritableMetadataService}
 * when {@link #register(URL)} and {@link #subscribe(URL, NotifyListener)} methods are executed. After that the exported
 * {@link URL urls} can be get from {@link WritableMetadataService#getExportedURLs()} and its variant methods. In contrast,
 * {@link WritableMetadataService#getSubscribedURLs()} method offers the subscribed {@link URL URLs}.
 * <p>
 * Every {@link ServiceDiscoveryRegistry} object has its own {@link ServiceDiscovery} instance that was initialized
 * under {@link #ServiceDiscoveryRegistry(URL) the construction}. As the primary argument of constructor , the
 * {@link URL} of connection the registry decides what the kind of ServiceDiscovery is. Generally, each
 * protocol associates with a kind of {@link ServiceDiscovery}'s implementation if present, or the
 * {@link FileSystemServiceDiscovery} will be the default one. Obviously, it's also allowed to extend
 * {@link ServiceDiscovery} using {@link SPI the Dubbo SPI}.
 * <p>
 * In the {@link #subscribe(URL, NotifyListener) subscription phase}, the {@link ServiceDiscovery} instance will be used
 * to discovery the {@link ServiceInstance service instances} via the {@link ServiceDiscovery#getInstances(String)}.
 * However, the argument of this method requires the service name that the subscribed {@link URL} can't find, thus,
 * {@link ServiceNameMapping} will help to figure out one or more services that exported correlative Dubbo services. If
 * the service names can be found, the exported {@link URL URLs} will be get from the remote {@link MetadataService}
 * being deployed on all {@link ServiceInstance instances} of services. The whole process runs under the
 * {@link #subscribeURLs(URL, NotifyListener, String, Collection)} method. It's very expensive to invoke
 * {@link MetadataService} for each {@link ServiceInstance service instance}, thus {@link ServiceDiscoveryRegistry}
 * introduces a cache to optimize the calculation with "revisions". If the revisions of N
 * {@link ServiceInstance service instances} are same, {@link MetadataService} is invoked just only once, and then it
 * does return the exported {@link URL URLs} as a template by which others are
 * {@link #cloneExportedURLs(URL, Collection) cloned}.
 * <p>
 * In contrast, current {@link ServiceInstance service instance} will not be registered to the registry whether any
 * Dubbo service is exported or not.
 * <p>
 *
 * @see ServiceDiscovery
 * @see FailbackRegistry
 * @see WritableMetadataService
 * @since 2.7.5
 */
public class ServiceDiscoveryRegistry extends FailbackRegistry {

    protected final Logger logger = LoggerFactory.getLogger(getClass());

    private final ServiceDiscovery serviceDiscovery;

    private final Set<String> subscribedServices;

    private final ServiceNameMapping serviceNameMapping;

    private final WritableMetadataService writableMetadataService;

    private final Set<String> registeredListeners = new LinkedHashSet<>();

    private final List<SubscribedURLsSynthesizer> subscribedURLsSynthesizers;

    private final ReadWriteLock lock = new ReentrantReadWriteLock();

    /**
     * A cache for all URLs of services that the subscribed services exported
     * The key is the service name
     * The value is a nested {@link Map} whose key is the revision and value is all URLs of services
     */
    private final Map<String, Map<String, List<URL>>> serviceRevisionExportedURLsCache = new LinkedHashMap<>();

    public ServiceDiscoveryRegistry(URL registryURL) {
        super(registryURL);
        this.serviceDiscovery = createServiceDiscovery(registryURL);
        this.subscribedServices = parseServices(registryURL.getParameter(SUBSCRIBED_SERVICE_NAMES_KEY));
        this.serviceNameMapping = ServiceNameMapping.getDefaultExtension();
        String metadataStorageType = getMetadataStorageType(registryURL);
        this.writableMetadataService = WritableMetadataService.getExtension(metadataStorageType);
        this.subscribedURLsSynthesizers = initSubscribedURLsSynthesizers();
    }

    public ServiceDiscovery getServiceDiscovery() {
        return serviceDiscovery;
    }

    /**
     * Create the {@link ServiceDiscovery} from the registry {@link URL}
     *
     * @param registryURL the {@link URL} to connect the registry
     * @return non-null
     */
    protected ServiceDiscovery createServiceDiscovery(URL registryURL) {
        ServiceDiscovery originalServiceDiscovery = getServiceDiscovery(registryURL);
        ServiceDiscovery serviceDiscovery = enhanceEventPublishing(originalServiceDiscovery);
        execute(() -> {
            serviceDiscovery.initialize(registryURL.addParameter(INTERFACE_KEY, ServiceDiscovery.class.getName())
                    .removeParameter(REGISTRY_TYPE_KEY));
        });
        return serviceDiscovery;
    }

    private List<SubscribedURLsSynthesizer> initSubscribedURLsSynthesizers() {
        ExtensionLoader<SubscribedURLsSynthesizer> loader = ExtensionLoader.getExtensionLoader(SubscribedURLsSynthesizer.class);
        return Collections.unmodifiableList(new ArrayList<>(loader.getSupportedExtensionInstances()));
    }

    /**
     * Get the instance {@link ServiceDiscovery} from the registry {@link URL} using
     * {@link ServiceDiscoveryFactory} SPI
     *
     * @param registryURL the {@link URL} to connect the registry
     * @return
     */
    private ServiceDiscovery getServiceDiscovery(URL registryURL) {
        ServiceDiscoveryFactory factory = getExtension(registryURL);
        return factory.getServiceDiscovery(registryURL);
    }

    /**
     * Enhance the original {@link ServiceDiscovery} with event publishing feature
     *
     * @param original the original {@link ServiceDiscovery}
     * @return {@link EventPublishingServiceDiscovery} instance
     */
    private ServiceDiscovery enhanceEventPublishing(ServiceDiscovery original) {
        return new EventPublishingServiceDiscovery(original);
    }

    protected boolean shouldRegister(URL providerURL) {

        String side = providerURL.getParameter(SIDE_KEY);

        boolean should = PROVIDER_SIDE.equals(side); // Only register the Provider.

        if (!should) {
            if (logger.isDebugEnabled()) {
                logger.debug(String.format("The URL[%s] should not be registered.", providerURL.toString()));
            }
        }

        return should;
    }

    protected boolean shouldSubscribe(URL subscribedURL) {
        return !shouldRegister(subscribedURL);
    }

    @Override
    public final void register(URL url) {
        if (!shouldRegister(url)) { // Should Not Register
            return;
        }
        super.register(url);
    }

    @Override
    public void doRegister(URL url) {
        if (writableMetadataService.exportURL(url)) {
            if (logger.isInfoEnabled()) {
                logger.info(format("The URL[%s] registered successfully.", url.toString()));
            }
        } else {
            if (logger.isWarnEnabled()) {
                logger.info(format("The URL[%s] has been registered.", url.toString()));
            }
        }
    }

    @Override
    public final void unregister(URL url) {
        if (!shouldRegister(url)) {
            return;
        }
        super.unregister(url);
    }

    @Override
    public void doUnregister(URL url) {
        if (writableMetadataService.unexportURL(url)) {
            if (logger.isInfoEnabled()) {
                logger.info(format("The URL[%s] deregistered successfully.", url.toString()));
            }
        } else {
            if (logger.isWarnEnabled()) {
                logger.info(format("The URL[%s] has been deregistered.", url.toString()));
            }
        }
    }

    @Override
    public final void subscribe(URL url, NotifyListener listener) {
        if (!shouldSubscribe(url)) { // Should Not Subscribe
            return;
        }
        super.subscribe(url, listener);
    }

    @Override
    public void doSubscribe(URL url, NotifyListener listener) {
        subscribeURLs(url, listener);
    }

    @Override
    public final void unsubscribe(URL url, NotifyListener listener) {
        if (!shouldSubscribe(url)) { // Should Not Subscribe
            return;
        }
        super.unsubscribe(url, listener);
    }

    @Override
    public void doUnsubscribe(URL url, NotifyListener listener) {
        writableMetadataService.unsubscribeURL(url);
    }

    @Override
    public boolean isAvailable() {
        return !serviceDiscovery.getServices().isEmpty();
    }

    @Override
    public void destroy() {
        super.destroy();
        execute(() -> {
            // stop ServiceDiscovery
            serviceDiscovery.destroy();
        });
    }

    protected void subscribeURLs(URL url, NotifyListener listener) {

        writableMetadataService.subscribeURL(url);

        Set<String> serviceNames = getServices(url);
        if (CollectionUtils.isEmpty(serviceNames)) {
            throw new IllegalStateException("Should has at least one way to know which services this interface belongs to, subscription url: " + url);
        }

        serviceNames.forEach(serviceName -> subscribeURLs(url, listener, serviceName));

    }

    protected void subscribeURLs(URL url, NotifyListener listener, String serviceName) {

        List<ServiceInstance> serviceInstances = serviceDiscovery.getInstances(serviceName);

        subscribeURLs(url, listener, serviceName, serviceInstances);

        // register ServiceInstancesChangedListener
        registerServiceInstancesChangedListener(url, new ServiceInstancesChangedListener(serviceName) {

            @Override
            public void onEvent(ServiceInstancesChangedEvent event) {
                subscribeURLs(url, listener, event.getServiceName(), new ArrayList<>(event.getServiceInstances()));
            }
        });
    }

    /**
     * Register the {@link ServiceInstancesChangedListener} If absent
     *
     * @param url      {@link URL}
     * @param listener the {@link ServiceInstancesChangedListener}
     */
    private void registerServiceInstancesChangedListener(URL url, ServiceInstancesChangedListener listener) {
        String listenerId = createListenerId(url, listener);
        if (registeredListeners.add(listenerId)) {
            serviceDiscovery.addServiceInstancesChangedListener(listener);
        }
    }

    private String createListenerId(URL url, ServiceInstancesChangedListener listener) {
        return listener.getServiceName() + ":" + url.toString(VERSION_KEY, GROUP_KEY, PROTOCOL_KEY);
    }

    /**
     * Subscribe the {@link URL URLs} that the specified service exported are
     * {@link #getExportedURLs(ServiceInstance) get} from {@link MetadataService} if present, or try to
     * be {@link #synthesizeSubscribedURLs(URL, Collection) synthesized} by
     * the instances of {@link SubscribedURLsSynthesizer}
     *
     * @param subscribedURL    the subscribed {@link URL url}
     * @param listener         {@link NotifyListener}
     * @param serviceName
     * @param serviceInstances
     * @see #getExportedURLs(URL, Collection)
     * @see #synthesizeSubscribedURLs(URL, Collection)
     */
    protected void subscribeURLs(URL subscribedURL, NotifyListener listener, String serviceName,
                                 Collection<ServiceInstance> serviceInstances) {

        if (isEmpty(serviceInstances)) {
            logger.warn(format("There is no instance in service[name : %s]", serviceName));
            return;
        }

        List<URL> subscribedURLs = new LinkedList<>();

        /**
         * Add the exported URLs from {@link MetadataService}
         */
        subscribedURLs.addAll(getExportedURLs(subscribedURL, serviceInstances));

        if (subscribedURLs.isEmpty()) { // If empty, try to synthesize
            /**
             * Add the subscribed URLs that were synthesized
             */
            subscribedURLs.addAll(synthesizeSubscribedURLs(subscribedURL, serviceInstances));
        }

        listener.notify(subscribedURLs);
    }

    /**
     * Get the exported {@link URL URLs} from the  {@link MetadataService} in the specified
     * {@link ServiceInstance service instances}
     *
     * @param subscribedURL the subscribed {@link URL url}
     * @param instances     {@link ServiceInstance service instances}
     * @return the exported {@link URL URLs} if present, or <code>{@link Collections#emptyList() empty list}</code>
     */
    private List<URL> getExportedURLs(URL subscribedURL, Collection<ServiceInstance> instances) {

        // local service instances could be mutable
        List<ServiceInstance> serviceInstances = instances.stream()
                .filter(ServiceInstance::isEnabled)
                .filter(ServiceInstance::isHealthy)
                .collect(Collectors.toList());

        int size = serviceInstances.size();

        if (size == 0) {
            return emptyList();
        }

        // Prepare revision exported URLs
        prepareServiceRevisionExportedURLs(serviceInstances);

        // Clone the subscribed URLs from the template URLs
        List<URL> subscribedURLs = cloneExportedURLs(subscribedURL, serviceInstances);

        // clear local service instances
        serviceInstances.clear();

        return subscribedURLs;
    }

    /**
     * Prepare the {@link #serviceRevisionExportedURLsCache} exclusively
     *
     * @param serviceInstances {@link ServiceInstance service instances}
     * @see #expungeStaleRevisionExportedURLs(List)
     * @see #initializeRevisionExportedURLs(List)
     */
    private void prepareServiceRevisionExportedURLs(List<ServiceInstance> serviceInstances) {
        executeExclusively(() -> {
            // 1. expunge stale
            expungeStaleRevisionExportedURLs(serviceInstances);
            // 2. Initialize
            initializeRevisionExportedURLs(serviceInstances);
        });
    }

    /**
     * Initialize the {@link URL URLs} that {@link ServiceInstance service instances} exported into
     * {@link #serviceRevisionExportedURLsCache the cache}.
     * <p>
     * Typically, the {@link URL URLs} that one {@link ServiceInstance service instance} exported can be get from
     * the same instances' {@link MetadataService}, but the cost is very expensive if there are a lot of instances
     * in this service. Thus, the exported {@link URL URls} should be cached  and stored into
     * {@link #serviceRevisionExportedURLsCache the cache}.
     * <p>
     * In most cases, {@link #serviceRevisionExportedURLsCache the cache} only holds a single list of exported URLs for
     * each service because there is no difference on the Dubbo services(interfaces) between the service instances.
     * However, if there are one or more upgrading or increasing Dubbo services that are deploying on the some of
     * instances, other instances still maintain the previous ones, in this way, there are two versions of the services,
     * they are called "revisions", in other words, one revision associates a list of exported URLs that can be reused
     * for other instances with same revision, and one service allows one or more revisions.
     *
     * @param serviceInstances {@link ServiceInstance service instances}
     */
    private void initializeRevisionExportedURLs(List<ServiceInstance> serviceInstances) {
        // initialize the revision exported URLs that the selected service instance exported
        initializeSelectedRevisionExportedURLs(serviceInstances);
        // initialize the revision exported URLs that other service instances exported
        serviceInstances.forEach(this::initializeRevisionExportedURLs);
    }

    /**
     * Initialize the {@link URL URLs} that the {@link #selectServiceInstance(List) selected service instance} exported
     * into {@link #serviceRevisionExportedURLsCache the cache}.
     *
     * @param serviceInstances {@link ServiceInstance service instances}
     */
    private void initializeSelectedRevisionExportedURLs(List<ServiceInstance> serviceInstances) {
        // Try to initialize revision exported URLs until success
        for (int i = 0; i < serviceInstances.size(); i++) {
            // select a instance of {@link ServiceInstance}
            ServiceInstance selectedInstance = selectServiceInstance(serviceInstances);
            List<URL> revisionExportedURLs = initializeRevisionExportedURLs(selectedInstance);
            if (isNotEmpty(revisionExportedURLs)) {    // If the result is valid
                break;
            }
        }
    }

    /**
     * Expunge the revision exported {@link URL URLs} in {@link #serviceRevisionExportedURLsCache the cache} if
     * some revisions of {@link ServiceInstance service instance} had been out of date possibly
     *
     * @param serviceInstances {@link ServiceInstance service instances}
     */
    private void expungeStaleRevisionExportedURLs(List<ServiceInstance> serviceInstances) {

        String serviceName = serviceInstances.get(0).getServiceName();
        // revisionExportedURLsMap is mutable
        Map<String, List<URL>> revisionExportedURLsMap = getRevisionExportedURLsMap(serviceName);

        if (revisionExportedURLsMap.isEmpty()) { // if empty, return immediately
            return;
        }

        Set<String> existedRevisions = revisionExportedURLsMap.keySet(); // read-only
        Set<String> currentRevisions = serviceInstances.stream()
                .map(ServiceInstanceMetadataUtils::getExportedServicesRevision)
                .collect(Collectors.toSet());
        // staleRevisions = existedRevisions(copy) - currentRevisions
        Set<String> staleRevisions = new HashSet<>(existedRevisions);
        staleRevisions.removeAll(currentRevisions);
        // remove exported URLs if staled
        staleRevisions.forEach(revisionExportedURLsMap::remove);
    }

    /**
     * Clone the exported URLs that are based on {@link #getTemplateExportedURLs(URL, ServiceInstance) the template URLs}
     * from the some of {@link ServiceInstance service instances} with different revisions
     *
     * @param subscribedURL    the subscribed {@link URL url}
     * @param serviceInstances {@link ServiceInstance service instances}
     * @return non-null
     */
    private List<URL> cloneExportedURLs(URL subscribedURL, Collection<ServiceInstance> serviceInstances) {

        if (isEmpty(serviceInstances)) {
            return emptyList();
        }

        List<URL> clonedExportedURLs = new LinkedList<>();

        serviceInstances.forEach(serviceInstance -> {

            String host = serviceInstance.getHost();

            getTemplateExportedURLs(subscribedURL, serviceInstance)
                    .stream()
                    .map(templateURL -> templateURL.removeParameter(TIMESTAMP_KEY))
                    .map(templateURL -> templateURL.removeParameter(PID_KEY))
                    .map(templateURL -> {
                        String protocol = templateURL.getProtocol();
                        int port = getProtocolPort(serviceInstance, protocol);
                        if (Objects.equals(templateURL.getHost(), host)
                                && Objects.equals(templateURL.getPort(), port)) { // use templateURL if equals
                            return templateURL;
                        }

                        URLBuilder clonedURLBuilder = from(templateURL); // remove the parameters from the template URL
//                                .setHost(host)  // reset the host
//                                .setPort(port); // reset the port

                        return clonedURLBuilder.build();
                    })
                    .forEach(clonedExportedURLs::add);
        });
        return clonedExportedURLs;
    }


    /**
     * Select one {@link ServiceInstance} by {@link ServiceInstanceSelector the strategy} if there are more that one
     * instances in order to avoid the hot spot appearing the some instance
     *
     * @param serviceInstances the {@link List list} of {@link ServiceInstance}
     * @return <code>null</code> if <code>serviceInstances</code> is empty.
     * @see ServiceInstanceSelector
     */
    private ServiceInstance selectServiceInstance(List<ServiceInstance> serviceInstances) {
        int size = serviceInstances.size();
        if (size == 0) {
            return null;
        } else if (size == 1) {
            return serviceInstances.get(0);
        }
        ServiceInstanceSelector selector = getExtensionLoader(ServiceInstanceSelector.class).getAdaptiveExtension();
        return selector.select(getUrl(), serviceInstances);
    }

    /**
     * Get the template exported {@link URL urls} from the specified {@link ServiceInstance}.
     * <p>
     * First, put the revision {@link ServiceInstance service instance}
     * associating {@link #getExportedURLs(ServiceInstance) exported URLs} into cache.
     * <p>
     * And then compare a new {@link ServiceInstance service instances'} revision with cached one,If they are equal,
     * return the cached template {@link URL urls} immediately, or to get template {@link URL urls} that the provider
     * {@link ServiceInstance instance} exported via executing {@link ##getExportedURLs(ServiceInstance) (ServiceInstance)}
     * method.
     * <p>
     * Eventually, the retrieving result will be cached and returned.
     *
     * @param subscribedURL    the subscribed {@link URL url}
     * @param selectedInstance the {@link ServiceInstance}
     *                         associating with the {@link URL urls}
     * @return non-null {@link List} of {@link URL urls}
     */
    private List<URL> getTemplateExportedURLs(URL subscribedURL, ServiceInstance selectedInstance) {

        List<URL> exportedURLs = getRevisionExportedURLs(selectedInstance);

        if (isEmpty(exportedURLs)) {
            return emptyList();
        }

        return filterSubscribedURLs(subscribedURL, exportedURLs);
    }

    /**
     * Initialize the URLs that the specified {@link ServiceInstance service instance} exported
     *
     * @param serviceInstance the {@link ServiceInstance} exports the Dubbo Services
     * @return the {@link URL URLs} that the {@link ServiceInstance} exported, it's calculated from
     * The invocation to remote {@link MetadataService}, or get from {@link #serviceRevisionExportedURLsCache cache} if
     * {@link ServiceInstanceMetadataUtils#getExportedServicesRevision(ServiceInstance) revision} is hit
     */
    private List<URL> initializeRevisionExportedURLs(ServiceInstance serviceInstance) {

        if (serviceInstance == null) {
            return emptyList();
        }

        String serviceName = serviceInstance.getServiceName();
        // get the revision from the specified {@link ServiceInstance}
        String revision = getExportedServicesRevision(serviceInstance);

        Map<String, List<URL>> revisionExportedURLsMap = getRevisionExportedURLsMap(serviceName);

        List<URL> revisionExportedURLs = revisionExportedURLsMap.get(revision);

        boolean firstGet = false;

        if (revisionExportedURLs == null) { // The hit is missing in cache

            if (!revisionExportedURLsMap.isEmpty()) { // The case is that current ServiceInstance with the different revision
                if (logger.isWarnEnabled()) {
                    logger.warn(format("The ServiceInstance[id: %s, host : %s , port : %s] has different revision : %s" +
                                    ", please make sure the service [name : %s] is changing or not.",
                            serviceInstance.getId(),
                            serviceInstance.getHost(),
                            serviceInstance.getPort(),
                            revision,
                            serviceInstance.getServiceName()
                    ));
                }
            } else { // Else, it's the first time to get the exported URLs
                firstGet = true;
            }

            revisionExportedURLs = getExportedURLs(serviceInstance);

            if (revisionExportedURLs != null) { // just allow the valid result into exportedURLsMap

                revisionExportedURLsMap.put(revision, revisionExportedURLs);

                if (logger.isDebugEnabled()) {
                    logger.debug(format("Get the exported URLs[size : %s, first : %s] from the target service " +
                                    "instance [id: %s , service : %s , host : %s , port : %s , revision : %s]",
                            revisionExportedURLs.size(), firstGet,
                            serviceInstance.getId(),
                            serviceInstance.getServiceName(),
                            serviceInstance.getHost(),
                            serviceInstance.getPort(),
                            revision
                    ));
                }
            }
        } else { // Else, The cache is hit
            if (logger.isDebugEnabled()) {
                logger.debug(format("Get the exported URLs[size : %s] from cache, the instance" +
                                "[id: %s , service : %s , host : %s , port : %s , revision : %s]",
                        revisionExportedURLs.size(),
                        serviceInstance.getId(),
                        serviceInstance.getServiceName(),
                        serviceInstance.getHost(),
                        serviceInstance.getPort(),
                        revision
                ));
            }
        }

        return revisionExportedURLs;
    }

    private Map<String, List<URL>> getRevisionExportedURLsMap(String serviceName) {
        return serviceRevisionExportedURLsCache.computeIfAbsent(serviceName, s -> new LinkedHashMap());
    }

    /**
     * Get all services {@link URL URLs} that the specified {@link ServiceInstance service instance} exported from cache
     *
     * @param serviceInstance the {@link ServiceInstance} exports the Dubbo Services
     * @return the same as {@link #getExportedURLs(ServiceInstance)}
     */
    private List<URL> getRevisionExportedURLs(ServiceInstance serviceInstance) {

        if (serviceInstance == null) {
            return emptyList();
        }

        String serviceName = serviceInstance.getServiceName();
        // get the revision from the specified {@link ServiceInstance}
        String revision = getExportedServicesRevision(serviceInstance);

        return getRevisionExportedURLs(serviceName, revision);
    }

    private List<URL> getRevisionExportedURLs(String serviceName, String revision) {
        return executeShared(() -> {
            Map<String, List<URL>> revisionExportedURLsMap = getRevisionExportedURLsMap(serviceName);
            List<URL> exportedURLs = revisionExportedURLsMap.get(revision);
            // Get a copy from source in order to prevent the caller trying to change the cached data
            return exportedURLs != null ? new ArrayList<>(exportedURLs) : emptyList();
        });
    }

    /**
     * Get all services {@link URL URLs} that the specified {@link ServiceInstance service instance} exported
     * via the proxy to invoke the {@link MetadataService}
     *
     * @param providerServiceInstance the {@link ServiceInstance} exported the Dubbo services
     * @return The possible result :
     * <ol>
     * <li>The normal result</li>
     * <li>The empty result if the {@link ServiceInstance service instance} did not export yet</li>
     * <li><code>null</code> if there is an invocation error on {@link MetadataService} proxy</li>
     * </ol>
     * @see MetadataServiceProxyFactory
     * @see MetadataService
     */
    private List<URL> getExportedURLs(ServiceInstance providerServiceInstance) {

        List<URL> exportedURLs = null;

        String metadataStorageType = getMetadataStorageType(providerServiceInstance);

        try {
            MetadataService metadataService = MetadataServiceProxyFactory.getExtension(metadataStorageType)
                    .getProxy(providerServiceInstance);
            if (metadataService != null) {
                SortedSet<String> urls = metadataService.getExportedURLs();
                exportedURLs = toURLs(urls);
            }
        } catch (Throwable e) {
            if (logger.isErrorEnabled()) {
                logger.error(format("Failed to get the exported URLs from the target service instance[%s]",
                        providerServiceInstance), e);
            }
            exportedURLs = null; // set the result to be null if failed to get
        }
        return exportedURLs;
    }

    private void executeExclusively(Runnable runnable) {
        Lock writeLock = lock.writeLock();
        writeLock.lock();
        try {
            runnable.run();
        } finally {
            writeLock.unlock();
        }
    }

    private <T> T executeShared(Supplier<T> supplier) {
        Lock readLock = lock.readLock();
        readLock.lock();
        try {
            return supplier.get();
        } finally {
            readLock.unlock();
        }
    }

    /**
     * Synthesize new subscribed {@link URL URLs} from old one
     *
     * @param subscribedURL
     * @param serviceInstances
     * @return non-null
     */
    private Collection<? extends URL> synthesizeSubscribedURLs(URL subscribedURL, Collection<ServiceInstance> serviceInstances) {
        return subscribedURLsSynthesizers.stream()
                .filter(synthesizer -> synthesizer.supports(subscribedURL))
                .map(synthesizer -> synthesizer.synthesize(subscribedURL, serviceInstances))
                .flatMap(Collection::stream)
                .collect(Collectors.toList());
    }

    /**
     * 1.developer explicitly specifies the application name this interface belongs to
     * 2.check Interface-App mapping
     * 3.use the services specified in registry url.
     *
     * @param subscribedURL
     * @return
     */
    protected Set<String> getServices(URL subscribedURL) {
        Set<String> subscribedServices = new LinkedHashSet<>();

        String serviceNames = subscribedURL.getParameter(PROVIDED_BY);
        if (StringUtils.isNotEmpty(serviceNames)) {
            subscribedServices = parseServices(serviceNames);
        }

        if (isEmpty(subscribedServices)) {
            subscribedServices = findMappedServices(subscribedURL);
            if (isEmpty(subscribedServices)) {
                subscribedServices = getSubscribedServices();
            }
        }
<<<<<<< HEAD
        if (isEmpty(serviceNames)) {
            throw new IllegalStateException(String.format("Could not resolve interface %s for its application (service), " +
                    "you should either specify service name explicitly or make sure there's at least one active provider " +
                    " instance and it has registered the service-app mapping info to config center automatically. \n" +
                    "The full subscribing url is %s", subscribedURL.getServiceInterface(), subscribedURL));
        }
        return serviceNames;
=======
        return subscribedServices;
    }

    public static Set<String> parseServices(String literalServices) {
        return isBlank(literalServices) ? emptySet() :
                unmodifiableSet(of(literalServices.split(","))
                        .map(String::trim)
                        .filter(StringUtils::isNotEmpty)
                        .collect(toSet()));
>>>>>>> ae3e0979
    }

    /**
     * Get the subscribed service names
     *
     * @return non-null
     */
    public Set<String> getSubscribedServices() {
        return subscribedServices;
    }

    /**
     * Get the mapped services name by the specified {@link URL}
     *
     * @param subscribedURL
     * @return
     */
    protected Set<String> findMappedServices(URL subscribedURL) {
        String serviceInterface = subscribedURL.getServiceInterface();
        String group = subscribedURL.getParameter(GROUP_KEY);
        String version = subscribedURL.getParameter(VERSION_KEY);
        String protocol = subscribedURL.getParameter(PROTOCOL_KEY, DUBBO_PROTOCOL);
        return serviceNameMapping.get(serviceInterface, group, version, protocol);
    }

    /**
     * Create an instance of {@link ServiceDiscoveryRegistry} if supported
     *
     * @param registryURL the {@link URL url} of registry
     * @return <code>null</code> if not supported
     */
    public static ServiceDiscoveryRegistry create(URL registryURL) {
        return supports(registryURL) ? new ServiceDiscoveryRegistry(registryURL) : null;
    }

    /**
     * Supports or not ?
     *
     * @param registryURL the {@link URL url} of registry
     * @return if supported, return <code>true</code>, or <code>false</code>
     */
    public static boolean supports(URL registryURL) {
        return SERVICE_REGISTRY_TYPE.equalsIgnoreCase(registryURL.getParameter(REGISTRY_TYPE_KEY));
    }

    private static List<URL> filterSubscribedURLs(URL subscribedURL, List<URL> exportedURLs) {
        return exportedURLs.stream()
                .filter(url -> isSameServiceInterface(subscribedURL, url))
                .filter(url -> isSameParameter(subscribedURL, url, VERSION_KEY))
                .filter(url -> isSameParameter(subscribedURL, url, GROUP_KEY))
                .filter(url -> isCompatibleProtocol(subscribedURL, url))
                .collect(Collectors.toList());
    }

    private static boolean isSameServiceInterface(URL one, URL another) {
        return Objects.equals(one.getServiceInterface(), another.getServiceInterface());
    }

    private static boolean isSameParameter(URL one, URL another, String key) {
        return Objects.equals(one.getParameter(key), another.getParameter(key));
    }

    private static boolean isCompatibleProtocol(URL one, URL another) {
        String protocol = one.getParameter(PROTOCOL_KEY);
        return isCompatibleProtocol(protocol, another);
    }

    private static boolean isCompatibleProtocol(String protocol, URL targetURL) {
        return protocol == null || Objects.equals(protocol, targetURL.getParameter(PROTOCOL_KEY))
                || Objects.equals(protocol, targetURL.getProtocol());
    }
}<|MERGE_RESOLUTION|>--- conflicted
+++ resolved
@@ -22,11 +22,6 @@
 import org.apache.dubbo.common.extension.SPI;
 import org.apache.dubbo.common.logger.Logger;
 import org.apache.dubbo.common.logger.LoggerFactory;
-<<<<<<< HEAD
-=======
-import org.apache.dubbo.common.utils.CollectionUtils;
-import org.apache.dubbo.common.utils.DubboServiceLoader;
->>>>>>> ae3e0979
 import org.apache.dubbo.common.utils.StringUtils;
 import org.apache.dubbo.metadata.MetadataService;
 import org.apache.dubbo.metadata.ServiceNameMapping;
@@ -167,6 +162,21 @@
     }
 
     /**
+     * Get the subscribed services from the specified registry {@link URL url}
+     *
+     * @param registryURL the specified registry {@link URL url}
+     * @return non-null
+     */
+    public static Set<String> getSubscribedServices(URL registryURL) {
+        String subscribedServiceNames = registryURL.getParameter(SUBSCRIBED_SERVICE_NAMES_KEY);
+        return isBlank(subscribedServiceNames) ? emptySet() :
+                unmodifiableSet(of(subscribedServiceNames.split(","))
+                        .map(String::trim)
+                        .filter(StringUtils::isNotEmpty)
+                        .collect(toSet()));
+    }
+
+    /**
      * Create the {@link ServiceDiscovery} from the registry {@link URL}
      *
      * @param registryURL the {@link URL} to connect the registry
@@ -408,6 +418,7 @@
         List<ServiceInstance> serviceInstances = instances.stream()
                 .filter(ServiceInstance::isEnabled)
                 .filter(ServiceInstance::isHealthy)
+                .filter(ServiceInstanceMetadataUtils::isDubboServiceInstance)
                 .collect(Collectors.toList());
 
         int size = serviceInstances.size();
@@ -546,9 +557,9 @@
                             return templateURL;
                         }
 
-                        URLBuilder clonedURLBuilder = from(templateURL); // remove the parameters from the template URL
-//                                .setHost(host)  // reset the host
-//                                .setPort(port); // reset the port
+                        URLBuilder clonedURLBuilder = from(templateURL) // remove the parameters from the template URL
+                                .setHost(host)  // reset the host
+                                .setPort(port); // reset the port
 
                         return clonedURLBuilder.build();
                     })
@@ -808,15 +819,6 @@
                 subscribedServices = getSubscribedServices();
             }
         }
-<<<<<<< HEAD
-        if (isEmpty(serviceNames)) {
-            throw new IllegalStateException(String.format("Could not resolve interface %s for its application (service), " +
-                    "you should either specify service name explicitly or make sure there's at least one active provider " +
-                    " instance and it has registered the service-app mapping info to config center automatically. \n" +
-                    "The full subscribing url is %s", subscribedURL.getServiceInterface(), subscribedURL));
-        }
-        return serviceNames;
-=======
         return subscribedServices;
     }
 
@@ -826,7 +828,6 @@
                         .map(String::trim)
                         .filter(StringUtils::isNotEmpty)
                         .collect(toSet()));
->>>>>>> ae3e0979
     }
 
     /**
