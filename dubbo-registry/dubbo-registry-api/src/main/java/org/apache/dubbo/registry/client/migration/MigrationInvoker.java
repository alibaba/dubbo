/*
 * Licensed to the Apache Software Foundation (ASF) under one or more
 * contributor license agreements.  See the NOTICE file distributed with
 * this work for additional information regarding copyright ownership.
 * The ASF licenses this file to You under the Apache License, Version 2.0
 * (the "License"); you may not use this file except in compliance with
 * the License.  You may obtain a copy of the License at
 *
 *     http://www.apache.org/licenses/LICENSE-2.0
 *
 * Unless required by applicable law or agreed to in writing, software
 * distributed under the License is distributed on an "AS IS" BASIS,
 * WITHOUT WARRANTIES OR CONDITIONS OF ANY KIND, either express or implied.
 * See the License for the specific language governing permissions and
 * limitations under the License.
 */
package org.apache.dubbo.registry.client.migration;

import org.apache.dubbo.common.URL;
import org.apache.dubbo.common.extension.ExtensionLoader;
import org.apache.dubbo.common.logger.Logger;
import org.apache.dubbo.common.logger.LoggerFactory;
import org.apache.dubbo.common.utils.CollectionUtils;
import org.apache.dubbo.common.utils.StringUtils;
import org.apache.dubbo.registry.Registry;
import org.apache.dubbo.registry.client.migration.model.MigrationRule;
import org.apache.dubbo.registry.client.migration.model.MigrationStep;
import org.apache.dubbo.registry.integration.DynamicDirectory;
import org.apache.dubbo.registry.integration.RegistryProtocol;
import org.apache.dubbo.rpc.Invocation;
import org.apache.dubbo.rpc.Result;
import org.apache.dubbo.rpc.RpcException;
import org.apache.dubbo.rpc.cluster.Cluster;
import org.apache.dubbo.rpc.cluster.ClusterInvoker;
import org.apache.dubbo.rpc.cluster.Directory;
import org.apache.dubbo.rpc.model.ApplicationModel;
import org.apache.dubbo.rpc.model.ConsumerModel;

import java.util.Set;

import static org.apache.dubbo.rpc.cluster.Constants.REFER_KEY;

public class MigrationInvoker<T> implements MigrationClusterInvoker<T> {
    private Logger logger = LoggerFactory.getLogger(MigrationInvoker.class);

    private URL url;
    private URL consumerUrl;
    private Cluster cluster;
    private Registry registry;
    private Class<T> type;
    private RegistryProtocol registryProtocol;

    private volatile ClusterInvoker<T> invoker;
    private volatile ClusterInvoker<T> serviceDiscoveryInvoker;
    private volatile ClusterInvoker<T> currentAvailableInvoker;
    private volatile MigrationStep step;
    private volatile MigrationRule rule;

    public MigrationInvoker(RegistryProtocol registryProtocol,
                            Cluster cluster,
                            Registry registry,
                            Class<T> type,
                            URL url,
                            URL consumerUrl) {
        this(null, null, registryProtocol, cluster, registry, type, url, consumerUrl);
    }

    public MigrationInvoker(ClusterInvoker<T> invoker,
                            ClusterInvoker<T> serviceDiscoveryInvoker,
                            RegistryProtocol registryProtocol,
                            Cluster cluster,
                            Registry registry,
                            Class<T> type,
                            URL url,
                            URL consumerUrl) {
        this.invoker = invoker;
        this.serviceDiscoveryInvoker = serviceDiscoveryInvoker;
        this.registryProtocol = registryProtocol;
        this.cluster = cluster;
        this.registry = registry;
        this.type = type;
        this.url = url;
        this.consumerUrl = consumerUrl;
    }

    public ClusterInvoker<T> getInvoker() {
        return invoker;
    }

    public void setInvoker(ClusterInvoker<T> invoker) {
        this.invoker = invoker;
    }

    public ClusterInvoker<T> getServiceDiscoveryInvoker() {
        return serviceDiscoveryInvoker;
    }

    public void setServiceDiscoveryInvoker(ClusterInvoker<T> serviceDiscoveryInvoker) {
        this.serviceDiscoveryInvoker = serviceDiscoveryInvoker;
    }

    @Override
    public Class<T> getInterface() {
        return type;
    }

    @Override
    public void reRefer(URL newSubscribeUrl) {
        // update url to prepare for migration refresh
        this.url = url.addParameter(REFER_KEY, StringUtils.toQueryString(newSubscribeUrl.getParameters()));

        // re-subscribe immediately
        if (invoker != null && !invoker.isDestroyed()) {
            doReSubscribe(invoker, newSubscribeUrl);
        }
        if (serviceDiscoveryInvoker != null && !serviceDiscoveryInvoker.isDestroyed()) {
            doReSubscribe(serviceDiscoveryInvoker, newSubscribeUrl);
        }
    }

    private void doReSubscribe(ClusterInvoker<T> invoker, URL newSubscribeUrl) {
        DynamicDirectory<T> directory = (DynamicDirectory<T>) invoker.getDirectory();
        URL oldSubscribeUrl = directory.getRegisteredConsumerUrl();
        Registry registry = directory.getRegistry();
        registry.unregister(directory.getRegisteredConsumerUrl());
        directory.unSubscribe(RegistryProtocol.toSubscribeUrl(oldSubscribeUrl));
        registry.register(directory.getRegisteredConsumerUrl());

        directory.setRegisteredConsumerUrl(newSubscribeUrl);
        directory.buildRouterChain(newSubscribeUrl);
        directory.subscribe(RegistryProtocol.toSubscribeUrl(newSubscribeUrl));
    }

    @Override
    public void fallbackToInterfaceInvoker() {
        refreshInterfaceInvoker();
        setListener(invoker, () -> {
            this.destroyServiceDiscoveryInvoker(this.serviceDiscoveryInvoker, true);
        });
    }

    @Override
    public void migrateToServiceDiscoveryInvoker(boolean forceMigrate) {
        if (!checkMigratingConditionMatch(consumerUrl)) {
            fallbackToInterfaceInvoker();
            return;
        }
        if (!forceMigrate) {
            refreshServiceDiscoveryInvoker();
            refreshInterfaceInvoker();
            setListener(invoker, () -> {
                this.compareAddresses(serviceDiscoveryInvoker, invoker);
            });
            setListener(serviceDiscoveryInvoker, () -> {
                this.compareAddresses(serviceDiscoveryInvoker, invoker);
            });
        } else {
            refreshServiceDiscoveryInvoker();
            setListener(serviceDiscoveryInvoker, () -> {
                this.destroyInterfaceInvoker(this.invoker, true);
            });
        }
    }

    private boolean checkMigratingConditionMatch(URL consumerUrl) {
        Set<PreMigratingConditionChecker> checkers = ExtensionLoader.getExtensionLoader(PreMigratingConditionChecker.class).getSupportedExtensionInstances();
        if (CollectionUtils.isNotEmpty(checkers)) {
            PreMigratingConditionChecker checker = checkers.iterator().next();
            return checker.checkCondition(consumerUrl);
        }
        return true;
    }

    @Override
    public void refreshServiceDiscoveryInvokerOnMappingCallback(boolean forceMigrate) {
        if (this.serviceDiscoveryInvoker != null) {
            DynamicDirectory dynamicDirectory = (DynamicDirectory) this.serviceDiscoveryInvoker.getDirectory();
            dynamicDirectory.subscribe(dynamicDirectory.getOriginalConsumerUrl());
        } else {
            migrateToServiceDiscoveryInvoker(forceMigrate);
        }
    }

    @Override
    public Result invoke(Invocation invocation) throws RpcException {
        if (currentAvailableInvoker != null) {
            return currentAvailableInvoker.invoke(invocation);
        }

        switch (step) {
            case APPLICATION_FIRST:
                // FIXME, check ClusterInvoker.hasProxyInvokers() or ClusterInvoker.isAvailable()
                if (checkInvokerAvailable(invoker)) {
                    currentAvailableInvoker = invoker;
                } else {
                    currentAvailableInvoker = serviceDiscoveryInvoker;
                }
                break;
            case FORCE_APPLICATION:
                currentAvailableInvoker = serviceDiscoveryInvoker;
                break;
            case INTERFACE_FIRST:
            default:
                currentAvailableInvoker = invoker;
        }

        return currentAvailableInvoker.invoke(invocation);
    }

    @Override
    public boolean isAvailable() {
        return currentAvailableInvoker != null
                ? currentAvailableInvoker.isAvailable()
                : (invoker != null && invoker.isAvailable()) || (serviceDiscoveryInvoker != null && serviceDiscoveryInvoker.isAvailable());
    }

    @Override
    public void destroy() {
        if (invoker != null) {
            invoker.destroy();
        }
        if (serviceDiscoveryInvoker != null) {
            serviceDiscoveryInvoker.destroy();
        }
    }

    @Override
    public URL getUrl() {
        if (currentAvailableInvoker != null) {
            return currentAvailableInvoker.getUrl();
        } else if (invoker != null) {
            return invoker.getUrl();
        } else if (serviceDiscoveryInvoker != null) {
            return serviceDiscoveryInvoker.getUrl();
        }

        return consumerUrl;
    }

    @Override
    public URL getRegistryUrl() {
        if (currentAvailableInvoker != null) {
            return currentAvailableInvoker.getRegistryUrl();
        } else if (invoker != null) {
            return invoker.getRegistryUrl();
        } else if (serviceDiscoveryInvoker != null) {
            return serviceDiscoveryInvoker.getRegistryUrl();
        }
        return url;
    }

    @Override
    public Directory<T> getDirectory() {
        if (currentAvailableInvoker != null) {
            return currentAvailableInvoker.getDirectory();
        } else if (invoker != null) {
            return invoker.getDirectory();
        } else if (serviceDiscoveryInvoker != null) {
            return serviceDiscoveryInvoker.getDirectory();
        }
        return null;
    }

    @Override
    public boolean isDestroyed() {
        return currentAvailableInvoker != null
                ? currentAvailableInvoker.isDestroyed()
                : (invoker == null || invoker.isDestroyed()) && (serviceDiscoveryInvoker == null || serviceDiscoveryInvoker.isDestroyed());
    }

    @Override
    public boolean isServiceDiscovery() {
        return false;
    }

    @Override
    public MigrationStep getMigrationStep() {
        return step;
    }

    @Override
    public void setMigrationStep(MigrationStep step) {
        this.step = step;
    }

    @Override
    public MigrationRule getMigrationRule() {
        return rule;
    }

    @Override
    public void setMigrationRule(MigrationRule rule) {
        this.rule = rule;
    }

    @Override
    public boolean invokersChanged() {
        return invokersChanged;
    }

    private volatile boolean invokersChanged;

    /**
     * Need to know which invoker change triggered this compare.
     */
    private synchronized void compareAddresses(ClusterInvoker<T> serviceDiscoveryInvoker, ClusterInvoker<T> invoker) {
        this.invokersChanged = true;
        Set<MigrationAddressComparator> detectors = ExtensionLoader.getExtensionLoader(MigrationAddressComparator.class).getSupportedExtensionInstances();
        if (detectors != null && detectors.stream().allMatch(migrationDetector -> migrationDetector.shouldMigrate(serviceDiscoveryInvoker, invoker, rule))) {
            logger.info("serviceKey:" + invoker.getUrl().getServiceKey() + " switch to APP Level address");
<<<<<<< HEAD
            destroyInterfaceInvoker(invoker);
        } else {
            logger.info("serviceKey:" + invoker.getUrl().getServiceKey() + " switch to Service Level address");
            destroyServiceDiscoveryInvoker(serviceDiscoveryInvoker);
=======
            destroyInterfaceInvoker(invoker, false);
        } else {
            logger.info("serviceKey:" + invoker.getUrl().getServiceKey() + " switch to Service Level address");
            destroyServiceDiscoveryInvoker(serviceDiscoveryInvoker, false);
>>>>>>> 22f53100
        }
    }

    protected synchronized void destroyServiceDiscoveryInvoker(ClusterInvoker<?> serviceDiscoveryInvoker, boolean force) {
        if (this.invoker != null) {
            this.currentAvailableInvoker = this.invoker;
//            clearListener(this.serviceDiscoveryInvoker);
            updateConsumerModel(currentAvailableInvoker, serviceDiscoveryInvoker);
        }
<<<<<<< HEAD
        if (serviceDiscoveryInvoker != null) {
            if (serviceDiscoveryInvoker.getDirectory().isNotificationReceived()) {
=======
        if (serviceDiscoveryInvoker != null && !serviceDiscoveryInvoker.isDestroyed()) {
            if (force || serviceDiscoveryInvoker.getDirectory().isNotificationReceived()) {
>>>>>>> 22f53100
                if (logger.isInfoEnabled()) {
                    logger.info("Destroying instance address invokers, will not listen for address changes until re-subscribed, " + type.getName());
                }
                serviceDiscoveryInvoker.destroy();
            }
        }
    }

//    protected synchronized void discardServiceDiscoveryInvokerAddress(ClusterInvoker<T> serviceDiscoveryInvoker) {
//        if (this.invoker != null) {
//            this.currentAvailableInvoker = this.invoker;
//            updateConsumerModel(currentAvailableInvoker, serviceDiscoveryInvoker);
//        }
<<<<<<< HEAD
//        if (serviceDiscoveryInvoker != null) {
=======
//        if (serviceDiscoveryInvoker != null && !serviceDiscoveryInvoker.isDestroyed()) {
>>>>>>> 22f53100
//            if (logger.isDebugEnabled()) {
//                List<Invoker<T>> invokers = serviceDiscoveryInvoker.getDirectory().getAllInvokers();
//                logger.debug("Discarding instance addresses, total size " + (invokers == null ? 0 : invokers.size()));
//            }
<<<<<<< HEAD
////            serviceDiscoveryInvoker.getDirectory().discordAddresses();
=======
//            serviceDiscoveryInvoker.getDirectory().discordAddresses();
>>>>>>> 22f53100
//        }
//    }

    protected void refreshServiceDiscoveryInvoker() {
        clearListener(serviceDiscoveryInvoker);
        if (needRefresh(serviceDiscoveryInvoker)) {
            if (logger.isDebugEnabled()) {
                logger.debug("Re-subscribing instance addresses, current interface " + type.getName());
            }
            serviceDiscoveryInvoker = registryProtocol.getServiceDiscoveryInvoker(cluster, registry, type, url);
        }
    }

    protected void refreshInterfaceInvoker() {
        clearListener(invoker);
        // FIXME invoker.destroy();
        if (needRefresh(invoker)) {
            if (logger.isDebugEnabled()) {
                logger.debug("Re-subscribing interface addresses for interface " + type.getName());
            }

            invoker = registryProtocol.getInvoker(cluster, registry, type, url);
        }
    }

    protected synchronized void destroyInterfaceInvoker(ClusterInvoker<T> invoker, boolean force) {
        if (this.serviceDiscoveryInvoker != null) {
            this.currentAvailableInvoker = this.serviceDiscoveryInvoker;
//            clearListener(this.serviceDiscoveryInvoker);
            updateConsumerModel(currentAvailableInvoker, invoker);
        }
<<<<<<< HEAD
        if (invoker != null) {
            if (invoker.getDirectory().isNotificationReceived()) {
=======
        if (invoker != null && !invoker.isDestroyed()) {
            if (force || invoker.getDirectory().isNotificationReceived()) {
>>>>>>> 22f53100
                if (logger.isInfoEnabled()) {
                    logger.info("Destroying interface address invokers, will not listen for address changes until re-subscribed, " + type.getName());
                }
                invoker.destroy();
            }
        }
    }
<<<<<<< HEAD
=======

>>>>>>> 22f53100
//
//    protected synchronized void discardInterfaceInvokerAddress(ClusterInvoker<T> invoker) {
//        if (this.serviceDiscoveryInvoker != null) {
//            this.currentAvailableInvoker = this.serviceDiscoveryInvoker;
//            updateConsumerModel(currentAvailableInvoker, invoker);
//        }
<<<<<<< HEAD
//        if (invoker != null) {
=======
//        if (invoker != null && !invoker.isDestroyed()) {
>>>>>>> 22f53100
//            if (logger.isDebugEnabled()) {
//                List<Invoker<T>> invokers = invoker.getDirectory().getAllInvokers();
//                logger.debug("Discarding interface addresses, total address size " + (invokers == null ? 0 : invokers.size()));
//            }
<<<<<<< HEAD
//            //invoker.getDirectory().discordAddresses();
=======
//            invoker.getDirectory().discordAddresses();
////            if (invokerDestroyStatus == null) {
////                invokerDestroyStatus = executorService.schedule(new InvokerDestroyTask(), destroyInterval, TimeUnit.MILLISECONDS);
////            }
>>>>>>> 22f53100
//        }
//    }

    private void clearListener(ClusterInvoker<T> invoker) {
        if (invoker == null) return;
        DynamicDirectory<T> directory = (DynamicDirectory<T>) invoker.getDirectory();
        directory.setInvokersChangedListener(null);
    }

    private void setListener(ClusterInvoker<T> invoker, InvokersChangedListener listener) {
        if (invoker == null) return;
        DynamicDirectory<T> directory = (DynamicDirectory<T>) invoker.getDirectory();
        directory.setInvokersChangedListener(listener);
    }

    private boolean needRefresh(ClusterInvoker<T> invoker) {
        return invoker == null || invoker.isDestroyed() || !invoker.hasProxyInvokers();
    }

    public boolean checkInvokerAvailable(ClusterInvoker<T> invoker) {
        return invoker != null && !invoker.isDestroyed() && invoker.isAvailable();
    }

    private void updateConsumerModel(ClusterInvoker<?> workingInvoker, ClusterInvoker<?> backInvoker) {
        ConsumerModel consumerModel = ApplicationModel.getConsumerModel(consumerUrl.getServiceKey());
        if (consumerModel != null) {
            if (workingInvoker != null) {
                consumerModel.getServiceMetadata().addAttribute("currentClusterInvoker", workingInvoker);
            }
//            if (backInvoker != null) {
//                consumerModel.getServiceMetadata().addAttribute("backupClusterInvoker", backInvoker);
//            }
        }
    }
}<|MERGE_RESOLUTION|>--- conflicted
+++ resolved
@@ -308,17 +308,10 @@
         Set<MigrationAddressComparator> detectors = ExtensionLoader.getExtensionLoader(MigrationAddressComparator.class).getSupportedExtensionInstances();
         if (detectors != null && detectors.stream().allMatch(migrationDetector -> migrationDetector.shouldMigrate(serviceDiscoveryInvoker, invoker, rule))) {
             logger.info("serviceKey:" + invoker.getUrl().getServiceKey() + " switch to APP Level address");
-<<<<<<< HEAD
-            destroyInterfaceInvoker(invoker);
-        } else {
-            logger.info("serviceKey:" + invoker.getUrl().getServiceKey() + " switch to Service Level address");
-            destroyServiceDiscoveryInvoker(serviceDiscoveryInvoker);
-=======
             destroyInterfaceInvoker(invoker, false);
         } else {
             logger.info("serviceKey:" + invoker.getUrl().getServiceKey() + " switch to Service Level address");
             destroyServiceDiscoveryInvoker(serviceDiscoveryInvoker, false);
->>>>>>> 22f53100
         }
     }
 
@@ -328,13 +321,8 @@
 //            clearListener(this.serviceDiscoveryInvoker);
             updateConsumerModel(currentAvailableInvoker, serviceDiscoveryInvoker);
         }
-<<<<<<< HEAD
-        if (serviceDiscoveryInvoker != null) {
-            if (serviceDiscoveryInvoker.getDirectory().isNotificationReceived()) {
-=======
         if (serviceDiscoveryInvoker != null && !serviceDiscoveryInvoker.isDestroyed()) {
             if (force || serviceDiscoveryInvoker.getDirectory().isNotificationReceived()) {
->>>>>>> 22f53100
                 if (logger.isInfoEnabled()) {
                     logger.info("Destroying instance address invokers, will not listen for address changes until re-subscribed, " + type.getName());
                 }
@@ -348,20 +336,12 @@
 //            this.currentAvailableInvoker = this.invoker;
 //            updateConsumerModel(currentAvailableInvoker, serviceDiscoveryInvoker);
 //        }
-<<<<<<< HEAD
-//        if (serviceDiscoveryInvoker != null) {
-=======
 //        if (serviceDiscoveryInvoker != null && !serviceDiscoveryInvoker.isDestroyed()) {
->>>>>>> 22f53100
 //            if (logger.isDebugEnabled()) {
 //                List<Invoker<T>> invokers = serviceDiscoveryInvoker.getDirectory().getAllInvokers();
 //                logger.debug("Discarding instance addresses, total size " + (invokers == null ? 0 : invokers.size()));
 //            }
-<<<<<<< HEAD
-////            serviceDiscoveryInvoker.getDirectory().discordAddresses();
-=======
 //            serviceDiscoveryInvoker.getDirectory().discordAddresses();
->>>>>>> 22f53100
 //        }
 //    }
 
@@ -393,13 +373,8 @@
 //            clearListener(this.serviceDiscoveryInvoker);
             updateConsumerModel(currentAvailableInvoker, invoker);
         }
-<<<<<<< HEAD
-        if (invoker != null) {
-            if (invoker.getDirectory().isNotificationReceived()) {
-=======
         if (invoker != null && !invoker.isDestroyed()) {
             if (force || invoker.getDirectory().isNotificationReceived()) {
->>>>>>> 22f53100
                 if (logger.isInfoEnabled()) {
                     logger.info("Destroying interface address invokers, will not listen for address changes until re-subscribed, " + type.getName());
                 }
@@ -407,33 +382,22 @@
             }
         }
     }
-<<<<<<< HEAD
-=======
-
->>>>>>> 22f53100
+
 //
 //    protected synchronized void discardInterfaceInvokerAddress(ClusterInvoker<T> invoker) {
 //        if (this.serviceDiscoveryInvoker != null) {
 //            this.currentAvailableInvoker = this.serviceDiscoveryInvoker;
 //            updateConsumerModel(currentAvailableInvoker, invoker);
 //        }
-<<<<<<< HEAD
-//        if (invoker != null) {
-=======
 //        if (invoker != null && !invoker.isDestroyed()) {
->>>>>>> 22f53100
 //            if (logger.isDebugEnabled()) {
 //                List<Invoker<T>> invokers = invoker.getDirectory().getAllInvokers();
 //                logger.debug("Discarding interface addresses, total address size " + (invokers == null ? 0 : invokers.size()));
 //            }
-<<<<<<< HEAD
-//            //invoker.getDirectory().discordAddresses();
-=======
 //            invoker.getDirectory().discordAddresses();
 ////            if (invokerDestroyStatus == null) {
 ////                invokerDestroyStatus = executorService.schedule(new InvokerDestroyTask(), destroyInterval, TimeUnit.MILLISECONDS);
 ////            }
->>>>>>> 22f53100
 //        }
 //    }
 
@@ -463,9 +427,9 @@
             if (workingInvoker != null) {
                 consumerModel.getServiceMetadata().addAttribute("currentClusterInvoker", workingInvoker);
             }
-//            if (backInvoker != null) {
-//                consumerModel.getServiceMetadata().addAttribute("backupClusterInvoker", backInvoker);
-//            }
+            if (backInvoker != null) {
+                consumerModel.getServiceMetadata().addAttribute("backupClusterInvoker", backInvoker);
+            }
         }
     }
 }