/*
 * Licensed to the Apache Software Foundation (ASF) under one or more
 * contributor license agreements.  See the NOTICE file distributed with
 * this work for additional information regarding copyright ownership.
 * The ASF licenses this file to You under the Apache License, Version 2.0
 * (the "License"); you may not use this file except in compliance with
 * the License.  You may obtain a copy of the License at
 *
 *     http://www.apache.org/licenses/LICENSE-2.0
 *
 * Unless required by applicable law or agreed to in writing, software
 * distributed under the License is distributed on an "AS IS" BASIS,
 * WITHOUT WARRANTIES OR CONDITIONS OF ANY KIND, either express or implied.
 * See the License for the specific language governing permissions and
 * limitations under the License.
 */

/*
 * Licensed to the Apache Software Foundation (ASF) under one or more
 * contributor license agreements.  See the NOTICE file distributed with
 * this work for additional information regarding copyright ownership.
 * The ASF licenses this file to You under the Apache License, Version 2.0
 * (the "License"); you may not use this file except in compliance with
 * the License.  You may obtain a copy of the License at
 *
 *     http://www.apache.org/licenses/LICENSE-2.0
 *
 * Unless required by applicable law or agreed to in writing, software
 * distributed under the License is distributed on an "AS IS" BASIS,
 * WITHOUT WARRANTIES OR CONDITIONS OF ANY KIND, either express or implied.
 * See the License for the specific language governing permissions and
 * limitations under the License.
 */
package org.apache.dubbo.registry.etcd;

import org.apache.dubbo.common.URL;
import org.apache.dubbo.common.constants.RemotingConstants;
import org.apache.dubbo.common.logger.Logger;
import org.apache.dubbo.common.logger.LoggerFactory;
import org.apache.dubbo.common.utils.ConcurrentHashSet;
import org.apache.dubbo.common.utils.UrlUtils;
import org.apache.dubbo.registry.NotifyListener;
import org.apache.dubbo.registry.support.FailbackRegistry;
import org.apache.dubbo.remoting.etcd.ChildListener;
import org.apache.dubbo.remoting.etcd.EtcdClient;
import org.apache.dubbo.remoting.etcd.EtcdTransporter;
import org.apache.dubbo.remoting.etcd.StateListener;
import org.apache.dubbo.remoting.etcd.option.Constants;
import org.apache.dubbo.remoting.etcd.option.OptionUtil;
import org.apache.dubbo.rpc.RpcException;

import java.util.ArrayList;
import java.util.Arrays;
import java.util.List;
import java.util.Optional;
import java.util.Set;
import java.util.concurrent.ConcurrentHashMap;
import java.util.concurrent.ConcurrentMap;

import static org.apache.dubbo.common.constants.CommonConstants.ANY_VALUE;
import static org.apache.dubbo.common.constants.CommonConstants.GROUP_KEY;
import static org.apache.dubbo.common.constants.CommonConstants.INTERFACE_KEY;
import static org.apache.dubbo.common.constants.CommonConstants.PATH_SEPARATOR;


/**
 * Support for ectd3 registry.
 */
public class EtcdRegistry extends FailbackRegistry {

    private final static Logger logger = LoggerFactory.getLogger(EtcdRegistry.class);

    private final static int DEFAULT_ETCD_PORT = 2379;

    private final static String DEFAULT_ROOT = "dubbo";

    private final String root;

    private final Set<String> anyServices = new ConcurrentHashSet<>();

    private final ConcurrentMap<URL, ConcurrentMap<NotifyListener, ChildListener>> etcdListeners = new ConcurrentHashMap<>();
    private final EtcdClient etcdClient;

    public EtcdRegistry(URL url, EtcdTransporter etcdTransporter) {
        super(url);
        if (url.isAnyHost()) {
            throw new IllegalStateException("registry address is invalid, actual: '" + url.getHost() + "'");
        }
        String group = url.getParameter(GROUP_KEY, DEFAULT_ROOT);
        if (!group.startsWith(PATH_SEPARATOR)) {
            group = PATH_SEPARATOR + group;
        }
        this.root = group;
        etcdClient = etcdTransporter.connect(url);

        etcdClient.addStateListener(state -> {
            if (state == StateListener.CONNECTED) {
                try {
                    recover();
                } catch (Exception e) {
                    logger.error(e.getMessage(), e);
                }
            }
        });
    }

    protected static String appendDefaultPort(String address) {
        if (address != null && address.length() > 0) {
            int i = address.indexOf(':');
            if (i < 0) {
                return address + ":" + DEFAULT_ETCD_PORT;
            } else if (Integer.parseInt(address.substring(i + 1)) == 0) {
                return address.substring(0, i + 1) + DEFAULT_ETCD_PORT;
            }
        }
        return address;
    }

    @Override
    public void doRegister(URL url) {
        try {
            String path = toUrlPath(url);
            if (url.getParameter(Constants.DYNAMIC_KEY, true)) {
                etcdClient.createEphemeral(path);
                return;
            }
            etcdClient.create(path);
        } catch (Throwable e) {
            throw new RpcException("Failed to register " + url + " to etcd " + getUrl()
                    + ", cause: " + (OptionUtil.isProtocolError(e)
                    ? "etcd3 registry may not be supported yet or etcd3 registry is not available."
                    : e.getMessage()), e);
        }
    }

    @Override
    public void doUnregister(URL url) {
        try {
            String path = toUrlPath(url);
            etcdClient.delete(path);
        } catch (Throwable e) {
            throw new RpcException("Failed to unregister " + url + " to etcd " + getUrl() + ", cause: " + e.getMessage(), e);
        }
    }

    @Override
    public void doSubscribe(URL url, NotifyListener listener) {
        try {
            if (ANY_VALUE.equals(url.getServiceInterface())) {
                String root = toRootPath();

                /*
                 *  if we are interested in all interfaces,
                 *  find out the current container or create one for the url, put or get only once.
                 */
                ConcurrentMap<NotifyListener, ChildListener> listeners =
                        Optional.ofNullable(etcdListeners.get(url))
                                .orElseGet(() -> {
                                    ConcurrentMap<NotifyListener, ChildListener> container, prev;
                                    prev = etcdListeners.putIfAbsent(url, container = new ConcurrentHashMap<>());
                                    return prev != null ? prev : container;
                                });

                /*
                 *  if we have no interface watcher listener,
                 *  find the current listener or create one for the current root, put or get only once.
                 */
                ChildListener interfaceListener =
                        Optional.ofNullable(listeners.get(listener))
                                .orElseGet(() -> {
                                    ChildListener childListener, prev;
                                    prev = listeners.putIfAbsent(listener, childListener = (parentPath, currentChildren) -> {
                                        /*
                                         *  because etcd3 does not support direct children watch events,
                                         *  we should filter not interface events. if we watch /dubbo
                                         *  and /dubbo/interface, when we put a key-value pair {/dubbo/interface/hello hello},
                                         *  we will got events in watching path /dubbo.
                                         */
                                        for (String child : currentChildren) {
                                            child = URL.decode(child);
                                            if (!anyServices.contains(child)) {
                                                anyServices.add(child);
                                                /*
                                                 *  if new interface event arrived, we watch their direct children,
                                                 *  eg: /dubbo/interface, /dubbo/interface and so on.
                                                 */
<<<<<<< HEAD
                                                subscribe(url.setPath(child).addParameters(Constants.INTERFACE_KEY, child,
                                                        RemotingConstants.CHECK_KEY, String.valueOf(false)), listener);
=======
                                                subscribe(url.setPath(child).addParameters(INTERFACE_KEY, child,
                                                        Constants.CHECK_KEY, String.valueOf(false)), listener);
>>>>>>> e493cfa4
                                            }
                                        }
                                    });
                                    return prev != null ? prev : childListener;
                                });

                etcdClient.create(root);
                /*
                 * at the first time, we want to pull already interface and then watch their direct children,
                 *  eg: /dubbo/interface, /dubbo/interface and so on.
                 */
                List<String> services = etcdClient.addChildListener(root, interfaceListener);
                for (String service : services) {
                    service = URL.decode(service);
                    anyServices.add(service);
<<<<<<< HEAD
                    subscribe(url.setPath(service).addParameters(Constants.INTERFACE_KEY, service,
                            RemotingConstants.CHECK_KEY, String.valueOf(false)), listener);
=======
                    subscribe(url.setPath(service).addParameters(INTERFACE_KEY, service,
                            Constants.CHECK_KEY, String.valueOf(false)), listener);
>>>>>>> e493cfa4
                }
            } else {
                List<URL> urls = new ArrayList<>();
                for (String path : toCategoriesPath(url)) {

                    /*
                     *  if we are interested in special categories (providers, consumers, routers and so on),
                     *  we find out the current container or create one for the url, put or get only once.
                     */
                    ConcurrentMap<NotifyListener, ChildListener> listeners =
                            Optional.ofNullable(etcdListeners.get(url))
                                    .orElseGet(() -> {
                                        ConcurrentMap<NotifyListener, ChildListener> container, prev;
                                        prev = etcdListeners.putIfAbsent(url,
                                                container = new ConcurrentHashMap<>());
                                        return prev != null ? prev : container;
                                    });

                    /*
                     *  if we have no category watcher listener,
                     *  we find out the current listener or create one for the current category, put or get only once.
                     */
                    ChildListener childListener =
                            Optional.ofNullable(listeners.get(listener))
                                    .orElseGet(() -> {
                                        ChildListener watchListener, prev;
                                        prev = listeners.putIfAbsent(listener, watchListener = (parentPath, currentChildren) -> EtcdRegistry.this.notify(url, listener,
                                                toUrlsWithEmpty(url, parentPath, currentChildren)));
                                        return prev != null ? prev : watchListener;
                                    });

                    etcdClient.create(path);
                    /*
                     * at the first time, we want to pull already category and then watch their direct children,
                     *  eg: /dubbo/interface/providers, /dubbo/interface/consumers and so on.
                     */
                    List<String> children = etcdClient.addChildListener(path, childListener);
                    if (children != null) {
                        urls.addAll(toUrlsWithEmpty(url, path, children));
                    }
                }
                notify(url, listener, urls);
            }
        } catch (Throwable e) {
            throw new RpcException("Failed to subscribe " + url + " to etcd " + getUrl()
                    + ", cause: " + (OptionUtil.isProtocolError(e)
                    ? "etcd3 registry may not be supported yet or etcd3 registry is not available."
                    : e.getMessage()), e);
        }
    }

    @Override
    public void doUnsubscribe(URL url, NotifyListener listener) {
        ConcurrentMap<NotifyListener, ChildListener> listeners = etcdListeners.get(url);
        if (listeners != null) {
            ChildListener etcdListener = listeners.get(listener);
            if (etcdListener != null) {
                // maybe url has many subscribed paths
                for (String path : toUnsubscribedPath(url)) {
                    etcdClient.removeChildListener(path, etcdListener);
                }
            }
        }
    }

    @Override
    public boolean isAvailable() {
        return etcdClient.isConnected();
    }

    @Override
    public void destroy() {
        super.destroy();
        try {
            etcdClient.close();
        } catch (Exception e) {
            logger.warn("Failed to close etcd client " + getUrl() + ", cause: " + e.getMessage(), e);
        }
    }

    protected String toRootDir() {
        if (root.startsWith(PATH_SEPARATOR)) {
            return root;
        }
        return PATH_SEPARATOR + root;
    }

    protected String toRootPath() {
        return root;
    }

    protected String toServicePath(URL url) {
        String name = url.getServiceInterface();
        if (ANY_VALUE.equals(name)) {
            return toRootPath();
        }
        return toRootDir() + PATH_SEPARATOR + URL.encode(name);
    }

    protected String[] toCategoriesPath(URL url) {
        String[] categories;
        if (ANY_VALUE.equals(url.getParameter(Constants.CATEGORY_KEY))) {
            categories = new String[]{Constants.PROVIDERS_CATEGORY, Constants.CONSUMERS_CATEGORY,
                    Constants.ROUTERS_CATEGORY, Constants.CONFIGURATORS_CATEGORY};
        } else {
            categories = url.getParameter(Constants.CATEGORY_KEY, new String[]{Constants.DEFAULT_CATEGORY});
        }
        String[] paths = new String[categories.length];
        for (int i = 0; i < categories.length; i++) {
            paths[i] = toServicePath(url) + PATH_SEPARATOR + categories[i];
        }
        return paths;
    }

    protected String toCategoryPath(URL url) {
        return toServicePath(url) + PATH_SEPARATOR + url.getParameter(Constants.CATEGORY_KEY, Constants.DEFAULT_CATEGORY);
    }

    protected String toUrlPath(URL url) {
        return toCategoryPath(url) + PATH_SEPARATOR + URL.encode(url.toFullString());
    }

    protected List<String> toUnsubscribedPath(URL url) {
        List<String> categories = new ArrayList<>();
        if (ANY_VALUE.equals(url.getServiceInterface())) {
            String group = url.getParameter(GROUP_KEY, DEFAULT_ROOT);
            if (!group.startsWith(PATH_SEPARATOR)) {
                group = PATH_SEPARATOR + group;
            }
            categories.add(group);
            return categories;
        } else {
            categories.addAll(Arrays.asList(toCategoriesPath(url)));
        }
        return categories;
    }

    protected List<URL> toUrlsWithoutEmpty(URL consumer, List<String> providers) {
        List<URL> urls = new ArrayList<>();
        if (providers != null && providers.size() > 0) {
            for (String provider : providers) {
                provider = URL.decode(provider);
                if (provider.contains(Constants.HTTP_SUBFIX_KEY)) {
                    URL url = URL.valueOf(provider);
                    if (UrlUtils.isMatch(consumer, url)) {
                        urls.add(url);
                    }
                }
            }
        }
        return urls;
    }

    protected List<URL> toUrlsWithEmpty(URL consumer, String path, List<String> providers) {
        List<URL> urls = toUrlsWithoutEmpty(consumer, providers);
        if (urls == null || urls.isEmpty()) {
            int i = path.lastIndexOf('/');
            String category = i < 0 ? path : path.substring(i + 1);
            URL empty = consumer.setProtocol(Constants.EMPTY_PROTOCOL).addParameter(Constants.CATEGORY_KEY, category);
            urls.add(empty);
        }
        return urls;
    }
}<|MERGE_RESOLUTION|>--- conflicted
+++ resolved
@@ -184,13 +184,8 @@
                                                  *  if new interface event arrived, we watch their direct children,
                                                  *  eg: /dubbo/interface, /dubbo/interface and so on.
                                                  */
-<<<<<<< HEAD
-                                                subscribe(url.setPath(child).addParameters(Constants.INTERFACE_KEY, child,
+                                                subscribe(url.setPath(child).addParameters(INTERFACE_KEY, child,
                                                         RemotingConstants.CHECK_KEY, String.valueOf(false)), listener);
-=======
-                                                subscribe(url.setPath(child).addParameters(INTERFACE_KEY, child,
-                                                        Constants.CHECK_KEY, String.valueOf(false)), listener);
->>>>>>> e493cfa4
                                             }
                                         }
                                     });
@@ -206,13 +201,8 @@
                 for (String service : services) {
                     service = URL.decode(service);
                     anyServices.add(service);
-<<<<<<< HEAD
-                    subscribe(url.setPath(service).addParameters(Constants.INTERFACE_KEY, service,
+                    subscribe(url.setPath(service).addParameters(INTERFACE_KEY, service,
                             RemotingConstants.CHECK_KEY, String.valueOf(false)), listener);
-=======
-                    subscribe(url.setPath(service).addParameters(INTERFACE_KEY, service,
-                            Constants.CHECK_KEY, String.valueOf(false)), listener);
->>>>>>> e493cfa4
                 }
             } else {
                 List<URL> urls = new ArrayList<>();
