--- conflicted
+++ resolved
@@ -1,1153 +1,1142 @@
-/*
- * Licensed to the Apache Software Foundation (ASF) under one or more
- * contributor license agreements.  See the NOTICE file distributed with
- * this work for additional information regarding copyright ownership.
- * The ASF licenses this file to You under the Apache License, Version 2.0
- * (the "License"); you may not use this file except in compliance with
- * the License.  You may obtain a copy of the License at
- *
- *     http://www.apache.org/licenses/LICENSE-2.0
- *
- * Unless required by applicable law or agreed to in writing, software
- * distributed under the License is distributed on an "AS IS" BASIS,
- * WITHOUT WARRANTIES OR CONDITIONS OF ANY KIND, either express or implied.
- * See the License for the specific language governing permissions and
- * limitations under the License.
- */
-package org.apache.dubbo.registry.dubbo;
-
-import org.apache.dubbo.common.Constants;
-import org.apache.dubbo.common.URL;
-import org.apache.dubbo.common.constants.RemotingConstants;
-import org.apache.dubbo.common.extension.ExtensionLoader;
-import org.apache.dubbo.common.utils.LogUtil;
-import org.apache.dubbo.common.utils.NetUtils;
-import org.apache.dubbo.registry.NotifyListener;
-import org.apache.dubbo.registry.Registry;
-import org.apache.dubbo.registry.RegistryFactory;
-import org.apache.dubbo.registry.integration.RegistryDirectory;
-import org.apache.dubbo.rpc.Invoker;
-import org.apache.dubbo.rpc.Protocol;
-import org.apache.dubbo.rpc.RpcException;
-import org.apache.dubbo.rpc.RpcInvocation;
-import org.apache.dubbo.rpc.cluster.RouterChain;
-import org.apache.dubbo.rpc.cluster.loadbalance.LeastActiveLoadBalance;
-import org.apache.dubbo.rpc.cluster.loadbalance.RoundRobinLoadBalance;
-import org.apache.dubbo.rpc.cluster.router.script.ScriptRouterFactory;
-import org.apache.dubbo.rpc.cluster.support.wrapper.MockClusterInvoker;
-
-import org.junit.jupiter.api.Assertions;
-import org.junit.jupiter.api.BeforeEach;
-import org.junit.jupiter.api.Disabled;
-import org.junit.jupiter.api.Test;
-import org.mockito.Mockito;
-
-import javax.script.ScriptEngineManager;
-import java.lang.reflect.Field;
-import java.util.ArrayList;
-import java.util.HashMap;
-import java.util.List;
-import java.util.Map;
-import java.util.concurrent.CountDownLatch;
-
-import static org.apache.dubbo.common.constants.ClusterConstants.INVOCATION_NEED_MOCK;
-import static org.apache.dubbo.common.constants.ClusterConstants.LOADBALANCE_KEY;
-import static org.apache.dubbo.common.constants.ClusterConstants.MOCK_PROTOCOL;
-import static org.apache.dubbo.common.constants.ClusterConstants.ROUTER_KEY;
-import static org.apache.dubbo.common.constants.ClusterConstants.RULE_KEY;
-import static org.apache.dubbo.common.constants.ClusterConstants.TYPE_KEY;
-import static org.apache.dubbo.common.constants.CommonConstants.ANYHOST_VALUE;
-import static org.apache.dubbo.common.constants.CommonConstants.APPLICATION_KEY;
-import static org.apache.dubbo.common.constants.CommonConstants.CONSUMER_SIDE;
-import static org.apache.dubbo.common.constants.CommonConstants.DISABLED_KEY;
-import static org.apache.dubbo.common.constants.CommonConstants.ENABLED_KEY;
-import static org.apache.dubbo.common.constants.CommonConstants.SIDE_KEY;
-import static org.apache.dubbo.common.constants.RegistryConstants.CATEGORY_KEY;
-import static org.apache.dubbo.common.constants.RegistryConstants.CONFIGURATORS_CATEGORY;
-import static org.apache.dubbo.common.constants.RegistryConstants.EMPTY_PROTOCOL;
-import static org.apache.dubbo.common.constants.RegistryConstants.PROVIDERS_CATEGORY;
-import static org.apache.dubbo.common.constants.RegistryConstants.ROUTERS_CATEGORY;
-import static org.apache.dubbo.common.constants.RegistryConstants.ROUTE_PROTOCOL;
-<<<<<<< HEAD
-import static org.apache.dubbo.common.constants.ConfigConstants.REFER_KEY;
-=======
-import static org.apache.dubbo.common.constants.RpcConstants.$INVOKE;
-import static org.apache.dubbo.common.constants.RpcConstants.MOCK_KEY;
->>>>>>> d24d6140
-import static org.junit.jupiter.api.Assertions.fail;
-
-@SuppressWarnings({"rawtypes", "unchecked"})
-public class RegistryDirectoryTest {
-
-    private static boolean isScriptUnsupported = new ScriptEngineManager().getEngineByName("javascript") == null;
-    RegistryFactory registryFactory = ExtensionLoader.getExtensionLoader(RegistryFactory.class).getAdaptiveExtension();
-    Protocol protocol = ExtensionLoader.getExtensionLoader(Protocol.class).getAdaptiveExtension();
-    String service = DemoService.class.getName();
-    RpcInvocation invocation = new RpcInvocation();
-    URL noMeaningUrl = URL.valueOf("notsupport:/" + service + "?refer=" + URL.encode("interface=" + service));
-    URL SERVICEURL = URL.valueOf("dubbo://127.0.0.1:9091/" + service + "?lazy=true&side=consumer&application=mockName");
-    URL SERVICEURL2 = URL.valueOf("dubbo://127.0.0.1:9092/" + service + "?lazy=true&side=consumer&application=mockName");
-    URL SERVICEURL3 = URL.valueOf("dubbo://127.0.0.1:9093/" + service + "?lazy=true&side=consumer&application=mockName");
-    URL SERVICEURL_DUBBO_NOPATH = URL.valueOf("dubbo://127.0.0.1:9092" + "?lazy=true&side=consumer&application=mockName");
-
-    private Registry registry = Mockito.mock(Registry.class);
-
-    @BeforeEach
-    public void setUp() {
-
-    }
-
-    private RegistryDirectory getRegistryDirectory(URL url) {
-        RegistryDirectory registryDirectory = new RegistryDirectory(URL.class, url);
-        registryDirectory.setProtocol(protocol);
-        registryDirectory.setRegistry(registry);
-        registryDirectory.setRouterChain(RouterChain.buildChain(url));
-        registryDirectory.subscribe(url);
-        // asert empty
-        List invokers = registryDirectory.list(invocation);
-        Assertions.assertEquals(0, invokers.size());
-        Assertions.assertEquals(false, registryDirectory.isAvailable());
-        return registryDirectory;
-    }
-
-    private RegistryDirectory getRegistryDirectory() {
-        return getRegistryDirectory(noMeaningUrl);
-    }
-
-    @Test
-    public void test_Constructor_WithErrorParam() {
-        try {
-            new RegistryDirectory(null, null);
-            fail();
-        } catch (IllegalArgumentException e) {
-
-        }
-        try {
-            // null url
-            new RegistryDirectory(null, noMeaningUrl);
-            fail();
-        } catch (IllegalArgumentException e) {
-
-        }
-        try {
-            // no servicekey
-            new RegistryDirectory(RegistryDirectoryTest.class, URL.valueOf("dubbo://10.20.30.40:9090"));
-            fail();
-        } catch (IllegalArgumentException e) {
-
-        }
-    }
-
-    @Test
-    public void test_Constructor_CheckStatus() throws Exception {
-        URL url = URL.valueOf("notsupported://10.20.30.40/" + service + "?a=b").addParameterAndEncoded(REFER_KEY,
-                "foo=bar");
-        RegistryDirectory reg = getRegistryDirectory(url);
-        Field field = reg.getClass().getDeclaredField("queryMap");
-        field.setAccessible(true);
-        Map<String, String> queryMap = (Map<String, String>) field.get(reg);
-        Assertions.assertEquals("bar", queryMap.get("foo"));
-        Assertions.assertEquals(url.clearParameters().addParameter("foo", "bar"), reg.getUrl());
-    }
-
-    @Test
-    public void testNotified_Normal() {
-        RegistryDirectory registryDirectory = getRegistryDirectory();
-        test_Notified2invokers(registryDirectory);
-        test_Notified1invokers(registryDirectory);
-        test_Notified3invokers(registryDirectory);
-        testforbid(registryDirectory);
-    }
-
-    /**
-     * Test push only router
-     */
-    @Test
-    public void testNotified_Normal_withRouters() {
-        LogUtil.start();
-        RegistryDirectory registryDirectory = getRegistryDirectory();
-        test_Notified1invokers(registryDirectory);
-        test_Notified_only_routers(registryDirectory);
-        Assertions.assertEquals(true, registryDirectory.isAvailable());
-        Assertions.assertTrue(LogUtil.checkNoError(), "notify no invoker urls ,should not error");
-        LogUtil.stop();
-        test_Notified2invokers(registryDirectory);
-
-    }
-
-    @Test
-    public void testNotified_WithError() {
-        RegistryDirectory registryDirectory = getRegistryDirectory();
-        List<URL> serviceUrls = new ArrayList<URL>();
-        // ignore error log
-        URL badurl = URL.valueOf("notsupported://127.0.0.1/" + service);
-        serviceUrls.add(badurl);
-        serviceUrls.add(SERVICEURL);
-
-        registryDirectory.notify(serviceUrls);
-        Assertions.assertEquals(true, registryDirectory.isAvailable());
-        List invokers = registryDirectory.list(invocation);
-        Assertions.assertEquals(1, invokers.size());
-    }
-
-    @Test
-    public void testNotified_WithDuplicateUrls() {
-        List<URL> serviceUrls = new ArrayList<URL>();
-        // ignore error log
-        serviceUrls.add(SERVICEURL);
-        serviceUrls.add(SERVICEURL);
-
-        RegistryDirectory registryDirectory = getRegistryDirectory();
-        registryDirectory.notify(serviceUrls);
-        List invokers = registryDirectory.list(invocation);
-        Assertions.assertEquals(1, invokers.size());
-    }
-
-    // forbid
-    private void testforbid(RegistryDirectory registryDirectory) {
-        invocation = new RpcInvocation();
-        List<URL> serviceUrls = new ArrayList<URL>();
-        serviceUrls.add(new URL(EMPTY_PROTOCOL, ANYHOST_VALUE, 0, service, CATEGORY_KEY, PROVIDERS_CATEGORY));
-        registryDirectory.notify(serviceUrls);
-        Assertions.assertEquals(false,
-                registryDirectory.isAvailable(), "invokers size=0 ,then the registry directory is not available");
-        try {
-            registryDirectory.list(invocation);
-            fail("forbid must throw RpcException");
-        } catch (RpcException e) {
-            Assertions.assertEquals(RpcException.FORBIDDEN_EXCEPTION, e.getCode());
-        }
-    }
-
-    //The test call is independent of the path of the registry url
-    @Test
-    public void test_NotifiedDubbo1() {
-        URL errorPathUrl = URL.valueOf("notsupport:/" + "xxx" + "?refer=" + URL.encode("interface=" + service));
-        RegistryDirectory registryDirectory = getRegistryDirectory(errorPathUrl);
-        List<URL> serviceUrls = new ArrayList<URL>();
-        URL Dubbo1URL = URL.valueOf("dubbo://127.0.0.1:9098?lazy=true");
-        serviceUrls.add(Dubbo1URL.addParameter("methods", "getXXX"));
-        registryDirectory.notify(serviceUrls);
-        Assertions.assertEquals(true, registryDirectory.isAvailable());
-
-        invocation = new RpcInvocation();
-
-        List<Invoker<DemoService>> invokers = registryDirectory.list(invocation);
-        Assertions.assertEquals(1, invokers.size());
-
-        invocation.setMethodName("getXXX");
-        invokers = registryDirectory.list(invocation);
-        Assertions.assertEquals(1, invokers.size());
-        Assertions.assertEquals(DemoService.class.getName(), invokers.get(0).getUrl().getPath());
-    }
-
-    // notify one invoker
-    private void test_Notified_only_routers(RegistryDirectory registryDirectory) {
-        List<URL> serviceUrls = new ArrayList<URL>();
-        serviceUrls.add(URL.valueOf("empty://127.0.0.1/?category=routers"));
-        registryDirectory.notify(serviceUrls);
-    }
-
-    // notify one invoker
-    private void test_Notified1invokers(RegistryDirectory registryDirectory) {
-
-        List<URL> serviceUrls = new ArrayList<URL>();
-        serviceUrls.add(SERVICEURL.addParameter("methods", "getXXX1").addParameter(APPLICATION_KEY, "mockApplicationName"));// .addParameter("refer.autodestroy", "true")
-        registryDirectory.notify(serviceUrls);
-        Assertions.assertEquals(true, registryDirectory.isAvailable());
-
-        invocation = new RpcInvocation();
-
-        List invokers = registryDirectory.list(invocation);
-        Assertions.assertEquals(1, invokers.size());
-
-        invocation.setMethodName("getXXX");
-        invokers = registryDirectory.list(invocation);
-        Assertions.assertEquals(1, invokers.size());
-
-        invocation.setMethodName("getXXX1");
-        invokers = registryDirectory.list(invocation);
-        Assertions.assertEquals(1, invokers.size());
-
-        invocation.setMethodName("getXXX2");
-        invokers = registryDirectory.list(invocation);
-        Assertions.assertEquals(1, invokers.size());
-    }
-
-    // 2 invokers===================================
-    private void test_Notified2invokers(RegistryDirectory registryDirectory) {
-        List<URL> serviceUrls = new ArrayList<URL>();
-        serviceUrls.add(SERVICEURL.addParameter("methods", "getXXX1"));
-        serviceUrls.add(SERVICEURL2.addParameter("methods", "getXXX1,getXXX2"));
-        serviceUrls.add(SERVICEURL2.addParameter("methods", "getXXX1,getXXX2"));
-
-        registryDirectory.notify(serviceUrls);
-        Assertions.assertEquals(true, registryDirectory.isAvailable());
-
-        invocation = new RpcInvocation();
-
-        List invokers = registryDirectory.list(invocation);
-        Assertions.assertEquals(2, invokers.size());
-
-        invocation.setMethodName("getXXX");
-        invokers = registryDirectory.list(invocation);
-        Assertions.assertEquals(2, invokers.size());
-
-        invocation.setMethodName("getXXX1");
-        invokers = registryDirectory.list(invocation);
-        Assertions.assertEquals(2, invokers.size());
-    }
-
-    // 3 invoker notifications===================================
-    private void test_Notified3invokers(RegistryDirectory registryDirectory) {
-        List<URL> serviceUrls = new ArrayList<URL>();
-        serviceUrls.add(SERVICEURL.addParameter("methods", "getXXX1"));
-        serviceUrls.add(SERVICEURL2.addParameter("methods", "getXXX1,getXXX2"));
-        serviceUrls.add(SERVICEURL3.addParameter("methods", "getXXX1,getXXX2,getXXX3"));
-
-        registryDirectory.notify(serviceUrls);
-        Assertions.assertEquals(true, registryDirectory.isAvailable());
-
-        invocation = new RpcInvocation();
-
-        List invokers = registryDirectory.list(invocation);
-        Assertions.assertEquals(3, invokers.size());
-
-        invocation.setMethodName("getXXX");
-        invokers = registryDirectory.list(invocation);
-        Assertions.assertEquals(3, invokers.size());
-
-        invocation.setMethodName("getXXX1");
-        invokers = registryDirectory.list(invocation);
-        Assertions.assertEquals(3, invokers.size());
-
-        invocation.setMethodName("getXXX2");
-        invokers = registryDirectory.list(invocation);
-        Assertions.assertEquals(3, invokers.size());
-
-        invocation.setMethodName("getXXX3");
-        invokers = registryDirectory.list(invocation);
-        Assertions.assertEquals(3, invokers.size());
-    }
-
-    @Test
-    public void testParametersMerge() {
-        RegistryDirectory registryDirectory = getRegistryDirectory();
-<<<<<<< HEAD
-        URL regurl = noMeaningUrl.addParameter("test", "reg").addParameterAndEncoded(REFER_KEY,
-                "key=query&"
-                        + Constants.LOADBALANCE_KEY
-                        + "="
-                        + LeastActiveLoadBalance.NAME);
-=======
-        URL regurl = noMeaningUrl.addParameter("test", "reg").addParameterAndEncoded(Constants.REFER_KEY,
-                "key=query&" + LOADBALANCE_KEY + "=" + LeastActiveLoadBalance.NAME);
->>>>>>> d24d6140
-        RegistryDirectory<RegistryDirectoryTest> registryDirectory2 = new RegistryDirectory(
-                RegistryDirectoryTest.class,
-                regurl);
-        registryDirectory2.setProtocol(protocol);
-
-        List<URL> serviceUrls = new ArrayList<URL>();
-        // The parameters of the inspection registry need to be cleared
-        {
-            serviceUrls.clear();
-            serviceUrls.add(SERVICEURL.addParameter("methods", "getXXX1"));
-            registryDirectory.notify(serviceUrls);
-
-            invocation = new RpcInvocation();
-            List invokers = registryDirectory.list(invocation);
-
-            Invoker invoker = (Invoker) invokers.get(0);
-            URL url = invoker.getUrl();
-            Assertions.assertEquals(null, url.getParameter("key"));
-        }
-        // The parameters of the provider for the inspection service need merge
-        {
-            serviceUrls.clear();
-            serviceUrls.add(SERVICEURL.addParameter("methods", "getXXX2").addParameter("key", "provider"));
-
-            registryDirectory.notify(serviceUrls);
-            invocation = new RpcInvocation();
-            List invokers = registryDirectory.list(invocation);
-
-            Invoker invoker = (Invoker) invokers.get(0);
-            URL url = invoker.getUrl();
-            Assertions.assertEquals("provider", url.getParameter("key"));
-        }
-        // The parameters of the test service query need to be with the providermerge.
-        {
-            serviceUrls.clear();
-            serviceUrls.add(SERVICEURL.addParameter("methods", "getXXX3").addParameter("key", "provider"));
-            registryDirectory2.setRegistry(registry);
-            registryDirectory2.setRouterChain(RouterChain.buildChain(noMeaningUrl));
-            registryDirectory2.subscribe(noMeaningUrl);
-            registryDirectory2.notify(serviceUrls);
-            invocation = new RpcInvocation();
-            List invokers = registryDirectory2.list(invocation);
-
-            Invoker invoker = (Invoker) invokers.get(0);
-            URL url = invoker.getUrl();
-            Assertions.assertEquals("query", url.getParameter("key"));
-        }
-
-        {
-            serviceUrls.clear();
-            serviceUrls.add(SERVICEURL.addParameter("methods", "getXXX1"));
-            registryDirectory.notify(serviceUrls);
-
-            invocation = new RpcInvocation();
-            List invokers = registryDirectory.list(invocation);
-
-            Invoker invoker = (Invoker) invokers.get(0);
-            URL url = invoker.getUrl();
-            Assertions.assertEquals(false, url.getParameter(RemotingConstants.CHECK_KEY, false));
-        }
-        {
-            serviceUrls.clear();
-            serviceUrls.add(SERVICEURL.addParameter(LOADBALANCE_KEY, RoundRobinLoadBalance.NAME));
-            registryDirectory2.notify(serviceUrls);
-
-            invocation = new RpcInvocation();
-            invocation.setMethodName("get");
-            List invokers = registryDirectory2.list(invocation);
-
-            Invoker invoker = (Invoker) invokers.get(0);
-            URL url = invoker.getUrl();
-            Assertions.assertEquals(LeastActiveLoadBalance.NAME, url.getMethodParameter("get", LOADBALANCE_KEY));
-        }
-        //test geturl
-        {
-            Assertions.assertEquals(null, registryDirectory2.getUrl().getParameter("mock"));
-            serviceUrls.clear();
-            serviceUrls.add(SERVICEURL.addParameter(MOCK_KEY, "true"));
-            registryDirectory2.notify(serviceUrls);
-
-            Assertions.assertEquals("true", registryDirectory2.getUrl().getParameter("mock"));
-        }
-    }
-
-    /**
-     * When destroying, RegistryDirectory should: 1. be disconnected from Registry 2. destroy all invokers
-     */
-    @Test
-    public void testDestroy() {
-        RegistryDirectory registryDirectory = getRegistryDirectory();
-
-        List<URL> serviceUrls = new ArrayList<URL>();
-        serviceUrls.add(SERVICEURL.addParameter("methods", "getXXX1"));
-        serviceUrls.add(SERVICEURL2.addParameter("methods", "getXXX1,getXXX2"));
-        serviceUrls.add(SERVICEURL3.addParameter("methods", "getXXX1,getXXX2,getXXX3"));
-
-        registryDirectory.notify(serviceUrls);
-        List<Invoker> invokers = registryDirectory.list(invocation);
-        Assertions.assertEquals(true, registryDirectory.isAvailable());
-        Assertions.assertEquals(true, invokers.get(0).isAvailable());
-
-        registryDirectory.destroy();
-        Assertions.assertEquals(false, registryDirectory.isAvailable());
-        Assertions.assertEquals(false, invokers.get(0).isAvailable());
-        registryDirectory.destroy();
-
-        List<Invoker<RegistryDirectoryTest>> cachedInvokers = registryDirectory.getInvokers();
-        Map<String, Invoker<RegistryDirectoryTest>> urlInvokerMap = registryDirectory.getUrlInvokerMap();
-
-        Assertions.assertTrue(cachedInvokers == null);
-        Assertions.assertEquals(0, urlInvokerMap.size());
-        // List<U> urls = mockRegistry.getSubscribedUrls();
-
-        RpcInvocation inv = new RpcInvocation();
-        try {
-            registryDirectory.list(inv);
-            fail();
-        } catch (RpcException e) {
-            Assertions.assertTrue(e.getMessage().contains("already destroyed"));
-        }
-    }
-
-    @Test
-    public void testDestroy_WithDestroyRegistry() {
-        RegistryDirectory registryDirectory = getRegistryDirectory();
-        CountDownLatch latch = new CountDownLatch(1);
-        registryDirectory.setRegistry(new MockRegistry(latch));
-        registryDirectory.subscribe(URL.valueOf("consumer://" + NetUtils.getLocalHost() + "/DemoService?category=providers"));
-        registryDirectory.destroy();
-        Assertions.assertEquals(0, latch.getCount());
-    }
-
-    @Test
-    public void testDestroy_WithDestroyRegistry_WithError() {
-        RegistryDirectory registryDirectory = getRegistryDirectory();
-        registryDirectory.setRegistry(new MockRegistry(true));
-        registryDirectory.destroy();
-    }
-
-    @Test
-    public void testDubbo1UrlWithGenericInvocation() {
-
-        RegistryDirectory registryDirectory = getRegistryDirectory();
-
-        List<URL> serviceUrls = new ArrayList<URL>();
-        URL serviceURL = SERVICEURL_DUBBO_NOPATH.addParameter("methods", "getXXX1,getXXX2,getXXX3");
-        serviceUrls.add(serviceURL);
-
-        registryDirectory.notify(serviceUrls);
-
-        // Object $invoke(String method, String[] parameterTypes, Object[] args) throws GenericException;
-        invocation = new RpcInvocation($INVOKE, new Class[]{String.class, String[].class, Object[].class},
-                new Object[]{"getXXX1", "", new Object[]{}});
-
-        List<Invoker> invokers = registryDirectory.list(invocation);
-
-        Assertions.assertEquals(1, invokers.size());
-//        Assertions.assertEquals(
-//                serviceURL.setPath(service).addParameters("check", "false", "interface", DemoService.class.getName(), REMOTE_APPLICATION_KEY, serviceURL.getParameter(APPLICATION_KEY))
-//                , invokers.get(0).getUrl()
-//        );
-
-    }
-
-    ;
-
-    /**
-     * When the first arg of a method is String or Enum, Registry server can do parameter-value-based routing.
-     */
-    @Disabled("Parameter routing is not available at present.")
-    @Test
-    public void testParmeterRoute() {
-        RegistryDirectory registryDirectory = getRegistryDirectory();
-        List<URL> serviceUrls = new ArrayList<URL>();
-        serviceUrls.add(SERVICEURL.addParameter("methods", "getXXX1.napoli"));
-        serviceUrls.add(SERVICEURL2.addParameter("methods", "getXXX1.MORGAN,getXXX2"));
-        serviceUrls.add(SERVICEURL3.addParameter("methods", "getXXX1.morgan,getXXX2,getXXX3"));
-
-        registryDirectory.notify(serviceUrls);
-
-        invocation = new RpcInvocation($INVOKE,
-                new Class[]{String.class, String[].class, Object[].class},
-                new Object[]{"getXXX1", new String[]{"Enum"}, new Object[]{Param.MORGAN}});
-
-        List invokers = registryDirectory.list(invocation);
-        Assertions.assertEquals(1, invokers.size());
-    }
-
-    /**
-     * Empty notify cause forbidden, non-empty notify cancels forbidden state
-     */
-    @Test
-    public void testEmptyNotifyCauseForbidden() {
-        RegistryDirectory registryDirectory = getRegistryDirectory();
-        List invokers = null;
-
-        List<URL> serviceUrls = new ArrayList<URL>();
-        registryDirectory.notify(serviceUrls);
-
-        RpcInvocation inv = new RpcInvocation();
-        try {
-            invokers = registryDirectory.list(inv);
-        } catch (RpcException e) {
-            Assertions.assertEquals(RpcException.FORBIDDEN_EXCEPTION, e.getCode());
-            Assertions.assertEquals(false, registryDirectory.isAvailable());
-        }
-
-        serviceUrls.add(SERVICEURL.addParameter("methods", "getXXX1"));
-        serviceUrls.add(SERVICEURL2.addParameter("methods", "getXXX1,getXXX2"));
-        serviceUrls.add(SERVICEURL3.addParameter("methods", "getXXX1,getXXX2,getXXX3"));
-
-        registryDirectory.notify(serviceUrls);
-        inv.setMethodName("getXXX2");
-        invokers = registryDirectory.list(inv);
-        Assertions.assertEquals(true, registryDirectory.isAvailable());
-        Assertions.assertEquals(3, invokers.size());
-    }
-
-    /**
-     * 1. notify twice, the second time notified router rules should completely replace the former one. 2. notify with
-     * no router url, do nothing to current routers 3. notify with only one router url, with router=clean, clear all
-     * current routers
-     */
-    @Test
-    public void testNotifyRouterUrls() {
-        if (isScriptUnsupported) return;
-        RegistryDirectory registryDirectory = getRegistryDirectory();
-        URL routerurl = URL.valueOf(ROUTE_PROTOCOL + "://127.0.0.1:9096/");
-        URL routerurl2 = URL.valueOf(ROUTE_PROTOCOL + "://127.0.0.1:9097/");
-
-        List<URL> serviceUrls = new ArrayList<URL>();
-        // without ROUTER_KEY, the first router should not be created.
-        serviceUrls.add(routerurl.addParameter(CATEGORY_KEY, ROUTERS_CATEGORY).addParameter(TYPE_KEY, "javascript").addParameter(ROUTER_KEY, "notsupported").addParameter(RULE_KEY, "function test1(){}"));
-        serviceUrls.add(routerurl2.addParameter(CATEGORY_KEY, ROUTERS_CATEGORY).addParameter(TYPE_KEY, "javascript").addParameter(ROUTER_KEY,
-                ScriptRouterFactory.NAME).addParameter(RULE_KEY,
-                "function test1(){}"));
-
-        // FIXME
-        /*registryDirectory.notify(serviceUrls);
-        RouterChain routerChain = registryDirectory.getRouterChain();
-        //default invocation selector
-        Assertions.assertEquals(1 + 1, routers.size());
-        Assertions.assertTrue(ScriptRouter.class == routers.get(1).getClass() || ScriptRouter.class == routers.get(0).getClass());
-
-        registryDirectory.notify(new ArrayList<URL>());
-        routers = registryDirectory.getRouters();
-        Assertions.assertEquals(1 + 1, routers.size());
-        Assertions.assertTrue(ScriptRouter.class == routers.get(1).getClass() || ScriptRouter.class == routers.get(0).getClass());
-
-        serviceUrls.clear();
-        serviceUrls.add(routerurl.addParameter(Constants.ROUTER_KEY, Constants.ROUTER_TYPE_CLEAR));
-        registryDirectory.notify(serviceUrls);
-        routers = registryDirectory.getRouters();
-        Assertions.assertEquals(0 + 1, routers.size());*/
-    }
-
-    /**
-     * Test whether the override rule have a high priority
-     * Scene: first push override , then push invoker
-     */
-    @Test
-    public void testNotifyoverrideUrls_beforeInvoker() {
-        RegistryDirectory registryDirectory = getRegistryDirectory();
-        List<URL> overrideUrls = new ArrayList<URL>();
-        overrideUrls.add(URL.valueOf("override://0.0.0.0?timeout=1&connections=5"));
-        registryDirectory.notify(overrideUrls);
-        //The registry is initially pushed to override only, and the dirctory state should be false because there is no invoker.
-        Assertions.assertEquals(false, registryDirectory.isAvailable());
-
-        //After pushing two provider, the directory state is restored to true
-        List<URL> serviceUrls = new ArrayList<URL>();
-        serviceUrls.add(SERVICEURL.addParameter("timeout", "1000"));
-        serviceUrls.add(SERVICEURL2.addParameter("timeout", "1000").addParameter("connections", "10"));
-
-        registryDirectory.notify(serviceUrls);
-        Assertions.assertEquals(true, registryDirectory.isAvailable());
-
-        //Start validation of parameter values
-
-        invocation = new RpcInvocation();
-
-        List<Invoker<?>> invokers = registryDirectory.list(invocation);
-        Assertions.assertEquals(2, invokers.size());
-
-        Assertions.assertEquals("1", invokers.get(0).getUrl().getParameter("timeout"), "override rute must be first priority");
-        Assertions.assertEquals("5", invokers.get(0).getUrl().getParameter("connections"), "override rute must be first priority");
-    }
-
-    /**
-     * Test whether the override rule have a high priority
-     * Scene: first push override , then push invoker
-     */
-    @Test
-    public void testNotifyoverrideUrls_afterInvoker() {
-        RegistryDirectory registryDirectory = getRegistryDirectory();
-
-        //After pushing two provider, the directory state is restored to true
-        List<URL> serviceUrls = new ArrayList<URL>();
-        serviceUrls.add(SERVICEURL.addParameter("timeout", "1000"));
-        serviceUrls.add(SERVICEURL2.addParameter("timeout", "1000").addParameter("connections", "10"));
-
-        registryDirectory.notify(serviceUrls);
-        Assertions.assertEquals(true, registryDirectory.isAvailable());
-
-        List<URL> overrideUrls = new ArrayList<URL>();
-        overrideUrls.add(URL.valueOf("override://0.0.0.0?timeout=1&connections=5"));
-        registryDirectory.notify(overrideUrls);
-
-        //Start validation of parameter values
-
-        invocation = new RpcInvocation();
-
-        List<Invoker<?>> invokers = registryDirectory.list(invocation);
-        Assertions.assertEquals(2, invokers.size());
-
-        Assertions.assertEquals("1", invokers.get(0).getUrl().getParameter("timeout"), "override rute must be first priority");
-        Assertions.assertEquals("5", invokers.get(0).getUrl().getParameter("connections"), "override rute must be first priority");
-    }
-
-    /**
-     * Test whether the override rule have a high priority
-     * Scene: push override rules with invoker
-     */
-    @Test
-    public void testNotifyoverrideUrls_withInvoker() {
-        RegistryDirectory registryDirectory = getRegistryDirectory();
-
-        List<URL> durls = new ArrayList<URL>();
-        durls.add(SERVICEURL.addParameter("timeout", "1000"));
-        durls.add(SERVICEURL2.addParameter("timeout", "1000").addParameter("connections", "10"));
-        durls.add(URL.valueOf("override://0.0.0.0?timeout=1&connections=5"));
-
-        registryDirectory.notify(durls);
-        Assertions.assertEquals(true, registryDirectory.isAvailable());
-
-        //Start validation of parameter values
-
-        invocation = new RpcInvocation();
-
-        List<Invoker<?>> invokers = registryDirectory.list(invocation);
-        Assertions.assertEquals(2, invokers.size());
-
-        Assertions.assertEquals("1", invokers.get(0).getUrl().getParameter("timeout"), "override rute must be first priority");
-        Assertions.assertEquals("5", invokers.get(0).getUrl().getParameter("connections"), "override rute must be first priority");
-    }
-
-    /**
-     * Test whether the override rule have a high priority
-     * Scene: the rules of the push are the same as the parameters of the provider
-     * Expectation: no need to be re-referenced
-     */
-    @Test
-    public void testNotifyoverrideUrls_Nouse() {
-        RegistryDirectory registryDirectory = getRegistryDirectory();
-        invocation = new RpcInvocation();
-
-        List<URL> durls = new ArrayList<URL>();
-        durls.add(SERVICEURL.addParameter("timeout", "1"));//One is the same, one is different
-        durls.add(SERVICEURL2.addParameter("timeout", "1").addParameter("connections", "5"));
-        registryDirectory.notify(durls);
-        List<Invoker<?>> invokers = registryDirectory.list(invocation);
-        Assertions.assertEquals(2, invokers.size());
-        Map<String, Invoker<?>> map = new HashMap<>();
-        map.put(invokers.get(0).getUrl().getAddress(), invokers.get(0));
-        map.put(invokers.get(1).getUrl().getAddress(), invokers.get(1));
-
-        durls = new ArrayList<URL>();
-        durls.add(URL.valueOf("override://0.0.0.0?timeout=1&connections=5"));
-        registryDirectory.notify(durls);
-        Assertions.assertEquals(true, registryDirectory.isAvailable());
-
-        invokers = registryDirectory.list(invocation);
-        Assertions.assertEquals(2, invokers.size());
-
-        Map<String, Invoker<?>> map2 = new HashMap<>();
-        map2.put(invokers.get(0).getUrl().getAddress(), invokers.get(0));
-        map2.put(invokers.get(1).getUrl().getAddress(), invokers.get(1));
-
-        //The parameters are different and must be rereferenced.
-        Assertions.assertFalse(map.get(SERVICEURL.getAddress()) == map2.get(SERVICEURL.getAddress()), "object should not same");
-
-        //The parameters can not be rereferenced
-        Assertions.assertTrue(map.get(SERVICEURL2.getAddress()) == map2.get(SERVICEURL2.getAddress()), "object should not same");
-    }
-
-    /**
-     * Test override rules for a certain provider
-     */
-    @Test
-    public void testNofityOverrideUrls_Provider() {
-        RegistryDirectory registryDirectory = getRegistryDirectory();
-        invocation = new RpcInvocation();
-
-        List<URL> durls = new ArrayList<URL>();
-        durls.add(SERVICEURL.setHost("10.20.30.140").addParameter("timeout", "1").addParameter(SIDE_KEY, CONSUMER_SIDE));//One is the same, one is different
-        durls.add(SERVICEURL2.setHost("10.20.30.141").addParameter("timeout", "2").addParameter(SIDE_KEY, CONSUMER_SIDE));
-        registryDirectory.notify(durls);
-
-        durls = new ArrayList<URL>();
-        durls.add(URL.valueOf("override://0.0.0.0?timeout=3"));
-        durls.add(URL.valueOf("override://10.20.30.141:9092?timeout=4"));
-        registryDirectory.notify(durls);
-
-        List<Invoker<?>> invokers = registryDirectory.list(invocation);
-        URL aUrl = invokers.get(0).getUrl();
-        URL bUrl = invokers.get(1).getUrl();
-        Assertions.assertEquals(aUrl.getHost().equals("10.20.30.140") ? "3" : "4", aUrl.getParameter("timeout"));
-        Assertions.assertEquals(bUrl.getHost().equals("10.20.30.141") ? "4" : "3", bUrl.getParameter("timeout"));
-    }
-
-    /**
-     * Test cleanup override rules, and sent remove rules and other override rules
-     * Whether the test can be restored to the providerUrl when it is pushed
-     */
-    @Test
-    public void testNofityOverrideUrls_Clean1() {
-        RegistryDirectory registryDirectory = getRegistryDirectory();
-        invocation = new RpcInvocation();
-
-        List<URL> durls = new ArrayList<URL>();
-        durls.add(SERVICEURL.setHost("10.20.30.140").addParameter("timeout", "1"));
-        registryDirectory.notify(durls);
-
-        durls = new ArrayList<URL>();
-        durls.add(URL.valueOf("override://0.0.0.0?timeout=1000"));
-        registryDirectory.notify(durls);
-
-        durls = new ArrayList<URL>();
-        durls.add(URL.valueOf("override://0.0.0.0?timeout=3"));
-        durls.add(URL.valueOf("override://0.0.0.0"));
-        registryDirectory.notify(durls);
-
-        List<Invoker<?>> invokers = registryDirectory.list(invocation);
-        Invoker<?> aInvoker = invokers.get(0);
-        //Need to be restored to the original providerUrl
-        Assertions.assertEquals("1", aInvoker.getUrl().getParameter("timeout"));
-    }
-
-    /**
-     * The test clears the override rule and only sends the override cleanup rules
-     * Whether the test can be restored to the providerUrl when it is pushed
-     */
-    @Test
-    public void testNofityOverrideUrls_CleanOnly() {
-        RegistryDirectory registryDirectory = getRegistryDirectory();
-        invocation = new RpcInvocation();
-
-        List<URL> durls = new ArrayList<URL>();
-        durls.add(SERVICEURL.setHost("10.20.30.140").addParameter("timeout", "1"));
-        registryDirectory.notify(durls);
-        Assertions.assertEquals(null, registryDirectory.getUrl().getParameter("mock"));
-
-        //override
-        durls = new ArrayList<URL>();
-        durls.add(URL.valueOf("override://0.0.0.0?timeout=1000&mock=fail"));
-        registryDirectory.notify(durls);
-        List<Invoker<?>> invokers = registryDirectory.list(invocation);
-        Invoker<?> aInvoker = invokers.get(0);
-        Assertions.assertEquals("1000", aInvoker.getUrl().getParameter("timeout"));
-        Assertions.assertEquals("fail", registryDirectory.getUrl().getParameter("mock"));
-
-        //override clean
-        durls = new ArrayList<URL>();
-        durls.add(URL.valueOf("override://0.0.0.0/dubbo.test.api.HelloService"));
-        registryDirectory.notify(durls);
-        invokers = registryDirectory.list(invocation);
-        aInvoker = invokers.get(0);
-        //Need to be restored to the original providerUrl
-        Assertions.assertEquals("1", aInvoker.getUrl().getParameter("timeout"));
-
-        Assertions.assertEquals(null, registryDirectory.getUrl().getParameter("mock"));
-    }
-
-    /**
-     * Test the simultaneous push to clear the override and the override for a certain provider
-     * See if override can take effect
-     */
-    @Test
-    public void testNofityOverrideUrls_CleanNOverride() {
-        RegistryDirectory registryDirectory = getRegistryDirectory();
-        invocation = new RpcInvocation();
-
-        List<URL> durls = new ArrayList<URL>();
-        durls.add(SERVICEURL.setHost("10.20.30.140").addParameter("timeout", "1"));
-        registryDirectory.notify(durls);
-
-        durls = new ArrayList<URL>();
-        durls.add(URL.valueOf("override://0.0.0.0?timeout=3"));
-        durls.add(URL.valueOf("override://0.0.0.0"));
-        durls.add(URL.valueOf("override://10.20.30.140:9091?timeout=4"));
-        registryDirectory.notify(durls);
-
-        List<Invoker<?>> invokers = registryDirectory.list(invocation);
-        Invoker<?> aInvoker = invokers.get(0);
-        Assertions.assertEquals("4", aInvoker.getUrl().getParameter("timeout"));
-    }
-
-    /**
-     * Test override disables all service providers through enable=false
-     * Expectation: all service providers can not be disabled through override.
-     */
-    @Test
-    public void testNofityOverrideUrls_disabled_allProvider() {
-        RegistryDirectory registryDirectory = getRegistryDirectory();
-        invocation = new RpcInvocation();
-
-        List<URL> durls = new ArrayList<URL>();
-        durls.add(SERVICEURL.setHost("10.20.30.140"));
-        durls.add(SERVICEURL.setHost("10.20.30.141"));
-        registryDirectory.notify(durls);
-
-        durls = new ArrayList<URL>();
-        durls.add(URL.valueOf("override://0.0.0.0?" + ENABLED_KEY + "=false"));
-        registryDirectory.notify(durls);
-
-        List<Invoker<?>> invokers = registryDirectory.list(invocation);
-        //All service providers can not be disabled through override.
-        Assertions.assertEquals(2, invokers.size());
-    }
-
-    /**
-     * Test override disables a specified service provider through enable=false
-     * It is expected that a specified service provider can be disable.
-     */
-    @Test
-    public void testNofityOverrideUrls_disabled_specifiedProvider() {
-        RegistryDirectory registryDirectory = getRegistryDirectory();
-        invocation = new RpcInvocation();
-
-        List<URL> durls = new ArrayList<URL>();
-        durls.add(SERVICEURL.setHost("10.20.30.140"));
-        durls.add(SERVICEURL.setHost("10.20.30.141"));
-        registryDirectory.notify(durls);
-
-        durls = new ArrayList<URL>();
-        durls.add(URL.valueOf("override://10.20.30.140:9091?" + DISABLED_KEY + "=true"));
-        registryDirectory.notify(durls);
-
-        List<Invoker<?>> invokers = registryDirectory.list(invocation);
-        Assertions.assertEquals(1, invokers.size());
-        Assertions.assertEquals("10.20.30.141", invokers.get(0).getUrl().getHost());
-
-        durls = new ArrayList<URL>();
-        durls.add(URL.valueOf("empty://0.0.0.0?" + DISABLED_KEY + "=true&" + CATEGORY_KEY + "=" + CONFIGURATORS_CATEGORY));
-        registryDirectory.notify(durls);
-        List<Invoker<?>> invokers2 = registryDirectory.list(invocation);
-        Assertions.assertEquals(2, invokers2.size());
-    }
-
-    /**
-     * Test override disables a specified service provider through enable=false
-     * It is expected that a specified service provider can be disable.
-     */
-    @Test
-    public void testNofity_To_Decrease_provider() {
-        RegistryDirectory registryDirectory = getRegistryDirectory();
-        invocation = new RpcInvocation();
-
-        List<URL> durls = new ArrayList<URL>();
-        durls.add(SERVICEURL.setHost("10.20.30.140"));
-        durls.add(SERVICEURL.setHost("10.20.30.141"));
-        registryDirectory.notify(durls);
-
-        List<Invoker<?>> invokers = registryDirectory.list(invocation);
-        Assertions.assertEquals(2, invokers.size());
-
-        durls = new ArrayList<URL>();
-        durls.add(SERVICEURL.setHost("10.20.30.140"));
-        registryDirectory.notify(durls);
-        List<Invoker<?>> invokers2 = registryDirectory.list(invocation);
-        Assertions.assertEquals(1, invokers2.size());
-        Assertions.assertEquals("10.20.30.140", invokers2.get(0).getUrl().getHost());
-
-        durls = new ArrayList<URL>();
-        durls.add(URL.valueOf("empty://0.0.0.0?" + DISABLED_KEY + "=true&" + CATEGORY_KEY + "=" + CONFIGURATORS_CATEGORY));
-        registryDirectory.notify(durls);
-        List<Invoker<?>> invokers3 = registryDirectory.list(invocation);
-        Assertions.assertEquals(1, invokers3.size());
-    }
-
-    /**
-     * Test override disables a specified service provider through enable=false
-     * It is expected that a specified service provider can be disable.
-     */
-    @Test
-    public void testNofity_disabled_specifiedProvider() {
-        RegistryDirectory registryDirectory = getRegistryDirectory();
-        invocation = new RpcInvocation();
-
-        // Initially disable
-        List<URL> durls = new ArrayList<URL>();
-        durls.add(SERVICEURL.setHost("10.20.30.140").addParameter(ENABLED_KEY, "false"));
-        durls.add(SERVICEURL.setHost("10.20.30.141"));
-        registryDirectory.notify(durls);
-
-        List<Invoker<?>> invokers = registryDirectory.list(invocation);
-        Assertions.assertEquals(1, invokers.size());
-        Assertions.assertEquals("10.20.30.141", invokers.get(0).getUrl().getHost());
-
-        //Enabled by override rule
-        durls = new ArrayList<URL>();
-        durls.add(URL.valueOf("override://10.20.30.140:9091?" + DISABLED_KEY + "=false"));
-        registryDirectory.notify(durls);
-        List<Invoker<?>> invokers2 = registryDirectory.list(invocation);
-        Assertions.assertEquals(2, invokers2.size());
-    }
-
-    @Test
-    public void testNotifyRouterUrls_Clean() {
-        if (isScriptUnsupported) return;
-        RegistryDirectory registryDirectory = getRegistryDirectory();
-        URL routerurl = URL.valueOf(ROUTE_PROTOCOL + "://127.0.0.1:9096/").addParameter(ROUTER_KEY,
-                "javascript").addParameter(RULE_KEY,
-                "function test1(){}").addParameter(ROUTER_KEY,
-                "script"); // FIX
-        // BAD
-
-        List<URL> serviceUrls = new ArrayList<URL>();
-        // without ROUTER_KEY, the first router should not be created.
-        serviceUrls.add(routerurl);
-        registryDirectory.notify(serviceUrls);
-        // FIXME
-       /* List routers = registryDirectory.getRouters();
-        Assertions.assertEquals(1 + 1, routers.size());
-
-        serviceUrls.clear();
-        serviceUrls.add(routerurl.addParameter(Constants.ROUTER_KEY, Constants.ROUTER_TYPE_CLEAR));
-        registryDirectory.notify(serviceUrls);
-        routers = registryDirectory.getRouters();
-        Assertions.assertEquals(0 + 1, routers.size());*/
-    }
-
-    /**
-     * Test mock provider distribution
-     */
-    @Test
-    public void testNotify_MockProviderOnly() {
-        RegistryDirectory registryDirectory = getRegistryDirectory();
-
-        List<URL> serviceUrls = new ArrayList<URL>();
-        serviceUrls.add(SERVICEURL.addParameter("methods", "getXXX1"));
-        serviceUrls.add(SERVICEURL2.addParameter("methods", "getXXX1,getXXX2"));
-        serviceUrls.add(SERVICEURL.setProtocol(MOCK_PROTOCOL));
-
-        registryDirectory.notify(serviceUrls);
-        Assertions.assertEquals(true, registryDirectory.isAvailable());
-        invocation = new RpcInvocation();
-
-        List invokers = registryDirectory.list(invocation);
-        Assertions.assertEquals(2, invokers.size());
-
-        RpcInvocation mockinvocation = new RpcInvocation();
-        mockinvocation.setAttachment(INVOCATION_NEED_MOCK, "true");
-        invokers = registryDirectory.list(mockinvocation);
-        Assertions.assertEquals(1, invokers.size());
-    }
-
-    // mock protocol
-
-    //Test the matching of protocol and select only the matched protocol for refer
-    @Test
-    public void test_Notified_acceptProtocol0() {
-        URL errorPathUrl = URL.valueOf("notsupport:/xxx?refer=" + URL.encode("interface=" + service));
-        RegistryDirectory registryDirectory = getRegistryDirectory(errorPathUrl);
-        List<URL> serviceUrls = new ArrayList<URL>();
-        URL dubbo1URL = URL.valueOf("dubbo://127.0.0.1:9098?lazy=true&methods=getXXX");
-        URL dubbo2URL = URL.valueOf("injvm://127.0.0.1:9099?lazy=true&methods=getXXX");
-        serviceUrls.add(dubbo1URL);
-        serviceUrls.add(dubbo2URL);
-        registryDirectory.notify(serviceUrls);
-
-        invocation = new RpcInvocation();
-
-        List<Invoker<DemoService>> invokers = registryDirectory.list(invocation);
-        Assertions.assertEquals(2, invokers.size());
-    }
-
-    //Test the matching of protocol and select only the matched protocol for refer
-    @Test
-    public void test_Notified_acceptProtocol1() {
-        URL errorPathUrl = URL.valueOf("notsupport:/xxx");
-        errorPathUrl = errorPathUrl.addParameterAndEncoded(REFER_KEY, "interface=" + service + "&protocol=dubbo");
-        RegistryDirectory registryDirectory = getRegistryDirectory(errorPathUrl);
-        List<URL> serviceUrls = new ArrayList<URL>();
-        URL dubbo1URL = URL.valueOf("dubbo://127.0.0.1:9098?lazy=true&methods=getXXX");
-        URL dubbo2URL = URL.valueOf("injvm://127.0.0.1:9098?lazy=true&methods=getXXX");
-        serviceUrls.add(dubbo1URL);
-        serviceUrls.add(dubbo2URL);
-        registryDirectory.notify(serviceUrls);
-
-        invocation = new RpcInvocation();
-
-        List<Invoker<DemoService>> invokers = registryDirectory.list(invocation);
-        Assertions.assertEquals(1, invokers.size());
-    }
-
-    //Test the matching of protocol and select only the matched protocol for refer
-    @Test
-    public void test_Notified_acceptProtocol2() {
-        URL errorPathUrl = URL.valueOf("notsupport:/xxx");
-        errorPathUrl = errorPathUrl.addParameterAndEncoded(REFER_KEY, "interface=" + service + "&protocol=dubbo,injvm");
-        RegistryDirectory registryDirectory = getRegistryDirectory(errorPathUrl);
-        List<URL> serviceUrls = new ArrayList<URL>();
-        URL dubbo1URL = URL.valueOf("dubbo://127.0.0.1:9098?lazy=true&methods=getXXX");
-        URL dubbo2URL = URL.valueOf("injvm://127.0.0.1:9099?lazy=true&methods=getXXX");
-        serviceUrls.add(dubbo1URL);
-        serviceUrls.add(dubbo2URL);
-        registryDirectory.notify(serviceUrls);
-
-        invocation = new RpcInvocation();
-
-        List<Invoker<DemoService>> invokers = registryDirectory.list(invocation);
-        Assertions.assertEquals(2, invokers.size());
-    }
-
-    @Test
-    public void test_Notified_withGroupFilter() {
-        URL directoryUrl = noMeaningUrl.addParameterAndEncoded(REFER_KEY, "interface" + service + "&group=group1,group2");
-        RegistryDirectory directory = this.getRegistryDirectory(directoryUrl);
-        URL provider1 = URL.valueOf("dubbo://10.134.108.1:20880/" + service + "?methods=getXXX&group=group1&mock=false&application=mockApplication");
-        URL provider2 = URL.valueOf("dubbo://10.134.108.1:20880/" + service + "?methods=getXXX&group=group2&mock=false&application=mockApplication");
-
-        List<URL> providers = new ArrayList<>();
-        providers.add(provider1);
-        providers.add(provider2);
-        directory.notify(providers);
-
-        invocation = new RpcInvocation();
-        invocation.setMethodName("getXXX");
-        List<Invoker<DemoService>> invokers = directory.list(invocation);
-
-        Assertions.assertEquals(2, invokers.size());
-        Assertions.assertTrue(invokers.get(0) instanceof MockClusterInvoker);
-        Assertions.assertTrue(invokers.get(1) instanceof MockClusterInvoker);
-
-        directoryUrl = noMeaningUrl.addParameterAndEncoded(REFER_KEY, "interface" + service + "&group=group1");
-        directory = this.getRegistryDirectory(directoryUrl);
-        directory.notify(providers);
-
-        invokers = directory.list(invocation);
-
-        Assertions.assertEquals(2, invokers.size());
-        Assertions.assertFalse(invokers.get(0) instanceof MockClusterInvoker);
-        Assertions.assertFalse(invokers.get(1) instanceof MockClusterInvoker);
-    }
-
-    enum Param {
-        MORGAN,
-    }
-
-    private static interface DemoService {
-    }
-
-    private static class MockRegistry implements Registry {
-
-        CountDownLatch latch;
-        boolean destroyWithError;
-
-        public MockRegistry(CountDownLatch latch) {
-            this.latch = latch;
-        }
-
-        public MockRegistry(boolean destroyWithError) {
-            this.destroyWithError = destroyWithError;
-        }
-
-        @Override
-        public void register(URL url) {
-
-        }
-
-        @Override
-        public void unregister(URL url) {
-
-        }
-
-        @Override
-        public void subscribe(URL url, NotifyListener listener) {
-
-        }
-
-        @Override
-        public void unsubscribe(URL url, NotifyListener listener) {
-            if (latch != null) latch.countDown();
-        }
-
-        @Override
-        public List<URL> lookup(URL url) {
-            return null;
-        }
-
-        public URL getUrl() {
-            return null;
-        }
-
-        @Override
-        public boolean isAvailable() {
-            return true;
-        }
-
-        @Override
-        public void destroy() {
-            if (destroyWithError) {
-                throw new RpcException("test exception ignore.");
-            }
-        }
-    }
-}
+/*
+ * Licensed to the Apache Software Foundation (ASF) under one or more
+ * contributor license agreements.  See the NOTICE file distributed with
+ * this work for additional information regarding copyright ownership.
+ * The ASF licenses this file to You under the Apache License, Version 2.0
+ * (the "License"); you may not use this file except in compliance with
+ * the License.  You may obtain a copy of the License at
+ *
+ *     http://www.apache.org/licenses/LICENSE-2.0
+ *
+ * Unless required by applicable law or agreed to in writing, software
+ * distributed under the License is distributed on an "AS IS" BASIS,
+ * WITHOUT WARRANTIES OR CONDITIONS OF ANY KIND, either express or implied.
+ * See the License for the specific language governing permissions and
+ * limitations under the License.
+ */
+package org.apache.dubbo.registry.dubbo;
+
+import org.apache.dubbo.common.Constants;
+import org.apache.dubbo.common.URL;
+import org.apache.dubbo.common.constants.RemotingConstants;
+import org.apache.dubbo.common.extension.ExtensionLoader;
+import org.apache.dubbo.common.utils.LogUtil;
+import org.apache.dubbo.common.utils.NetUtils;
+import org.apache.dubbo.registry.NotifyListener;
+import org.apache.dubbo.registry.Registry;
+import org.apache.dubbo.registry.RegistryFactory;
+import org.apache.dubbo.registry.integration.RegistryDirectory;
+import org.apache.dubbo.rpc.Invoker;
+import org.apache.dubbo.rpc.Protocol;
+import org.apache.dubbo.rpc.RpcException;
+import org.apache.dubbo.rpc.RpcInvocation;
+import org.apache.dubbo.rpc.cluster.RouterChain;
+import org.apache.dubbo.rpc.cluster.loadbalance.LeastActiveLoadBalance;
+import org.apache.dubbo.rpc.cluster.loadbalance.RoundRobinLoadBalance;
+import org.apache.dubbo.rpc.cluster.router.script.ScriptRouterFactory;
+import org.apache.dubbo.rpc.cluster.support.wrapper.MockClusterInvoker;
+
+import org.junit.jupiter.api.Assertions;
+import org.junit.jupiter.api.BeforeEach;
+import org.junit.jupiter.api.Disabled;
+import org.junit.jupiter.api.Test;
+import org.mockito.Mockito;
+
+import javax.script.ScriptEngineManager;
+import java.lang.reflect.Field;
+import java.util.ArrayList;
+import java.util.HashMap;
+import java.util.List;
+import java.util.Map;
+import java.util.concurrent.CountDownLatch;
+
+import static org.apache.dubbo.common.constants.ClusterConstants.INVOCATION_NEED_MOCK;
+import static org.apache.dubbo.common.constants.ClusterConstants.LOADBALANCE_KEY;
+import static org.apache.dubbo.common.constants.ClusterConstants.MOCK_PROTOCOL;
+import static org.apache.dubbo.common.constants.ClusterConstants.ROUTER_KEY;
+import static org.apache.dubbo.common.constants.ClusterConstants.RULE_KEY;
+import static org.apache.dubbo.common.constants.ClusterConstants.TYPE_KEY;
+import static org.apache.dubbo.common.constants.CommonConstants.ANYHOST_VALUE;
+import static org.apache.dubbo.common.constants.CommonConstants.APPLICATION_KEY;
+import static org.apache.dubbo.common.constants.CommonConstants.CONSUMER_SIDE;
+import static org.apache.dubbo.common.constants.CommonConstants.DISABLED_KEY;
+import static org.apache.dubbo.common.constants.CommonConstants.ENABLED_KEY;
+import static org.apache.dubbo.common.constants.CommonConstants.SIDE_KEY;
+import static org.apache.dubbo.common.constants.RegistryConstants.CATEGORY_KEY;
+import static org.apache.dubbo.common.constants.RegistryConstants.CONFIGURATORS_CATEGORY;
+import static org.apache.dubbo.common.constants.RegistryConstants.EMPTY_PROTOCOL;
+import static org.apache.dubbo.common.constants.RegistryConstants.PROVIDERS_CATEGORY;
+import static org.apache.dubbo.common.constants.RegistryConstants.ROUTERS_CATEGORY;
+import static org.apache.dubbo.common.constants.RegistryConstants.ROUTE_PROTOCOL;
+import static org.apache.dubbo.common.constants.RpcConstants.$INVOKE;
+import static org.apache.dubbo.common.constants.RpcConstants.MOCK_KEY;
+import static org.apache.dubbo.common.constants.ConfigConstants.REFER_KEY;
+import static org.junit.jupiter.api.Assertions.fail;
+
+@SuppressWarnings({"rawtypes", "unchecked"})
+public class RegistryDirectoryTest {
+
+    private static boolean isScriptUnsupported = new ScriptEngineManager().getEngineByName("javascript") == null;
+    RegistryFactory registryFactory = ExtensionLoader.getExtensionLoader(RegistryFactory.class).getAdaptiveExtension();
+    Protocol protocol = ExtensionLoader.getExtensionLoader(Protocol.class).getAdaptiveExtension();
+    String service = DemoService.class.getName();
+    RpcInvocation invocation = new RpcInvocation();
+    URL noMeaningUrl = URL.valueOf("notsupport:/" + service + "?refer=" + URL.encode("interface=" + service));
+    URL SERVICEURL = URL.valueOf("dubbo://127.0.0.1:9091/" + service + "?lazy=true&side=consumer&application=mockName");
+    URL SERVICEURL2 = URL.valueOf("dubbo://127.0.0.1:9092/" + service + "?lazy=true&side=consumer&application=mockName");
+    URL SERVICEURL3 = URL.valueOf("dubbo://127.0.0.1:9093/" + service + "?lazy=true&side=consumer&application=mockName");
+    URL SERVICEURL_DUBBO_NOPATH = URL.valueOf("dubbo://127.0.0.1:9092" + "?lazy=true&side=consumer&application=mockName");
+
+    private Registry registry = Mockito.mock(Registry.class);
+
+    @BeforeEach
+    public void setUp() {
+
+    }
+
+    private RegistryDirectory getRegistryDirectory(URL url) {
+        RegistryDirectory registryDirectory = new RegistryDirectory(URL.class, url);
+        registryDirectory.setProtocol(protocol);
+        registryDirectory.setRegistry(registry);
+        registryDirectory.setRouterChain(RouterChain.buildChain(url));
+        registryDirectory.subscribe(url);
+        // asert empty
+        List invokers = registryDirectory.list(invocation);
+        Assertions.assertEquals(0, invokers.size());
+        Assertions.assertEquals(false, registryDirectory.isAvailable());
+        return registryDirectory;
+    }
+
+    private RegistryDirectory getRegistryDirectory() {
+        return getRegistryDirectory(noMeaningUrl);
+    }
+
+    @Test
+    public void test_Constructor_WithErrorParam() {
+        try {
+            new RegistryDirectory(null, null);
+            fail();
+        } catch (IllegalArgumentException e) {
+
+        }
+        try {
+            // null url
+            new RegistryDirectory(null, noMeaningUrl);
+            fail();
+        } catch (IllegalArgumentException e) {
+
+        }
+        try {
+            // no servicekey
+            new RegistryDirectory(RegistryDirectoryTest.class, URL.valueOf("dubbo://10.20.30.40:9090"));
+            fail();
+        } catch (IllegalArgumentException e) {
+
+        }
+    }
+
+    @Test
+    public void test_Constructor_CheckStatus() throws Exception {
+        URL url = URL.valueOf("notsupported://10.20.30.40/" + service + "?a=b").addParameterAndEncoded(REFER_KEY,
+                "foo=bar");
+        RegistryDirectory reg = getRegistryDirectory(url);
+        Field field = reg.getClass().getDeclaredField("queryMap");
+        field.setAccessible(true);
+        Map<String, String> queryMap = (Map<String, String>) field.get(reg);
+        Assertions.assertEquals("bar", queryMap.get("foo"));
+        Assertions.assertEquals(url.clearParameters().addParameter("foo", "bar"), reg.getUrl());
+    }
+
+    @Test
+    public void testNotified_Normal() {
+        RegistryDirectory registryDirectory = getRegistryDirectory();
+        test_Notified2invokers(registryDirectory);
+        test_Notified1invokers(registryDirectory);
+        test_Notified3invokers(registryDirectory);
+        testforbid(registryDirectory);
+    }
+
+    /**
+     * Test push only router
+     */
+    @Test
+    public void testNotified_Normal_withRouters() {
+        LogUtil.start();
+        RegistryDirectory registryDirectory = getRegistryDirectory();
+        test_Notified1invokers(registryDirectory);
+        test_Notified_only_routers(registryDirectory);
+        Assertions.assertEquals(true, registryDirectory.isAvailable());
+        Assertions.assertTrue(LogUtil.checkNoError(), "notify no invoker urls ,should not error");
+        LogUtil.stop();
+        test_Notified2invokers(registryDirectory);
+
+    }
+
+    @Test
+    public void testNotified_WithError() {
+        RegistryDirectory registryDirectory = getRegistryDirectory();
+        List<URL> serviceUrls = new ArrayList<URL>();
+        // ignore error log
+        URL badurl = URL.valueOf("notsupported://127.0.0.1/" + service);
+        serviceUrls.add(badurl);
+        serviceUrls.add(SERVICEURL);
+
+        registryDirectory.notify(serviceUrls);
+        Assertions.assertEquals(true, registryDirectory.isAvailable());
+        List invokers = registryDirectory.list(invocation);
+        Assertions.assertEquals(1, invokers.size());
+    }
+
+    @Test
+    public void testNotified_WithDuplicateUrls() {
+        List<URL> serviceUrls = new ArrayList<URL>();
+        // ignore error log
+        serviceUrls.add(SERVICEURL);
+        serviceUrls.add(SERVICEURL);
+
+        RegistryDirectory registryDirectory = getRegistryDirectory();
+        registryDirectory.notify(serviceUrls);
+        List invokers = registryDirectory.list(invocation);
+        Assertions.assertEquals(1, invokers.size());
+    }
+
+    // forbid
+    private void testforbid(RegistryDirectory registryDirectory) {
+        invocation = new RpcInvocation();
+        List<URL> serviceUrls = new ArrayList<URL>();
+        serviceUrls.add(new URL(EMPTY_PROTOCOL, ANYHOST_VALUE, 0, service, CATEGORY_KEY, PROVIDERS_CATEGORY));
+        registryDirectory.notify(serviceUrls);
+        Assertions.assertEquals(false,
+                registryDirectory.isAvailable(), "invokers size=0 ,then the registry directory is not available");
+        try {
+            registryDirectory.list(invocation);
+            fail("forbid must throw RpcException");
+        } catch (RpcException e) {
+            Assertions.assertEquals(RpcException.FORBIDDEN_EXCEPTION, e.getCode());
+        }
+    }
+
+    //The test call is independent of the path of the registry url
+    @Test
+    public void test_NotifiedDubbo1() {
+        URL errorPathUrl = URL.valueOf("notsupport:/" + "xxx" + "?refer=" + URL.encode("interface=" + service));
+        RegistryDirectory registryDirectory = getRegistryDirectory(errorPathUrl);
+        List<URL> serviceUrls = new ArrayList<URL>();
+        URL Dubbo1URL = URL.valueOf("dubbo://127.0.0.1:9098?lazy=true");
+        serviceUrls.add(Dubbo1URL.addParameter("methods", "getXXX"));
+        registryDirectory.notify(serviceUrls);
+        Assertions.assertEquals(true, registryDirectory.isAvailable());
+
+        invocation = new RpcInvocation();
+
+        List<Invoker<DemoService>> invokers = registryDirectory.list(invocation);
+        Assertions.assertEquals(1, invokers.size());
+
+        invocation.setMethodName("getXXX");
+        invokers = registryDirectory.list(invocation);
+        Assertions.assertEquals(1, invokers.size());
+        Assertions.assertEquals(DemoService.class.getName(), invokers.get(0).getUrl().getPath());
+    }
+
+    // notify one invoker
+    private void test_Notified_only_routers(RegistryDirectory registryDirectory) {
+        List<URL> serviceUrls = new ArrayList<URL>();
+        serviceUrls.add(URL.valueOf("empty://127.0.0.1/?category=routers"));
+        registryDirectory.notify(serviceUrls);
+    }
+
+    // notify one invoker
+    private void test_Notified1invokers(RegistryDirectory registryDirectory) {
+
+        List<URL> serviceUrls = new ArrayList<URL>();
+        serviceUrls.add(SERVICEURL.addParameter("methods", "getXXX1").addParameter(APPLICATION_KEY, "mockApplicationName"));// .addParameter("refer.autodestroy", "true")
+        registryDirectory.notify(serviceUrls);
+        Assertions.assertEquals(true, registryDirectory.isAvailable());
+
+        invocation = new RpcInvocation();
+
+        List invokers = registryDirectory.list(invocation);
+        Assertions.assertEquals(1, invokers.size());
+
+        invocation.setMethodName("getXXX");
+        invokers = registryDirectory.list(invocation);
+        Assertions.assertEquals(1, invokers.size());
+
+        invocation.setMethodName("getXXX1");
+        invokers = registryDirectory.list(invocation);
+        Assertions.assertEquals(1, invokers.size());
+
+        invocation.setMethodName("getXXX2");
+        invokers = registryDirectory.list(invocation);
+        Assertions.assertEquals(1, invokers.size());
+    }
+
+    // 2 invokers===================================
+    private void test_Notified2invokers(RegistryDirectory registryDirectory) {
+        List<URL> serviceUrls = new ArrayList<URL>();
+        serviceUrls.add(SERVICEURL.addParameter("methods", "getXXX1"));
+        serviceUrls.add(SERVICEURL2.addParameter("methods", "getXXX1,getXXX2"));
+        serviceUrls.add(SERVICEURL2.addParameter("methods", "getXXX1,getXXX2"));
+
+        registryDirectory.notify(serviceUrls);
+        Assertions.assertEquals(true, registryDirectory.isAvailable());
+
+        invocation = new RpcInvocation();
+
+        List invokers = registryDirectory.list(invocation);
+        Assertions.assertEquals(2, invokers.size());
+
+        invocation.setMethodName("getXXX");
+        invokers = registryDirectory.list(invocation);
+        Assertions.assertEquals(2, invokers.size());
+
+        invocation.setMethodName("getXXX1");
+        invokers = registryDirectory.list(invocation);
+        Assertions.assertEquals(2, invokers.size());
+    }
+
+    // 3 invoker notifications===================================
+    private void test_Notified3invokers(RegistryDirectory registryDirectory) {
+        List<URL> serviceUrls = new ArrayList<URL>();
+        serviceUrls.add(SERVICEURL.addParameter("methods", "getXXX1"));
+        serviceUrls.add(SERVICEURL2.addParameter("methods", "getXXX1,getXXX2"));
+        serviceUrls.add(SERVICEURL3.addParameter("methods", "getXXX1,getXXX2,getXXX3"));
+
+        registryDirectory.notify(serviceUrls);
+        Assertions.assertEquals(true, registryDirectory.isAvailable());
+
+        invocation = new RpcInvocation();
+
+        List invokers = registryDirectory.list(invocation);
+        Assertions.assertEquals(3, invokers.size());
+
+        invocation.setMethodName("getXXX");
+        invokers = registryDirectory.list(invocation);
+        Assertions.assertEquals(3, invokers.size());
+
+        invocation.setMethodName("getXXX1");
+        invokers = registryDirectory.list(invocation);
+        Assertions.assertEquals(3, invokers.size());
+
+        invocation.setMethodName("getXXX2");
+        invokers = registryDirectory.list(invocation);
+        Assertions.assertEquals(3, invokers.size());
+
+        invocation.setMethodName("getXXX3");
+        invokers = registryDirectory.list(invocation);
+        Assertions.assertEquals(3, invokers.size());
+    }
+
+    @Test
+    public void testParametersMerge() {
+        RegistryDirectory registryDirectory = getRegistryDirectory();
+        URL regurl = noMeaningUrl.addParameter("test", "reg").addParameterAndEncoded(REFER_KEY,
+                "key=query&" + LOADBALANCE_KEY + "=" + LeastActiveLoadBalance.NAME);
+        RegistryDirectory<RegistryDirectoryTest> registryDirectory2 = new RegistryDirectory(
+                RegistryDirectoryTest.class,
+                regurl);
+        registryDirectory2.setProtocol(protocol);
+
+        List<URL> serviceUrls = new ArrayList<URL>();
+        // The parameters of the inspection registry need to be cleared
+        {
+            serviceUrls.clear();
+            serviceUrls.add(SERVICEURL.addParameter("methods", "getXXX1"));
+            registryDirectory.notify(serviceUrls);
+
+            invocation = new RpcInvocation();
+            List invokers = registryDirectory.list(invocation);
+
+            Invoker invoker = (Invoker) invokers.get(0);
+            URL url = invoker.getUrl();
+            Assertions.assertEquals(null, url.getParameter("key"));
+        }
+        // The parameters of the provider for the inspection service need merge
+        {
+            serviceUrls.clear();
+            serviceUrls.add(SERVICEURL.addParameter("methods", "getXXX2").addParameter("key", "provider"));
+
+            registryDirectory.notify(serviceUrls);
+            invocation = new RpcInvocation();
+            List invokers = registryDirectory.list(invocation);
+
+            Invoker invoker = (Invoker) invokers.get(0);
+            URL url = invoker.getUrl();
+            Assertions.assertEquals("provider", url.getParameter("key"));
+        }
+        // The parameters of the test service query need to be with the providermerge.
+        {
+            serviceUrls.clear();
+            serviceUrls.add(SERVICEURL.addParameter("methods", "getXXX3").addParameter("key", "provider"));
+            registryDirectory2.setRegistry(registry);
+            registryDirectory2.setRouterChain(RouterChain.buildChain(noMeaningUrl));
+            registryDirectory2.subscribe(noMeaningUrl);
+            registryDirectory2.notify(serviceUrls);
+            invocation = new RpcInvocation();
+            List invokers = registryDirectory2.list(invocation);
+
+            Invoker invoker = (Invoker) invokers.get(0);
+            URL url = invoker.getUrl();
+            Assertions.assertEquals("query", url.getParameter("key"));
+        }
+
+        {
+            serviceUrls.clear();
+            serviceUrls.add(SERVICEURL.addParameter("methods", "getXXX1"));
+            registryDirectory.notify(serviceUrls);
+
+            invocation = new RpcInvocation();
+            List invokers = registryDirectory.list(invocation);
+
+            Invoker invoker = (Invoker) invokers.get(0);
+            URL url = invoker.getUrl();
+            Assertions.assertEquals(false, url.getParameter(RemotingConstants.CHECK_KEY, false));
+        }
+        {
+            serviceUrls.clear();
+            serviceUrls.add(SERVICEURL.addParameter(LOADBALANCE_KEY, RoundRobinLoadBalance.NAME));
+            registryDirectory2.notify(serviceUrls);
+
+            invocation = new RpcInvocation();
+            invocation.setMethodName("get");
+            List invokers = registryDirectory2.list(invocation);
+
+            Invoker invoker = (Invoker) invokers.get(0);
+            URL url = invoker.getUrl();
+            Assertions.assertEquals(LeastActiveLoadBalance.NAME, url.getMethodParameter("get", LOADBALANCE_KEY));
+        }
+        //test geturl
+        {
+            Assertions.assertEquals(null, registryDirectory2.getUrl().getParameter("mock"));
+            serviceUrls.clear();
+            serviceUrls.add(SERVICEURL.addParameter(MOCK_KEY, "true"));
+            registryDirectory2.notify(serviceUrls);
+
+            Assertions.assertEquals("true", registryDirectory2.getUrl().getParameter("mock"));
+        }
+    }
+
+    /**
+     * When destroying, RegistryDirectory should: 1. be disconnected from Registry 2. destroy all invokers
+     */
+    @Test
+    public void testDestroy() {
+        RegistryDirectory registryDirectory = getRegistryDirectory();
+
+        List<URL> serviceUrls = new ArrayList<URL>();
+        serviceUrls.add(SERVICEURL.addParameter("methods", "getXXX1"));
+        serviceUrls.add(SERVICEURL2.addParameter("methods", "getXXX1,getXXX2"));
+        serviceUrls.add(SERVICEURL3.addParameter("methods", "getXXX1,getXXX2,getXXX3"));
+
+        registryDirectory.notify(serviceUrls);
+        List<Invoker> invokers = registryDirectory.list(invocation);
+        Assertions.assertEquals(true, registryDirectory.isAvailable());
+        Assertions.assertEquals(true, invokers.get(0).isAvailable());
+
+        registryDirectory.destroy();
+        Assertions.assertEquals(false, registryDirectory.isAvailable());
+        Assertions.assertEquals(false, invokers.get(0).isAvailable());
+        registryDirectory.destroy();
+
+        List<Invoker<RegistryDirectoryTest>> cachedInvokers = registryDirectory.getInvokers();
+        Map<String, Invoker<RegistryDirectoryTest>> urlInvokerMap = registryDirectory.getUrlInvokerMap();
+
+        Assertions.assertTrue(cachedInvokers == null);
+        Assertions.assertEquals(0, urlInvokerMap.size());
+        // List<U> urls = mockRegistry.getSubscribedUrls();
+
+        RpcInvocation inv = new RpcInvocation();
+        try {
+            registryDirectory.list(inv);
+            fail();
+        } catch (RpcException e) {
+            Assertions.assertTrue(e.getMessage().contains("already destroyed"));
+        }
+    }
+
+    @Test
+    public void testDestroy_WithDestroyRegistry() {
+        RegistryDirectory registryDirectory = getRegistryDirectory();
+        CountDownLatch latch = new CountDownLatch(1);
+        registryDirectory.setRegistry(new MockRegistry(latch));
+        registryDirectory.subscribe(URL.valueOf("consumer://" + NetUtils.getLocalHost() + "/DemoService?category=providers"));
+        registryDirectory.destroy();
+        Assertions.assertEquals(0, latch.getCount());
+    }
+
+    @Test
+    public void testDestroy_WithDestroyRegistry_WithError() {
+        RegistryDirectory registryDirectory = getRegistryDirectory();
+        registryDirectory.setRegistry(new MockRegistry(true));
+        registryDirectory.destroy();
+    }
+
+    @Test
+    public void testDubbo1UrlWithGenericInvocation() {
+
+        RegistryDirectory registryDirectory = getRegistryDirectory();
+
+        List<URL> serviceUrls = new ArrayList<URL>();
+        URL serviceURL = SERVICEURL_DUBBO_NOPATH.addParameter("methods", "getXXX1,getXXX2,getXXX3");
+        serviceUrls.add(serviceURL);
+
+        registryDirectory.notify(serviceUrls);
+
+        // Object $invoke(String method, String[] parameterTypes, Object[] args) throws GenericException;
+        invocation = new RpcInvocation($INVOKE, new Class[]{String.class, String[].class, Object[].class},
+                new Object[]{"getXXX1", "", new Object[]{}});
+
+        List<Invoker> invokers = registryDirectory.list(invocation);
+
+        Assertions.assertEquals(1, invokers.size());
+//        Assertions.assertEquals(
+//                serviceURL.setPath(service).addParameters("check", "false", "interface", DemoService.class.getName(), REMOTE_APPLICATION_KEY, serviceURL.getParameter(APPLICATION_KEY))
+//                , invokers.get(0).getUrl()
+//        );
+
+    }
+
+    ;
+
+    /**
+     * When the first arg of a method is String or Enum, Registry server can do parameter-value-based routing.
+     */
+    @Disabled("Parameter routing is not available at present.")
+    @Test
+    public void testParmeterRoute() {
+        RegistryDirectory registryDirectory = getRegistryDirectory();
+        List<URL> serviceUrls = new ArrayList<URL>();
+        serviceUrls.add(SERVICEURL.addParameter("methods", "getXXX1.napoli"));
+        serviceUrls.add(SERVICEURL2.addParameter("methods", "getXXX1.MORGAN,getXXX2"));
+        serviceUrls.add(SERVICEURL3.addParameter("methods", "getXXX1.morgan,getXXX2,getXXX3"));
+
+        registryDirectory.notify(serviceUrls);
+
+        invocation = new RpcInvocation($INVOKE,
+                new Class[]{String.class, String[].class, Object[].class},
+                new Object[]{"getXXX1", new String[]{"Enum"}, new Object[]{Param.MORGAN}});
+
+        List invokers = registryDirectory.list(invocation);
+        Assertions.assertEquals(1, invokers.size());
+    }
+
+    /**
+     * Empty notify cause forbidden, non-empty notify cancels forbidden state
+     */
+    @Test
+    public void testEmptyNotifyCauseForbidden() {
+        RegistryDirectory registryDirectory = getRegistryDirectory();
+        List invokers = null;
+
+        List<URL> serviceUrls = new ArrayList<URL>();
+        registryDirectory.notify(serviceUrls);
+
+        RpcInvocation inv = new RpcInvocation();
+        try {
+            invokers = registryDirectory.list(inv);
+        } catch (RpcException e) {
+            Assertions.assertEquals(RpcException.FORBIDDEN_EXCEPTION, e.getCode());
+            Assertions.assertEquals(false, registryDirectory.isAvailable());
+        }
+
+        serviceUrls.add(SERVICEURL.addParameter("methods", "getXXX1"));
+        serviceUrls.add(SERVICEURL2.addParameter("methods", "getXXX1,getXXX2"));
+        serviceUrls.add(SERVICEURL3.addParameter("methods", "getXXX1,getXXX2,getXXX3"));
+
+        registryDirectory.notify(serviceUrls);
+        inv.setMethodName("getXXX2");
+        invokers = registryDirectory.list(inv);
+        Assertions.assertEquals(true, registryDirectory.isAvailable());
+        Assertions.assertEquals(3, invokers.size());
+    }
+
+    /**
+     * 1. notify twice, the second time notified router rules should completely replace the former one. 2. notify with
+     * no router url, do nothing to current routers 3. notify with only one router url, with router=clean, clear all
+     * current routers
+     */
+    @Test
+    public void testNotifyRouterUrls() {
+        if (isScriptUnsupported) return;
+        RegistryDirectory registryDirectory = getRegistryDirectory();
+        URL routerurl = URL.valueOf(ROUTE_PROTOCOL + "://127.0.0.1:9096/");
+        URL routerurl2 = URL.valueOf(ROUTE_PROTOCOL + "://127.0.0.1:9097/");
+
+        List<URL> serviceUrls = new ArrayList<URL>();
+        // without ROUTER_KEY, the first router should not be created.
+        serviceUrls.add(routerurl.addParameter(CATEGORY_KEY, ROUTERS_CATEGORY).addParameter(TYPE_KEY, "javascript").addParameter(ROUTER_KEY, "notsupported").addParameter(RULE_KEY, "function test1(){}"));
+        serviceUrls.add(routerurl2.addParameter(CATEGORY_KEY, ROUTERS_CATEGORY).addParameter(TYPE_KEY, "javascript").addParameter(ROUTER_KEY,
+                ScriptRouterFactory.NAME).addParameter(RULE_KEY,
+                "function test1(){}"));
+
+        // FIXME
+        /*registryDirectory.notify(serviceUrls);
+        RouterChain routerChain = registryDirectory.getRouterChain();
+        //default invocation selector
+        Assertions.assertEquals(1 + 1, routers.size());
+        Assertions.assertTrue(ScriptRouter.class == routers.get(1).getClass() || ScriptRouter.class == routers.get(0).getClass());
+
+        registryDirectory.notify(new ArrayList<URL>());
+        routers = registryDirectory.getRouters();
+        Assertions.assertEquals(1 + 1, routers.size());
+        Assertions.assertTrue(ScriptRouter.class == routers.get(1).getClass() || ScriptRouter.class == routers.get(0).getClass());
+
+        serviceUrls.clear();
+        serviceUrls.add(routerurl.addParameter(Constants.ROUTER_KEY, Constants.ROUTER_TYPE_CLEAR));
+        registryDirectory.notify(serviceUrls);
+        routers = registryDirectory.getRouters();
+        Assertions.assertEquals(0 + 1, routers.size());*/
+    }
+
+    /**
+     * Test whether the override rule have a high priority
+     * Scene: first push override , then push invoker
+     */
+    @Test
+    public void testNotifyoverrideUrls_beforeInvoker() {
+        RegistryDirectory registryDirectory = getRegistryDirectory();
+        List<URL> overrideUrls = new ArrayList<URL>();
+        overrideUrls.add(URL.valueOf("override://0.0.0.0?timeout=1&connections=5"));
+        registryDirectory.notify(overrideUrls);
+        //The registry is initially pushed to override only, and the dirctory state should be false because there is no invoker.
+        Assertions.assertEquals(false, registryDirectory.isAvailable());
+
+        //After pushing two provider, the directory state is restored to true
+        List<URL> serviceUrls = new ArrayList<URL>();
+        serviceUrls.add(SERVICEURL.addParameter("timeout", "1000"));
+        serviceUrls.add(SERVICEURL2.addParameter("timeout", "1000").addParameter("connections", "10"));
+
+        registryDirectory.notify(serviceUrls);
+        Assertions.assertEquals(true, registryDirectory.isAvailable());
+
+        //Start validation of parameter values
+
+        invocation = new RpcInvocation();
+
+        List<Invoker<?>> invokers = registryDirectory.list(invocation);
+        Assertions.assertEquals(2, invokers.size());
+
+        Assertions.assertEquals("1", invokers.get(0).getUrl().getParameter("timeout"), "override rute must be first priority");
+        Assertions.assertEquals("5", invokers.get(0).getUrl().getParameter("connections"), "override rute must be first priority");
+    }
+
+    /**
+     * Test whether the override rule have a high priority
+     * Scene: first push override , then push invoker
+     */
+    @Test
+    public void testNotifyoverrideUrls_afterInvoker() {
+        RegistryDirectory registryDirectory = getRegistryDirectory();
+
+        //After pushing two provider, the directory state is restored to true
+        List<URL> serviceUrls = new ArrayList<URL>();
+        serviceUrls.add(SERVICEURL.addParameter("timeout", "1000"));
+        serviceUrls.add(SERVICEURL2.addParameter("timeout", "1000").addParameter("connections", "10"));
+
+        registryDirectory.notify(serviceUrls);
+        Assertions.assertEquals(true, registryDirectory.isAvailable());
+
+        List<URL> overrideUrls = new ArrayList<URL>();
+        overrideUrls.add(URL.valueOf("override://0.0.0.0?timeout=1&connections=5"));
+        registryDirectory.notify(overrideUrls);
+
+        //Start validation of parameter values
+
+        invocation = new RpcInvocation();
+
+        List<Invoker<?>> invokers = registryDirectory.list(invocation);
+        Assertions.assertEquals(2, invokers.size());
+
+        Assertions.assertEquals("1", invokers.get(0).getUrl().getParameter("timeout"), "override rute must be first priority");
+        Assertions.assertEquals("5", invokers.get(0).getUrl().getParameter("connections"), "override rute must be first priority");
+    }
+
+    /**
+     * Test whether the override rule have a high priority
+     * Scene: push override rules with invoker
+     */
+    @Test
+    public void testNotifyoverrideUrls_withInvoker() {
+        RegistryDirectory registryDirectory = getRegistryDirectory();
+
+        List<URL> durls = new ArrayList<URL>();
+        durls.add(SERVICEURL.addParameter("timeout", "1000"));
+        durls.add(SERVICEURL2.addParameter("timeout", "1000").addParameter("connections", "10"));
+        durls.add(URL.valueOf("override://0.0.0.0?timeout=1&connections=5"));
+
+        registryDirectory.notify(durls);
+        Assertions.assertEquals(true, registryDirectory.isAvailable());
+
+        //Start validation of parameter values
+
+        invocation = new RpcInvocation();
+
+        List<Invoker<?>> invokers = registryDirectory.list(invocation);
+        Assertions.assertEquals(2, invokers.size());
+
+        Assertions.assertEquals("1", invokers.get(0).getUrl().getParameter("timeout"), "override rute must be first priority");
+        Assertions.assertEquals("5", invokers.get(0).getUrl().getParameter("connections"), "override rute must be first priority");
+    }
+
+    /**
+     * Test whether the override rule have a high priority
+     * Scene: the rules of the push are the same as the parameters of the provider
+     * Expectation: no need to be re-referenced
+     */
+    @Test
+    public void testNotifyoverrideUrls_Nouse() {
+        RegistryDirectory registryDirectory = getRegistryDirectory();
+        invocation = new RpcInvocation();
+
+        List<URL> durls = new ArrayList<URL>();
+        durls.add(SERVICEURL.addParameter("timeout", "1"));//One is the same, one is different
+        durls.add(SERVICEURL2.addParameter("timeout", "1").addParameter("connections", "5"));
+        registryDirectory.notify(durls);
+        List<Invoker<?>> invokers = registryDirectory.list(invocation);
+        Assertions.assertEquals(2, invokers.size());
+        Map<String, Invoker<?>> map = new HashMap<>();
+        map.put(invokers.get(0).getUrl().getAddress(), invokers.get(0));
+        map.put(invokers.get(1).getUrl().getAddress(), invokers.get(1));
+
+        durls = new ArrayList<URL>();
+        durls.add(URL.valueOf("override://0.0.0.0?timeout=1&connections=5"));
+        registryDirectory.notify(durls);
+        Assertions.assertEquals(true, registryDirectory.isAvailable());
+
+        invokers = registryDirectory.list(invocation);
+        Assertions.assertEquals(2, invokers.size());
+
+        Map<String, Invoker<?>> map2 = new HashMap<>();
+        map2.put(invokers.get(0).getUrl().getAddress(), invokers.get(0));
+        map2.put(invokers.get(1).getUrl().getAddress(), invokers.get(1));
+
+        //The parameters are different and must be rereferenced.
+        Assertions.assertFalse(map.get(SERVICEURL.getAddress()) == map2.get(SERVICEURL.getAddress()), "object should not same");
+
+        //The parameters can not be rereferenced
+        Assertions.assertTrue(map.get(SERVICEURL2.getAddress()) == map2.get(SERVICEURL2.getAddress()), "object should not same");
+    }
+
+    /**
+     * Test override rules for a certain provider
+     */
+    @Test
+    public void testNofityOverrideUrls_Provider() {
+        RegistryDirectory registryDirectory = getRegistryDirectory();
+        invocation = new RpcInvocation();
+
+        List<URL> durls = new ArrayList<URL>();
+        durls.add(SERVICEURL.setHost("10.20.30.140").addParameter("timeout", "1").addParameter(SIDE_KEY, CONSUMER_SIDE));//One is the same, one is different
+        durls.add(SERVICEURL2.setHost("10.20.30.141").addParameter("timeout", "2").addParameter(SIDE_KEY, CONSUMER_SIDE));
+        registryDirectory.notify(durls);
+
+        durls = new ArrayList<URL>();
+        durls.add(URL.valueOf("override://0.0.0.0?timeout=3"));
+        durls.add(URL.valueOf("override://10.20.30.141:9092?timeout=4"));
+        registryDirectory.notify(durls);
+
+        List<Invoker<?>> invokers = registryDirectory.list(invocation);
+        URL aUrl = invokers.get(0).getUrl();
+        URL bUrl = invokers.get(1).getUrl();
+        Assertions.assertEquals(aUrl.getHost().equals("10.20.30.140") ? "3" : "4", aUrl.getParameter("timeout"));
+        Assertions.assertEquals(bUrl.getHost().equals("10.20.30.141") ? "4" : "3", bUrl.getParameter("timeout"));
+    }
+
+    /**
+     * Test cleanup override rules, and sent remove rules and other override rules
+     * Whether the test can be restored to the providerUrl when it is pushed
+     */
+    @Test
+    public void testNofityOverrideUrls_Clean1() {
+        RegistryDirectory registryDirectory = getRegistryDirectory();
+        invocation = new RpcInvocation();
+
+        List<URL> durls = new ArrayList<URL>();
+        durls.add(SERVICEURL.setHost("10.20.30.140").addParameter("timeout", "1"));
+        registryDirectory.notify(durls);
+
+        durls = new ArrayList<URL>();
+        durls.add(URL.valueOf("override://0.0.0.0?timeout=1000"));
+        registryDirectory.notify(durls);
+
+        durls = new ArrayList<URL>();
+        durls.add(URL.valueOf("override://0.0.0.0?timeout=3"));
+        durls.add(URL.valueOf("override://0.0.0.0"));
+        registryDirectory.notify(durls);
+
+        List<Invoker<?>> invokers = registryDirectory.list(invocation);
+        Invoker<?> aInvoker = invokers.get(0);
+        //Need to be restored to the original providerUrl
+        Assertions.assertEquals("1", aInvoker.getUrl().getParameter("timeout"));
+    }
+
+    /**
+     * The test clears the override rule and only sends the override cleanup rules
+     * Whether the test can be restored to the providerUrl when it is pushed
+     */
+    @Test
+    public void testNofityOverrideUrls_CleanOnly() {
+        RegistryDirectory registryDirectory = getRegistryDirectory();
+        invocation = new RpcInvocation();
+
+        List<URL> durls = new ArrayList<URL>();
+        durls.add(SERVICEURL.setHost("10.20.30.140").addParameter("timeout", "1"));
+        registryDirectory.notify(durls);
+        Assertions.assertEquals(null, registryDirectory.getUrl().getParameter("mock"));
+
+        //override
+        durls = new ArrayList<URL>();
+        durls.add(URL.valueOf("override://0.0.0.0?timeout=1000&mock=fail"));
+        registryDirectory.notify(durls);
+        List<Invoker<?>> invokers = registryDirectory.list(invocation);
+        Invoker<?> aInvoker = invokers.get(0);
+        Assertions.assertEquals("1000", aInvoker.getUrl().getParameter("timeout"));
+        Assertions.assertEquals("fail", registryDirectory.getUrl().getParameter("mock"));
+
+        //override clean
+        durls = new ArrayList<URL>();
+        durls.add(URL.valueOf("override://0.0.0.0/dubbo.test.api.HelloService"));
+        registryDirectory.notify(durls);
+        invokers = registryDirectory.list(invocation);
+        aInvoker = invokers.get(0);
+        //Need to be restored to the original providerUrl
+        Assertions.assertEquals("1", aInvoker.getUrl().getParameter("timeout"));
+
+        Assertions.assertEquals(null, registryDirectory.getUrl().getParameter("mock"));
+    }
+
+    /**
+     * Test the simultaneous push to clear the override and the override for a certain provider
+     * See if override can take effect
+     */
+    @Test
+    public void testNofityOverrideUrls_CleanNOverride() {
+        RegistryDirectory registryDirectory = getRegistryDirectory();
+        invocation = new RpcInvocation();
+
+        List<URL> durls = new ArrayList<URL>();
+        durls.add(SERVICEURL.setHost("10.20.30.140").addParameter("timeout", "1"));
+        registryDirectory.notify(durls);
+
+        durls = new ArrayList<URL>();
+        durls.add(URL.valueOf("override://0.0.0.0?timeout=3"));
+        durls.add(URL.valueOf("override://0.0.0.0"));
+        durls.add(URL.valueOf("override://10.20.30.140:9091?timeout=4"));
+        registryDirectory.notify(durls);
+
+        List<Invoker<?>> invokers = registryDirectory.list(invocation);
+        Invoker<?> aInvoker = invokers.get(0);
+        Assertions.assertEquals("4", aInvoker.getUrl().getParameter("timeout"));
+    }
+
+    /**
+     * Test override disables all service providers through enable=false
+     * Expectation: all service providers can not be disabled through override.
+     */
+    @Test
+    public void testNofityOverrideUrls_disabled_allProvider() {
+        RegistryDirectory registryDirectory = getRegistryDirectory();
+        invocation = new RpcInvocation();
+
+        List<URL> durls = new ArrayList<URL>();
+        durls.add(SERVICEURL.setHost("10.20.30.140"));
+        durls.add(SERVICEURL.setHost("10.20.30.141"));
+        registryDirectory.notify(durls);
+
+        durls = new ArrayList<URL>();
+        durls.add(URL.valueOf("override://0.0.0.0?" + ENABLED_KEY + "=false"));
+        registryDirectory.notify(durls);
+
+        List<Invoker<?>> invokers = registryDirectory.list(invocation);
+        //All service providers can not be disabled through override.
+        Assertions.assertEquals(2, invokers.size());
+    }
+
+    /**
+     * Test override disables a specified service provider through enable=false
+     * It is expected that a specified service provider can be disable.
+     */
+    @Test
+    public void testNofityOverrideUrls_disabled_specifiedProvider() {
+        RegistryDirectory registryDirectory = getRegistryDirectory();
+        invocation = new RpcInvocation();
+
+        List<URL> durls = new ArrayList<URL>();
+        durls.add(SERVICEURL.setHost("10.20.30.140"));
+        durls.add(SERVICEURL.setHost("10.20.30.141"));
+        registryDirectory.notify(durls);
+
+        durls = new ArrayList<URL>();
+        durls.add(URL.valueOf("override://10.20.30.140:9091?" + DISABLED_KEY + "=true"));
+        registryDirectory.notify(durls);
+
+        List<Invoker<?>> invokers = registryDirectory.list(invocation);
+        Assertions.assertEquals(1, invokers.size());
+        Assertions.assertEquals("10.20.30.141", invokers.get(0).getUrl().getHost());
+
+        durls = new ArrayList<URL>();
+        durls.add(URL.valueOf("empty://0.0.0.0?" + DISABLED_KEY + "=true&" + CATEGORY_KEY + "=" + CONFIGURATORS_CATEGORY));
+        registryDirectory.notify(durls);
+        List<Invoker<?>> invokers2 = registryDirectory.list(invocation);
+        Assertions.assertEquals(2, invokers2.size());
+    }
+
+    /**
+     * Test override disables a specified service provider through enable=false
+     * It is expected that a specified service provider can be disable.
+     */
+    @Test
+    public void testNofity_To_Decrease_provider() {
+        RegistryDirectory registryDirectory = getRegistryDirectory();
+        invocation = new RpcInvocation();
+
+        List<URL> durls = new ArrayList<URL>();
+        durls.add(SERVICEURL.setHost("10.20.30.140"));
+        durls.add(SERVICEURL.setHost("10.20.30.141"));
+        registryDirectory.notify(durls);
+
+        List<Invoker<?>> invokers = registryDirectory.list(invocation);
+        Assertions.assertEquals(2, invokers.size());
+
+        durls = new ArrayList<URL>();
+        durls.add(SERVICEURL.setHost("10.20.30.140"));
+        registryDirectory.notify(durls);
+        List<Invoker<?>> invokers2 = registryDirectory.list(invocation);
+        Assertions.assertEquals(1, invokers2.size());
+        Assertions.assertEquals("10.20.30.140", invokers2.get(0).getUrl().getHost());
+
+        durls = new ArrayList<URL>();
+        durls.add(URL.valueOf("empty://0.0.0.0?" + DISABLED_KEY + "=true&" + CATEGORY_KEY + "=" + CONFIGURATORS_CATEGORY));
+        registryDirectory.notify(durls);
+        List<Invoker<?>> invokers3 = registryDirectory.list(invocation);
+        Assertions.assertEquals(1, invokers3.size());
+    }
+
+    /**
+     * Test override disables a specified service provider through enable=false
+     * It is expected that a specified service provider can be disable.
+     */
+    @Test
+    public void testNofity_disabled_specifiedProvider() {
+        RegistryDirectory registryDirectory = getRegistryDirectory();
+        invocation = new RpcInvocation();
+
+        // Initially disable
+        List<URL> durls = new ArrayList<URL>();
+        durls.add(SERVICEURL.setHost("10.20.30.140").addParameter(ENABLED_KEY, "false"));
+        durls.add(SERVICEURL.setHost("10.20.30.141"));
+        registryDirectory.notify(durls);
+
+        List<Invoker<?>> invokers = registryDirectory.list(invocation);
+        Assertions.assertEquals(1, invokers.size());
+        Assertions.assertEquals("10.20.30.141", invokers.get(0).getUrl().getHost());
+
+        //Enabled by override rule
+        durls = new ArrayList<URL>();
+        durls.add(URL.valueOf("override://10.20.30.140:9091?" + DISABLED_KEY + "=false"));
+        registryDirectory.notify(durls);
+        List<Invoker<?>> invokers2 = registryDirectory.list(invocation);
+        Assertions.assertEquals(2, invokers2.size());
+    }
+
+    @Test
+    public void testNotifyRouterUrls_Clean() {
+        if (isScriptUnsupported) return;
+        RegistryDirectory registryDirectory = getRegistryDirectory();
+        URL routerurl = URL.valueOf(ROUTE_PROTOCOL + "://127.0.0.1:9096/").addParameter(ROUTER_KEY,
+                "javascript").addParameter(RULE_KEY,
+                "function test1(){}").addParameter(ROUTER_KEY,
+                "script"); // FIX
+        // BAD
+
+        List<URL> serviceUrls = new ArrayList<URL>();
+        // without ROUTER_KEY, the first router should not be created.
+        serviceUrls.add(routerurl);
+        registryDirectory.notify(serviceUrls);
+        // FIXME
+       /* List routers = registryDirectory.getRouters();
+        Assertions.assertEquals(1 + 1, routers.size());
+
+        serviceUrls.clear();
+        serviceUrls.add(routerurl.addParameter(Constants.ROUTER_KEY, Constants.ROUTER_TYPE_CLEAR));
+        registryDirectory.notify(serviceUrls);
+        routers = registryDirectory.getRouters();
+        Assertions.assertEquals(0 + 1, routers.size());*/
+    }
+
+    /**
+     * Test mock provider distribution
+     */
+    @Test
+    public void testNotify_MockProviderOnly() {
+        RegistryDirectory registryDirectory = getRegistryDirectory();
+
+        List<URL> serviceUrls = new ArrayList<URL>();
+        serviceUrls.add(SERVICEURL.addParameter("methods", "getXXX1"));
+        serviceUrls.add(SERVICEURL2.addParameter("methods", "getXXX1,getXXX2"));
+        serviceUrls.add(SERVICEURL.setProtocol(MOCK_PROTOCOL));
+
+        registryDirectory.notify(serviceUrls);
+        Assertions.assertEquals(true, registryDirectory.isAvailable());
+        invocation = new RpcInvocation();
+
+        List invokers = registryDirectory.list(invocation);
+        Assertions.assertEquals(2, invokers.size());
+
+        RpcInvocation mockinvocation = new RpcInvocation();
+        mockinvocation.setAttachment(INVOCATION_NEED_MOCK, "true");
+        invokers = registryDirectory.list(mockinvocation);
+        Assertions.assertEquals(1, invokers.size());
+    }
+
+    // mock protocol
+
+    //Test the matching of protocol and select only the matched protocol for refer
+    @Test
+    public void test_Notified_acceptProtocol0() {
+        URL errorPathUrl = URL.valueOf("notsupport:/xxx?refer=" + URL.encode("interface=" + service));
+        RegistryDirectory registryDirectory = getRegistryDirectory(errorPathUrl);
+        List<URL> serviceUrls = new ArrayList<URL>();
+        URL dubbo1URL = URL.valueOf("dubbo://127.0.0.1:9098?lazy=true&methods=getXXX");
+        URL dubbo2URL = URL.valueOf("injvm://127.0.0.1:9099?lazy=true&methods=getXXX");
+        serviceUrls.add(dubbo1URL);
+        serviceUrls.add(dubbo2URL);
+        registryDirectory.notify(serviceUrls);
+
+        invocation = new RpcInvocation();
+
+        List<Invoker<DemoService>> invokers = registryDirectory.list(invocation);
+        Assertions.assertEquals(2, invokers.size());
+    }
+
+    //Test the matching of protocol and select only the matched protocol for refer
+    @Test
+    public void test_Notified_acceptProtocol1() {
+        URL errorPathUrl = URL.valueOf("notsupport:/xxx");
+        errorPathUrl = errorPathUrl.addParameterAndEncoded(REFER_KEY, "interface=" + service + "&protocol=dubbo");
+        RegistryDirectory registryDirectory = getRegistryDirectory(errorPathUrl);
+        List<URL> serviceUrls = new ArrayList<URL>();
+        URL dubbo1URL = URL.valueOf("dubbo://127.0.0.1:9098?lazy=true&methods=getXXX");
+        URL dubbo2URL = URL.valueOf("injvm://127.0.0.1:9098?lazy=true&methods=getXXX");
+        serviceUrls.add(dubbo1URL);
+        serviceUrls.add(dubbo2URL);
+        registryDirectory.notify(serviceUrls);
+
+        invocation = new RpcInvocation();
+
+        List<Invoker<DemoService>> invokers = registryDirectory.list(invocation);
+        Assertions.assertEquals(1, invokers.size());
+    }
+
+    //Test the matching of protocol and select only the matched protocol for refer
+    @Test
+    public void test_Notified_acceptProtocol2() {
+        URL errorPathUrl = URL.valueOf("notsupport:/xxx");
+        errorPathUrl = errorPathUrl.addParameterAndEncoded(REFER_KEY, "interface=" + service + "&protocol=dubbo,injvm");
+        RegistryDirectory registryDirectory = getRegistryDirectory(errorPathUrl);
+        List<URL> serviceUrls = new ArrayList<URL>();
+        URL dubbo1URL = URL.valueOf("dubbo://127.0.0.1:9098?lazy=true&methods=getXXX");
+        URL dubbo2URL = URL.valueOf("injvm://127.0.0.1:9099?lazy=true&methods=getXXX");
+        serviceUrls.add(dubbo1URL);
+        serviceUrls.add(dubbo2URL);
+        registryDirectory.notify(serviceUrls);
+
+        invocation = new RpcInvocation();
+
+        List<Invoker<DemoService>> invokers = registryDirectory.list(invocation);
+        Assertions.assertEquals(2, invokers.size());
+    }
+
+    @Test
+    public void test_Notified_withGroupFilter() {
+        URL directoryUrl = noMeaningUrl.addParameterAndEncoded(REFER_KEY, "interface" + service + "&group=group1,group2");
+        RegistryDirectory directory = this.getRegistryDirectory(directoryUrl);
+        URL provider1 = URL.valueOf("dubbo://10.134.108.1:20880/" + service + "?methods=getXXX&group=group1&mock=false&application=mockApplication");
+        URL provider2 = URL.valueOf("dubbo://10.134.108.1:20880/" + service + "?methods=getXXX&group=group2&mock=false&application=mockApplication");
+
+        List<URL> providers = new ArrayList<>();
+        providers.add(provider1);
+        providers.add(provider2);
+        directory.notify(providers);
+
+        invocation = new RpcInvocation();
+        invocation.setMethodName("getXXX");
+        List<Invoker<DemoService>> invokers = directory.list(invocation);
+
+        Assertions.assertEquals(2, invokers.size());
+        Assertions.assertTrue(invokers.get(0) instanceof MockClusterInvoker);
+        Assertions.assertTrue(invokers.get(1) instanceof MockClusterInvoker);
+
+        directoryUrl = noMeaningUrl.addParameterAndEncoded(REFER_KEY, "interface" + service + "&group=group1");
+        directory = this.getRegistryDirectory(directoryUrl);
+        directory.notify(providers);
+
+        invokers = directory.list(invocation);
+
+        Assertions.assertEquals(2, invokers.size());
+        Assertions.assertFalse(invokers.get(0) instanceof MockClusterInvoker);
+        Assertions.assertFalse(invokers.get(1) instanceof MockClusterInvoker);
+    }
+
+    enum Param {
+        MORGAN,
+    }
+
+    private static interface DemoService {
+    }
+
+    private static class MockRegistry implements Registry {
+
+        CountDownLatch latch;
+        boolean destroyWithError;
+
+        public MockRegistry(CountDownLatch latch) {
+            this.latch = latch;
+        }
+
+        public MockRegistry(boolean destroyWithError) {
+            this.destroyWithError = destroyWithError;
+        }
+
+        @Override
+        public void register(URL url) {
+
+        }
+
+        @Override
+        public void unregister(URL url) {
+
+        }
+
+        @Override
+        public void subscribe(URL url, NotifyListener listener) {
+
+        }
+
+        @Override
+        public void unsubscribe(URL url, NotifyListener listener) {
+            if (latch != null) latch.countDown();
+        }
+
+        @Override
+        public List<URL> lookup(URL url) {
+            return null;
+        }
+
+        public URL getUrl() {
+            return null;
+        }
+
+        @Override
+        public boolean isAvailable() {
+            return true;
+        }
+
+        @Override
+        public void destroy() {
+            if (destroyWithError) {
+                throw new RpcException("test exception ignore.");
+            }
+        }
+    }
+}