/*
 * Licensed to the Apache Software Foundation (ASF) under one or more
 * contributor license agreements.  See the NOTICE file distributed with
 * this work for additional information regarding copyright ownership.
 * The ASF licenses this file to You under the Apache License, Version 2.0
 * (the "License"); you may not use this file except in compliance with
 * the License.  You may obtain a copy of the License at
 *
 *     http://www.apache.org/licenses/LICENSE-2.0
 *
 * Unless required by applicable law or agreed to in writing, software
 * distributed under the License is distributed on an "AS IS" BASIS,
 * WITHOUT WARRANTIES OR CONDITIONS OF ANY KIND, either express or implied.
 * See the License for the specific language governing permissions and
 * limitations under the License.
 */
package org.apache.dubbo.registry.redis;

import org.apache.dubbo.common.URL;
import org.apache.dubbo.common.utils.NetUtils;
import org.apache.dubbo.registry.NotifyListener;
import org.apache.dubbo.registry.Registry;

import org.apache.commons.lang3.SystemUtils;
import org.junit.jupiter.api.AfterEach;
import org.junit.jupiter.api.Assertions;
import org.junit.jupiter.api.BeforeEach;
import org.junit.jupiter.api.Test;
import redis.clients.jedis.exceptions.JedisConnectionException;
import redis.embedded.RedisServer;

import java.io.IOException;
import java.util.List;
import java.util.Map;
import java.util.Set;

import static org.apache.dubbo.common.constants.RemotingConstants.BACKUP_KEY;
import static org.hamcrest.CoreMatchers.is;
import static org.hamcrest.MatcherAssert.assertThat;
import static org.junit.jupiter.api.Assertions.assertThrows;
import static redis.embedded.RedisServer.newRedisServer;

public class RedisRegistryTest {

    private static final String SERVICE = "org.apache.dubbo.test.injvmServie";
    private static final URL SERVICE_URL = URL.valueOf("redis://redis/" + SERVICE + "?notify=false&methods=test1,test2");

    private RedisServer redisServer;
    private RedisRegistry redisRegistry;
    private URL registryUrl;

    @BeforeEach
    public void setUp() throws Exception {
        final int redisPort = NetUtils.getAvailablePort();

        redisServer = newRedisServer()
            .port(redisPort)
            // set maxheap to fix Windows error 0x70 while starting redis
<<<<<<< HEAD
            builder.setting("maxheap 128mb");
        }
        this.redisServer = builder.build();
        IOException exception = null;
        for (int i = 0; i < 10; i++) {
            try {
                this.redisServer.start();
                exception = null;
            } catch (IOException e) {
                exception = e;
            }
            if (exception == null) {
                break;
            }
        }
        Assertions.assertNull(exception);
        this.registryUrl = URL.valueOf("redis://localhost:" + redisPort);
=======
            .settingIf(SystemUtils.IS_OS_WINDOWS, "maxheap 128mb")
            .build();
        redisServer.start();
        registryUrl = URL.valueOf("redis://localhost:" + redisPort);
>>>>>>> 6ec857ab
        redisRegistry = (RedisRegistry) new RedisRegistryFactory().createRegistry(registryUrl);
    }

    @AfterEach
    public void tearDown() throws Exception {
        this.redisServer.stop();
    }

    @Test
    public void testRegister() {
        Set<URL> registered = null;

        for (int i = 0; i < 2; i++) {
            redisRegistry.register(SERVICE_URL);
            registered = redisRegistry.getRegistered();
            assertThat(registered.contains(SERVICE_URL), is(true));
        }

        registered = redisRegistry.getRegistered();
        assertThat(registered.size(), is(1));
    }

    @Test
    public void testAnyHost() {
        assertThrows(IllegalStateException.class, () -> {
            URL errorUrl = URL.valueOf("multicast://0.0.0.0/");
            new RedisRegistryFactory().createRegistry(errorUrl);
        });
    }


    @Test
    public void testSubscribeAndUnsubscribe() {
        NotifyListener listener = new NotifyListener() {
            @Override
            public void notify(List<URL> urls) {

            }
        };
        redisRegistry.subscribe(SERVICE_URL, listener);

        Map<URL, Set<NotifyListener>> subscribed = redisRegistry.getSubscribed();
        assertThat(subscribed.size(), is(1));
        assertThat(subscribed.get(SERVICE_URL).size(), is(1));

        redisRegistry.unsubscribe(SERVICE_URL, listener);
        subscribed = redisRegistry.getSubscribed();
        assertThat(subscribed.get(SERVICE_URL).size(), is(0));
    }

    @Test
    public void testAvailable() {
        redisRegistry.register(SERVICE_URL);
        assertThat(redisRegistry.isAvailable(), is(true));

        redisRegistry.destroy();
        assertThrows(JedisConnectionException.class, () -> redisRegistry.isAvailable());
    }

    @Test
    public void testAvailableWithBackup() {
        URL url = URL.valueOf("redis://redisOne:8880").addParameter(BACKUP_KEY, "redisTwo:8881");
        Registry registry = new RedisRegistryFactory().createRegistry(url);

        Registry finalRegistry = registry;
        assertThrows(JedisConnectionException.class, () -> finalRegistry.isAvailable());

        url = URL.valueOf(this.registryUrl.toFullString()).addParameter(BACKUP_KEY, "redisTwo:8881");
        registry = new RedisRegistryFactory().createRegistry(url);

        assertThat(registry.isAvailable(), is(true));
    }
}
<|MERGE_RESOLUTION|>--- conflicted
+++ resolved
@@ -1,155 +1,147 @@
-/*
- * Licensed to the Apache Software Foundation (ASF) under one or more
- * contributor license agreements.  See the NOTICE file distributed with
- * this work for additional information regarding copyright ownership.
- * The ASF licenses this file to You under the Apache License, Version 2.0
- * (the "License"); you may not use this file except in compliance with
- * the License.  You may obtain a copy of the License at
- *
- *     http://www.apache.org/licenses/LICENSE-2.0
- *
- * Unless required by applicable law or agreed to in writing, software
- * distributed under the License is distributed on an "AS IS" BASIS,
- * WITHOUT WARRANTIES OR CONDITIONS OF ANY KIND, either express or implied.
- * See the License for the specific language governing permissions and
- * limitations under the License.
- */
-package org.apache.dubbo.registry.redis;
-
-import org.apache.dubbo.common.URL;
-import org.apache.dubbo.common.utils.NetUtils;
-import org.apache.dubbo.registry.NotifyListener;
-import org.apache.dubbo.registry.Registry;
-
-import org.apache.commons.lang3.SystemUtils;
-import org.junit.jupiter.api.AfterEach;
-import org.junit.jupiter.api.Assertions;
-import org.junit.jupiter.api.BeforeEach;
-import org.junit.jupiter.api.Test;
-import redis.clients.jedis.exceptions.JedisConnectionException;
-import redis.embedded.RedisServer;
-
-import java.io.IOException;
-import java.util.List;
-import java.util.Map;
-import java.util.Set;
-
-import static org.apache.dubbo.common.constants.RemotingConstants.BACKUP_KEY;
-import static org.hamcrest.CoreMatchers.is;
-import static org.hamcrest.MatcherAssert.assertThat;
-import static org.junit.jupiter.api.Assertions.assertThrows;
-import static redis.embedded.RedisServer.newRedisServer;
-
-public class RedisRegistryTest {
-
-    private static final String SERVICE = "org.apache.dubbo.test.injvmServie";
-    private static final URL SERVICE_URL = URL.valueOf("redis://redis/" + SERVICE + "?notify=false&methods=test1,test2");
-
-    private RedisServer redisServer;
-    private RedisRegistry redisRegistry;
-    private URL registryUrl;
-
-    @BeforeEach
-    public void setUp() throws Exception {
-        final int redisPort = NetUtils.getAvailablePort();
-
-        redisServer = newRedisServer()
-            .port(redisPort)
-            // set maxheap to fix Windows error 0x70 while starting redis
-<<<<<<< HEAD
-            builder.setting("maxheap 128mb");
-        }
-        this.redisServer = builder.build();
-        IOException exception = null;
-        for (int i = 0; i < 10; i++) {
-            try {
-                this.redisServer.start();
-                exception = null;
-            } catch (IOException e) {
-                exception = e;
-            }
-            if (exception == null) {
-                break;
-            }
-        }
-        Assertions.assertNull(exception);
-        this.registryUrl = URL.valueOf("redis://localhost:" + redisPort);
-=======
-            .settingIf(SystemUtils.IS_OS_WINDOWS, "maxheap 128mb")
-            .build();
-        redisServer.start();
-        registryUrl = URL.valueOf("redis://localhost:" + redisPort);
->>>>>>> 6ec857ab
-        redisRegistry = (RedisRegistry) new RedisRegistryFactory().createRegistry(registryUrl);
-    }
-
-    @AfterEach
-    public void tearDown() throws Exception {
-        this.redisServer.stop();
-    }
-
-    @Test
-    public void testRegister() {
-        Set<URL> registered = null;
-
-        for (int i = 0; i < 2; i++) {
-            redisRegistry.register(SERVICE_URL);
-            registered = redisRegistry.getRegistered();
-            assertThat(registered.contains(SERVICE_URL), is(true));
-        }
-
-        registered = redisRegistry.getRegistered();
-        assertThat(registered.size(), is(1));
-    }
-
-    @Test
-    public void testAnyHost() {
-        assertThrows(IllegalStateException.class, () -> {
-            URL errorUrl = URL.valueOf("multicast://0.0.0.0/");
-            new RedisRegistryFactory().createRegistry(errorUrl);
-        });
-    }
-
-
-    @Test
-    public void testSubscribeAndUnsubscribe() {
-        NotifyListener listener = new NotifyListener() {
-            @Override
-            public void notify(List<URL> urls) {
-
-            }
-        };
-        redisRegistry.subscribe(SERVICE_URL, listener);
-
-        Map<URL, Set<NotifyListener>> subscribed = redisRegistry.getSubscribed();
-        assertThat(subscribed.size(), is(1));
-        assertThat(subscribed.get(SERVICE_URL).size(), is(1));
-
-        redisRegistry.unsubscribe(SERVICE_URL, listener);
-        subscribed = redisRegistry.getSubscribed();
-        assertThat(subscribed.get(SERVICE_URL).size(), is(0));
-    }
-
-    @Test
-    public void testAvailable() {
-        redisRegistry.register(SERVICE_URL);
-        assertThat(redisRegistry.isAvailable(), is(true));
-
-        redisRegistry.destroy();
-        assertThrows(JedisConnectionException.class, () -> redisRegistry.isAvailable());
-    }
-
-    @Test
-    public void testAvailableWithBackup() {
-        URL url = URL.valueOf("redis://redisOne:8880").addParameter(BACKUP_KEY, "redisTwo:8881");
-        Registry registry = new RedisRegistryFactory().createRegistry(url);
-
-        Registry finalRegistry = registry;
-        assertThrows(JedisConnectionException.class, () -> finalRegistry.isAvailable());
-
-        url = URL.valueOf(this.registryUrl.toFullString()).addParameter(BACKUP_KEY, "redisTwo:8881");
-        registry = new RedisRegistryFactory().createRegistry(url);
-
-        assertThat(registry.isAvailable(), is(true));
-    }
-}
+/*
+ * Licensed to the Apache Software Foundation (ASF) under one or more
+ * contributor license agreements.  See the NOTICE file distributed with
+ * this work for additional information regarding copyright ownership.
+ * The ASF licenses this file to You under the Apache License, Version 2.0
+ * (the "License"); you may not use this file except in compliance with
+ * the License.  You may obtain a copy of the License at
+ *
+ *     http://www.apache.org/licenses/LICENSE-2.0
+ *
+ * Unless required by applicable law or agreed to in writing, software
+ * distributed under the License is distributed on an "AS IS" BASIS,
+ * WITHOUT WARRANTIES OR CONDITIONS OF ANY KIND, either express or implied.
+ * See the License for the specific language governing permissions and
+ * limitations under the License.
+ */
+package org.apache.dubbo.registry.redis;
+
+import org.apache.commons.lang3.SystemUtils;
+import org.apache.dubbo.common.URL;
+import org.apache.dubbo.common.utils.NetUtils;
+import org.apache.dubbo.registry.NotifyListener;
+import org.apache.dubbo.registry.Registry;
+
+import org.junit.jupiter.api.AfterEach;
+import org.junit.jupiter.api.Assertions;
+import org.junit.jupiter.api.BeforeEach;
+import org.junit.jupiter.api.Test;
+import redis.clients.jedis.exceptions.JedisConnectionException;
+import redis.embedded.RedisServer;
+
+import java.io.IOException;
+import java.util.List;
+import java.util.Map;
+import java.util.Set;
+
+import static org.apache.dubbo.common.constants.RemotingConstants.BACKUP_KEY;
+import static org.hamcrest.CoreMatchers.is;
+import static org.hamcrest.MatcherAssert.assertThat;
+import static org.junit.jupiter.api.Assertions.assertThrows;
+import static redis.embedded.RedisServer.newRedisServer;
+
+public class RedisRegistryTest {
+
+    private static final String SERVICE = "org.apache.dubbo.test.injvmServie";
+    private static final URL SERVICE_URL = URL.valueOf("redis://redis/" + SERVICE + "?notify=false&methods=test1,test2");
+
+    private RedisServer redisServer;
+    private RedisRegistry redisRegistry;
+    private URL registryUrl;
+
+    @BeforeEach
+    public void setUp() throws Exception {
+        final int redisPort = NetUtils.getAvailablePort();
+
+        redisServer = newRedisServer()
+            .port(redisPort)
+            // set maxheap to fix Windows error 0x70 while starting redis
+            .settingIf(SystemUtils.IS_OS_WINDOWS, "maxheap 128mb")
+            .build();
+        IOException exception = null;
+        for (int i = 0; i < 10; i++) {
+            try {
+                this.redisServer.start();
+                exception = null;
+            } catch (IOException e) {
+                exception = e;
+            }
+            if (exception == null) {
+                break;
+            }
+        }
+        Assertions.assertNull(exception);
+        registryUrl = URL.valueOf("redis://localhost:" + redisPort);
+        redisRegistry = (RedisRegistry) new RedisRegistryFactory().createRegistry(registryUrl);
+    }
+
+    @AfterEach
+    public void tearDown() throws Exception {
+        this.redisServer.stop();
+    }
+
+    @Test
+    public void testRegister() {
+        Set<URL> registered = null;
+
+        for (int i = 0; i < 2; i++) {
+            redisRegistry.register(SERVICE_URL);
+            registered = redisRegistry.getRegistered();
+            assertThat(registered.contains(SERVICE_URL), is(true));
+        }
+
+        registered = redisRegistry.getRegistered();
+        assertThat(registered.size(), is(1));
+    }
+
+    @Test
+    public void testAnyHost() {
+        assertThrows(IllegalStateException.class, () -> {
+            URL errorUrl = URL.valueOf("multicast://0.0.0.0/");
+            new RedisRegistryFactory().createRegistry(errorUrl);
+        });
+    }
+
+
+    @Test
+    public void testSubscribeAndUnsubscribe() {
+        NotifyListener listener = new NotifyListener() {
+            @Override
+            public void notify(List<URL> urls) {
+
+            }
+        };
+        redisRegistry.subscribe(SERVICE_URL, listener);
+
+        Map<URL, Set<NotifyListener>> subscribed = redisRegistry.getSubscribed();
+        assertThat(subscribed.size(), is(1));
+        assertThat(subscribed.get(SERVICE_URL).size(), is(1));
+
+        redisRegistry.unsubscribe(SERVICE_URL, listener);
+        subscribed = redisRegistry.getSubscribed();
+        assertThat(subscribed.get(SERVICE_URL).size(), is(0));
+    }
+
+    @Test
+    public void testAvailable() {
+        redisRegistry.register(SERVICE_URL);
+        assertThat(redisRegistry.isAvailable(), is(true));
+
+        redisRegistry.destroy();
+        assertThrows(JedisConnectionException.class, () -> redisRegistry.isAvailable());
+    }
+
+    @Test
+    public void testAvailableWithBackup() {
+        URL url = URL.valueOf("redis://redisOne:8880").addParameter(BACKUP_KEY, "redisTwo:8881");
+        Registry registry = new RedisRegistryFactory().createRegistry(url);
+
+        Registry finalRegistry = registry;
+        assertThrows(JedisConnectionException.class, () -> finalRegistry.isAvailable());
+
+        url = URL.valueOf(this.registryUrl.toFullString()).addParameter(BACKUP_KEY, "redisTwo:8881");
+        registry = new RedisRegistryFactory().createRegistry(url);
+
+        assertThat(registry.isAvailable(), is(true));
+    }
+}