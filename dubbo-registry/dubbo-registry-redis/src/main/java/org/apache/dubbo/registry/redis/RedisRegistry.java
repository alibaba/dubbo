/*
 * Licensed to the Apache Software Foundation (ASF) under one or more
 * contributor license agreements.  See the NOTICE file distributed with
 * this work for additional information regarding copyright ownership.
 * The ASF licenses this file to You under the Apache License, Version 2.0
 * (the "License"); you may not use this file except in compliance with
 * the License.  You may obtain a copy of the License at
 *
 *     http://www.apache.org/licenses/LICENSE-2.0
 *
 * Unless required by applicable law or agreed to in writing, software
 * distributed under the License is distributed on an "AS IS" BASIS,
 * WITHOUT WARRANTIES OR CONDITIONS OF ANY KIND, either express or implied.
 * See the License for the specific language governing permissions and
 * limitations under the License.
 */
package org.apache.dubbo.registry.redis;

import org.apache.commons.pool2.impl.GenericObjectPoolConfig;
import org.apache.dubbo.common.Constants;
import org.apache.dubbo.common.URL;
import org.apache.dubbo.common.logger.Logger;
import org.apache.dubbo.common.logger.LoggerFactory;
import org.apache.dubbo.common.utils.ArrayUtils;
import org.apache.dubbo.common.utils.CollectionUtils;
import org.apache.dubbo.common.utils.ExecutorUtil;
import org.apache.dubbo.common.utils.NamedThreadFactory;
import org.apache.dubbo.common.utils.StringUtils;
import org.apache.dubbo.common.utils.UrlUtils;
<<<<<<< HEAD
=======
import org.apache.dubbo.common.utils.ArrayUtils;
>>>>>>> fd16a2b8
import org.apache.dubbo.registry.NotifyListener;
import org.apache.dubbo.registry.support.FailbackRegistry;
import org.apache.dubbo.rpc.RpcException;
import redis.clients.jedis.Jedis;
import redis.clients.jedis.JedisPool;
import redis.clients.jedis.JedisPubSub;

import java.util.ArrayList;
import java.util.Arrays;
import java.util.Collection;
import java.util.Collections;
import java.util.Date;
import java.util.HashMap;
import java.util.HashSet;
import java.util.List;
import java.util.Map;
import java.util.Random;
import java.util.Set;
import java.util.concurrent.ConcurrentHashMap;
import java.util.concurrent.ConcurrentMap;
import java.util.concurrent.Executors;
import java.util.concurrent.ScheduledExecutorService;
import java.util.concurrent.ScheduledFuture;
import java.util.concurrent.TimeUnit;
import java.util.concurrent.atomic.AtomicInteger;

/**
 * RedisRegistry
 */
public class RedisRegistry extends FailbackRegistry {

    private static final Logger logger = LoggerFactory.getLogger(RedisRegistry.class);

    private static final int DEFAULT_REDIS_PORT = 6379;

    private final static String DEFAULT_ROOT = "dubbo";

    private final ScheduledExecutorService expireExecutor = Executors.newScheduledThreadPool(1, new NamedThreadFactory("DubboRegistryExpireTimer", true));

    private final ScheduledFuture<?> expireFuture;

    private final String root;

    private final Map<String, JedisPool> jedisPools = new ConcurrentHashMap<>();

    private final ConcurrentMap<String, Notifier> notifiers = new ConcurrentHashMap<String, Notifier>();

    private final int reconnectPeriod;

    private final int expirePeriod;

    private volatile boolean admin = false;

    private boolean replicate;

    public RedisRegistry(URL url) {
        super(url);
        if (url.isAnyHost()) {
            throw new IllegalStateException("registry address == null");
        }
        GenericObjectPoolConfig config = new GenericObjectPoolConfig();
        config.setTestOnBorrow(url.getParameter("test.on.borrow", true));
        config.setTestOnReturn(url.getParameter("test.on.return", false));
        config.setTestWhileIdle(url.getParameter("test.while.idle", false));
        if (url.getParameter("max.idle", 0) > 0) {
            config.setMaxIdle(url.getParameter("max.idle", 0));
        }
        if (url.getParameter("min.idle", 0) > 0) {
            config.setMinIdle(url.getParameter("min.idle", 0));
        }
        if (url.getParameter("max.active", 0) > 0) {
            config.setMaxTotal(url.getParameter("max.active", 0));
        }
        if (url.getParameter("max.total", 0) > 0) {
            config.setMaxTotal(url.getParameter("max.total", 0));
        }
        if (url.getParameter("max.wait", url.getParameter("timeout", 0)) > 0) {
            config.setMaxWaitMillis(url.getParameter("max.wait", url.getParameter("timeout", 0)));
        }
        if (url.getParameter("num.tests.per.eviction.run", 0) > 0) {
            config.setNumTestsPerEvictionRun(url.getParameter("num.tests.per.eviction.run", 0));
        }
        if (url.getParameter("time.between.eviction.runs.millis", 0) > 0) {
            config.setTimeBetweenEvictionRunsMillis(url.getParameter("time.between.eviction.runs.millis", 0));
        }
        if (url.getParameter("min.evictable.idle.time.millis", 0) > 0) {
            config.setMinEvictableIdleTimeMillis(url.getParameter("min.evictable.idle.time.millis", 0));
        }

        String cluster = url.getParameter("cluster", "failover");
        if (!"failover".equals(cluster) && !"replicate".equals(cluster)) {
            throw new IllegalArgumentException("Unsupported redis cluster: " + cluster + ". The redis cluster only supported failover or replicate.");
        }
        replicate = "replicate".equals(cluster);

        List<String> addresses = new ArrayList<String>();
        addresses.add(url.getAddress());
        String[] backups = url.getParameter(Constants.BACKUP_KEY, new String[0]);
        if (ArrayUtils.isNotEmpty(backups)) {
            addresses.addAll(Arrays.asList(backups));
        }

        for (String address : addresses) {
            int i = address.indexOf(':');
            String host;
            int port;
            if (i > 0) {
                host = address.substring(0, i);
                port = Integer.parseInt(address.substring(i + 1));
            } else {
                host = address;
                port = DEFAULT_REDIS_PORT;
            }
            this.jedisPools.put(address, new JedisPool(config, host, port,
                    url.getParameter(Constants.TIMEOUT_KEY, Constants.DEFAULT_TIMEOUT), StringUtils.isEmpty(url.getPassword()) ? null : url.getPassword(),
                    url.getParameter("db.index", 0)));
        }

        this.reconnectPeriod = url.getParameter(Constants.REGISTRY_RECONNECT_PERIOD_KEY, Constants.DEFAULT_REGISTRY_RECONNECT_PERIOD);
        String group = url.getParameter(Constants.GROUP_KEY, DEFAULT_ROOT);
        if (!group.startsWith(Constants.PATH_SEPARATOR)) {
            group = Constants.PATH_SEPARATOR + group;
        }
        if (!group.endsWith(Constants.PATH_SEPARATOR)) {
            group = group + Constants.PATH_SEPARATOR;
        }
        this.root = group;

        this.expirePeriod = url.getParameter(Constants.SESSION_TIMEOUT_KEY, Constants.DEFAULT_SESSION_TIMEOUT);
        this.expireFuture = expireExecutor.scheduleWithFixedDelay(() -> {
            try {
                deferExpired(); // Extend the expiration time
            } catch (Throwable t) { // Defensive fault tolerance
                logger.error("Unexpected exception occur at defer expire time, cause: " + t.getMessage(), t);
            }
        }, expirePeriod / 2, expirePeriod / 2, TimeUnit.MILLISECONDS);
    }

    private void deferExpired() {
        for (Map.Entry<String, JedisPool> entry : jedisPools.entrySet()) {
            JedisPool jedisPool = entry.getValue();
            try {
                try (Jedis jedis = jedisPool.getResource()) {
                    for (URL url : new HashSet<>(getRegistered())) {
                        if (url.getParameter(Constants.DYNAMIC_KEY, true)) {
                            String key = toCategoryPath(url);
                            if (jedis.hset(key, url.toFullString(), String.valueOf(System.currentTimeMillis() + expirePeriod)) == 1) {
                                jedis.publish(key, Constants.REGISTER);
                            }
                        }
                    }
                    if (admin) {
                        clean(jedis);
                    }
                    if (!replicate) {
                        break;//  If the server side has synchronized data, just write a single machine
                    }
                }
            } catch (Throwable t) {
                logger.warn("Failed to write provider heartbeat to redis registry. registry: " + entry.getKey() + ", cause: " + t.getMessage(), t);
            }
        }
    }

    // The monitoring center is responsible for deleting outdated dirty data
    private void clean(Jedis jedis) {
        Set<String> keys = jedis.keys(root + Constants.ANY_VALUE);
        if (CollectionUtils.isNotEmpty(keys)) {
            for (String key : keys) {
                Map<String, String> values = jedis.hgetAll(key);
                if (CollectionUtils.isNotEmptyMap(values)) {
                    boolean delete = false;
                    long now = System.currentTimeMillis();
                    for (Map.Entry<String, String> entry : values.entrySet()) {
                        URL url = URL.valueOf(entry.getKey());
                        if (url.getParameter(Constants.DYNAMIC_KEY, true)) {
                            long expire = Long.parseLong(entry.getValue());
                            if (expire < now) {
                                jedis.hdel(key, entry.getKey());
                                delete = true;
                                if (logger.isWarnEnabled()) {
                                    logger.warn("Delete expired key: " + key + " -> value: " + entry.getKey() + ", expire: " + new Date(expire) + ", now: " + new Date(now));
                                }
                            }
                        }
                    }
                    if (delete) {
                        jedis.publish(key, Constants.UNREGISTER);
                    }
                }
            }
        }
    }

    @Override
    public boolean isAvailable() {
        for (JedisPool jedisPool : jedisPools.values()) {
            try (Jedis jedis = jedisPool.getResource()) {
                if (jedis.isConnected()) {
                    return true; // At least one single machine is available.
                }
            } catch (Throwable t) {
            }
        }
        return false;
    }

    @Override
    public void destroy() {
        super.destroy();
        try {
            expireFuture.cancel(true);
        } catch (Throwable t) {
            logger.warn(t.getMessage(), t);
        }
        try {
            for (Notifier notifier : notifiers.values()) {
                notifier.shutdown();
            }
        } catch (Throwable t) {
            logger.warn(t.getMessage(), t);
        }
        for (Map.Entry<String, JedisPool> entry : jedisPools.entrySet()) {
            JedisPool jedisPool = entry.getValue();
            try {
                jedisPool.destroy();
            } catch (Throwable t) {
                logger.warn("Failed to destroy the redis registry client. registry: " + entry.getKey() + ", cause: " + t.getMessage(), t);
            }
        }
        ExecutorUtil.gracefulShutdown(expireExecutor, expirePeriod);
    }

    @Override
    public void doRegister(URL url) {
        String key = toCategoryPath(url);
        String value = url.toFullString();
        String expire = String.valueOf(System.currentTimeMillis() + expirePeriod);
        boolean success = false;
        RpcException exception = null;
        for (Map.Entry<String, JedisPool> entry : jedisPools.entrySet()) {
            JedisPool jedisPool = entry.getValue();
            try {
                try (Jedis jedis = jedisPool.getResource()) {
                    jedis.hset(key, value, expire);
                    jedis.publish(key, Constants.REGISTER);
                    success = true;
                    if (!replicate) {
                        break; //  If the server side has synchronized data, just write a single machine
                    }
                }
            } catch (Throwable t) {
                exception = new RpcException("Failed to register service to redis registry. registry: " + entry.getKey() + ", service: " + url + ", cause: " + t.getMessage(), t);
            }
        }
        if (exception != null) {
            if (success) {
                logger.warn(exception.getMessage(), exception);
            } else {
                throw exception;
            }
        }
    }

    @Override
    public void doUnregister(URL url) {
        String key = toCategoryPath(url);
        String value = url.toFullString();
        RpcException exception = null;
        boolean success = false;
        for (Map.Entry<String, JedisPool> entry : jedisPools.entrySet()) {
            JedisPool jedisPool = entry.getValue();
            try {
                try (Jedis jedis = jedisPool.getResource()) {
                    jedis.hdel(key, value);
                    jedis.publish(key, Constants.UNREGISTER);
                    success = true;
                    if (!replicate) {
                        break; //  If the server side has synchronized data, just write a single machine
                    }
                }
            } catch (Throwable t) {
                exception = new RpcException("Failed to unregister service to redis registry. registry: " + entry.getKey() + ", service: " + url + ", cause: " + t.getMessage(), t);
            }
        }
        if (exception != null) {
            if (success) {
                logger.warn(exception.getMessage(), exception);
            } else {
                throw exception;
            }
        }
    }

    @Override
    public void doSubscribe(final URL url, final NotifyListener listener) {
        String service = toServicePath(url);
        Notifier notifier = notifiers.get(service);
        if (notifier == null) {
            Notifier newNotifier = new Notifier(service);
            notifiers.putIfAbsent(service, newNotifier);
            notifier = notifiers.get(service);
            if (notifier == newNotifier) {
                notifier.start();
            }
        }
        boolean success = false;
        RpcException exception = null;
        for (Map.Entry<String, JedisPool> entry : jedisPools.entrySet()) {
            JedisPool jedisPool = entry.getValue();
            try {
                try (Jedis jedis = jedisPool.getResource()) {
                    if (service.endsWith(Constants.ANY_VALUE)) {
                        admin = true;
                        Set<String> keys = jedis.keys(service);
                        if (CollectionUtils.isNotEmpty(keys)) {
                            Map<String, Set<String>> serviceKeys = new HashMap<>();
                            for (String key : keys) {
                                String serviceKey = toServicePath(key);
                                Set<String> sk = serviceKeys.computeIfAbsent(serviceKey, k -> new HashSet<>());
                                sk.add(key);
                            }
                            for (Set<String> sk : serviceKeys.values()) {
                                doNotify(jedis, sk, url, Collections.singletonList(listener));
                            }
                        }
                    } else {
                        doNotify(jedis, jedis.keys(service + Constants.PATH_SEPARATOR + Constants.ANY_VALUE), url, Collections.singletonList(listener));
                    }
                    success = true;
                    break; // Just read one server's data
                }
            } catch (Throwable t) { // Try the next server
                exception = new RpcException("Failed to subscribe service from redis registry. registry: " + entry.getKey() + ", service: " + url + ", cause: " + t.getMessage(), t);
            }
        }
        if (exception != null) {
            if (success) {
                logger.warn(exception.getMessage(), exception);
            } else {
                throw exception;
            }
        }
    }

    @Override
    public void doUnsubscribe(URL url, NotifyListener listener) {
    }

    private void doNotify(Jedis jedis, String key) {
        for (Map.Entry<URL, Set<NotifyListener>> entry : new HashMap<>(getSubscribed()).entrySet()) {
            doNotify(jedis, Collections.singletonList(key), entry.getKey(), new HashSet<>(entry.getValue()));
        }
    }

    private void doNotify(Jedis jedis, Collection<String> keys, URL url, Collection<NotifyListener> listeners) {
        if (keys == null || keys.isEmpty()
                || listeners == null || listeners.isEmpty()) {
            return;
        }
        long now = System.currentTimeMillis();
        List<URL> result = new ArrayList<>();
        List<String> categories = Arrays.asList(url.getParameter(Constants.CATEGORY_KEY, new String[0]));
        String consumerService = url.getServiceInterface();
        for (String key : keys) {
            if (!Constants.ANY_VALUE.equals(consumerService)) {
                String providerService = toServiceName(key);
                if (!providerService.equals(consumerService)) {
                    continue;
                }
            }
            String category = toCategoryName(key);
            if (!categories.contains(Constants.ANY_VALUE) && !categories.contains(category)) {
                continue;
            }
            List<URL> urls = new ArrayList<>();
            Map<String, String> values = jedis.hgetAll(key);
            if (CollectionUtils.isNotEmptyMap(values)) {
                for (Map.Entry<String, String> entry : values.entrySet()) {
                    URL u = URL.valueOf(entry.getKey());
                    if (!u.getParameter(Constants.DYNAMIC_KEY, true)
                            || Long.parseLong(entry.getValue()) >= now) {
                        if (UrlUtils.isMatch(url, u)) {
                            urls.add(u);
                        }
                    }
                }
            }
            if (urls.isEmpty()) {
                urls.add(url.setProtocol(Constants.EMPTY_PROTOCOL)
                        .setAddress(Constants.ANYHOST_VALUE)
                        .setPath(toServiceName(key))
                        .addParameter(Constants.CATEGORY_KEY, category));
            }
            result.addAll(urls);
            if (logger.isInfoEnabled()) {
                logger.info("redis notify: " + key + " = " + urls);
            }
        }
        if (CollectionUtils.isEmpty(result)) {
            return;
        }
        for (NotifyListener listener : listeners) {
            notify(url, listener, result);
        }
    }

    private String toServiceName(String categoryPath) {
        String servicePath = toServicePath(categoryPath);
        return servicePath.startsWith(root) ? servicePath.substring(root.length()) : servicePath;
    }

    private String toCategoryName(String categoryPath) {
        int i = categoryPath.lastIndexOf(Constants.PATH_SEPARATOR);
        return i > 0 ? categoryPath.substring(i + 1) : categoryPath;
    }

    private String toServicePath(String categoryPath) {
        int i;
        if (categoryPath.startsWith(root)) {
            i = categoryPath.indexOf(Constants.PATH_SEPARATOR, root.length());
        } else {
            i = categoryPath.indexOf(Constants.PATH_SEPARATOR);
        }
        return i > 0 ? categoryPath.substring(0, i) : categoryPath;
    }

    private String toServicePath(URL url) {
        return root + url.getServiceInterface();
    }

    private String toCategoryPath(URL url) {
        return toServicePath(url) + Constants.PATH_SEPARATOR + url.getParameter(Constants.CATEGORY_KEY, Constants.DEFAULT_CATEGORY);
    }

    private class NotifySub extends JedisPubSub {

        private final JedisPool jedisPool;

        public NotifySub(JedisPool jedisPool) {
            this.jedisPool = jedisPool;
        }

        @Override
        public void onMessage(String key, String msg) {
            if (logger.isInfoEnabled()) {
                logger.info("redis event: " + key + " = " + msg);
            }
            if (msg.equals(Constants.REGISTER)
                    || msg.equals(Constants.UNREGISTER)) {
                try {
                    Jedis jedis = jedisPool.getResource();
                    try {
                        doNotify(jedis, key);
                    } finally {
                        jedis.close();
                    }
                } catch (Throwable t) { // TODO Notification failure does not restore mechanism guarantee
                    logger.error(t.getMessage(), t);
                }
            }
        }

        @Override
        public void onPMessage(String pattern, String key, String msg) {
            onMessage(key, msg);
        }

        @Override
        public void onSubscribe(String key, int num) {
        }

        @Override
        public void onPSubscribe(String pattern, int num) {
        }

        @Override
        public void onUnsubscribe(String key, int num) {
        }

        @Override
        public void onPUnsubscribe(String pattern, int num) {
        }

    }

    private class Notifier extends Thread {

        private final String service;
        private final AtomicInteger connectSkip = new AtomicInteger();
        private final AtomicInteger connectSkipped = new AtomicInteger();
        private final Random random = new Random();
        private volatile Jedis jedis;
        private volatile boolean first = true;
        private volatile boolean running = true;
        private volatile int connectRandom;

        public Notifier(String service) {
            super.setDaemon(true);
            super.setName("DubboRedisSubscribe");
            this.service = service;
        }

        private void resetSkip() {
            connectSkip.set(0);
            connectSkipped.set(0);
            connectRandom = 0;
        }

        private boolean isSkip() {
            int skip = connectSkip.get(); // Growth of skipping times
            if (skip >= 10) { // If the number of skipping times increases by more than 10, take the random number
                if (connectRandom == 0) {
                    connectRandom = random.nextInt(10);
                }
                skip = 10 + connectRandom;
            }
            if (connectSkipped.getAndIncrement() < skip) { // Check the number of skipping times
                return true;
            }
            connectSkip.incrementAndGet();
            connectSkipped.set(0);
            connectRandom = 0;
            return false;
        }

        @Override
        public void run() {
            while (running) {
                try {
                    if (!isSkip()) {
                        try {
                            for (Map.Entry<String, JedisPool> entry : jedisPools.entrySet()) {
                                JedisPool jedisPool = entry.getValue();
                                try {
                                    jedis = jedisPool.getResource();
                                    try {
                                        if (service.endsWith(Constants.ANY_VALUE)) {
                                            if (!first) {
                                                first = false;
                                                Set<String> keys = jedis.keys(service);
                                                if (CollectionUtils.isNotEmpty(keys)) {
                                                    for (String s : keys) {
                                                        doNotify(jedis, s);
                                                    }
                                                }
                                                resetSkip();
                                            }
                                            jedis.psubscribe(new NotifySub(jedisPool), service); // blocking
                                        } else {
                                            if (!first) {
                                                first = false;
                                                doNotify(jedis, service);
                                                resetSkip();
                                            }
                                            jedis.psubscribe(new NotifySub(jedisPool), service + Constants.PATH_SEPARATOR + Constants.ANY_VALUE); // blocking
                                        }
                                        break;
                                    } finally {
                                        jedis.close();
                                    }
                                } catch (Throwable t) { // Retry another server
                                    logger.warn("Failed to subscribe service from redis registry. registry: " + entry.getKey() + ", cause: " + t.getMessage(), t);
                                    // If you only have a single redis, you need to take a rest to avoid overtaking a lot of CPU resources
                                    sleep(reconnectPeriod);
                                }
                            }
                        } catch (Throwable t) {
                            logger.error(t.getMessage(), t);
                            sleep(reconnectPeriod);
                        }
                    }
                } catch (Throwable t) {
                    logger.error(t.getMessage(), t);
                }
            }
        }

        public void shutdown() {
            try {
                running = false;
                jedis.disconnect();
            } catch (Throwable t) {
                logger.warn(t.getMessage(), t);
            }
        }

    }

}
<|MERGE_RESOLUTION|>--- conflicted
+++ resolved
@@ -1,623 +1,619 @@
-/*
- * Licensed to the Apache Software Foundation (ASF) under one or more
- * contributor license agreements.  See the NOTICE file distributed with
- * this work for additional information regarding copyright ownership.
- * The ASF licenses this file to You under the Apache License, Version 2.0
- * (the "License"); you may not use this file except in compliance with
- * the License.  You may obtain a copy of the License at
- *
- *     http://www.apache.org/licenses/LICENSE-2.0
- *
- * Unless required by applicable law or agreed to in writing, software
- * distributed under the License is distributed on an "AS IS" BASIS,
- * WITHOUT WARRANTIES OR CONDITIONS OF ANY KIND, either express or implied.
- * See the License for the specific language governing permissions and
- * limitations under the License.
- */
-package org.apache.dubbo.registry.redis;
-
-import org.apache.commons.pool2.impl.GenericObjectPoolConfig;
-import org.apache.dubbo.common.Constants;
-import org.apache.dubbo.common.URL;
-import org.apache.dubbo.common.logger.Logger;
-import org.apache.dubbo.common.logger.LoggerFactory;
-import org.apache.dubbo.common.utils.ArrayUtils;
-import org.apache.dubbo.common.utils.CollectionUtils;
-import org.apache.dubbo.common.utils.ExecutorUtil;
-import org.apache.dubbo.common.utils.NamedThreadFactory;
-import org.apache.dubbo.common.utils.StringUtils;
-import org.apache.dubbo.common.utils.UrlUtils;
-<<<<<<< HEAD
-=======
-import org.apache.dubbo.common.utils.ArrayUtils;
->>>>>>> fd16a2b8
-import org.apache.dubbo.registry.NotifyListener;
-import org.apache.dubbo.registry.support.FailbackRegistry;
-import org.apache.dubbo.rpc.RpcException;
-import redis.clients.jedis.Jedis;
-import redis.clients.jedis.JedisPool;
-import redis.clients.jedis.JedisPubSub;
-
-import java.util.ArrayList;
-import java.util.Arrays;
-import java.util.Collection;
-import java.util.Collections;
-import java.util.Date;
-import java.util.HashMap;
-import java.util.HashSet;
-import java.util.List;
-import java.util.Map;
-import java.util.Random;
-import java.util.Set;
-import java.util.concurrent.ConcurrentHashMap;
-import java.util.concurrent.ConcurrentMap;
-import java.util.concurrent.Executors;
-import java.util.concurrent.ScheduledExecutorService;
-import java.util.concurrent.ScheduledFuture;
-import java.util.concurrent.TimeUnit;
-import java.util.concurrent.atomic.AtomicInteger;
-
-/**
- * RedisRegistry
- */
-public class RedisRegistry extends FailbackRegistry {
-
-    private static final Logger logger = LoggerFactory.getLogger(RedisRegistry.class);
-
-    private static final int DEFAULT_REDIS_PORT = 6379;
-
-    private final static String DEFAULT_ROOT = "dubbo";
-
-    private final ScheduledExecutorService expireExecutor = Executors.newScheduledThreadPool(1, new NamedThreadFactory("DubboRegistryExpireTimer", true));
-
-    private final ScheduledFuture<?> expireFuture;
-
-    private final String root;
-
-    private final Map<String, JedisPool> jedisPools = new ConcurrentHashMap<>();
-
-    private final ConcurrentMap<String, Notifier> notifiers = new ConcurrentHashMap<String, Notifier>();
-
-    private final int reconnectPeriod;
-
-    private final int expirePeriod;
-
-    private volatile boolean admin = false;
-
-    private boolean replicate;
-
-    public RedisRegistry(URL url) {
-        super(url);
-        if (url.isAnyHost()) {
-            throw new IllegalStateException("registry address == null");
-        }
-        GenericObjectPoolConfig config = new GenericObjectPoolConfig();
-        config.setTestOnBorrow(url.getParameter("test.on.borrow", true));
-        config.setTestOnReturn(url.getParameter("test.on.return", false));
-        config.setTestWhileIdle(url.getParameter("test.while.idle", false));
-        if (url.getParameter("max.idle", 0) > 0) {
-            config.setMaxIdle(url.getParameter("max.idle", 0));
-        }
-        if (url.getParameter("min.idle", 0) > 0) {
-            config.setMinIdle(url.getParameter("min.idle", 0));
-        }
-        if (url.getParameter("max.active", 0) > 0) {
-            config.setMaxTotal(url.getParameter("max.active", 0));
-        }
-        if (url.getParameter("max.total", 0) > 0) {
-            config.setMaxTotal(url.getParameter("max.total", 0));
-        }
-        if (url.getParameter("max.wait", url.getParameter("timeout", 0)) > 0) {
-            config.setMaxWaitMillis(url.getParameter("max.wait", url.getParameter("timeout", 0)));
-        }
-        if (url.getParameter("num.tests.per.eviction.run", 0) > 0) {
-            config.setNumTestsPerEvictionRun(url.getParameter("num.tests.per.eviction.run", 0));
-        }
-        if (url.getParameter("time.between.eviction.runs.millis", 0) > 0) {
-            config.setTimeBetweenEvictionRunsMillis(url.getParameter("time.between.eviction.runs.millis", 0));
-        }
-        if (url.getParameter("min.evictable.idle.time.millis", 0) > 0) {
-            config.setMinEvictableIdleTimeMillis(url.getParameter("min.evictable.idle.time.millis", 0));
-        }
-
-        String cluster = url.getParameter("cluster", "failover");
-        if (!"failover".equals(cluster) && !"replicate".equals(cluster)) {
-            throw new IllegalArgumentException("Unsupported redis cluster: " + cluster + ". The redis cluster only supported failover or replicate.");
-        }
-        replicate = "replicate".equals(cluster);
-
-        List<String> addresses = new ArrayList<String>();
-        addresses.add(url.getAddress());
-        String[] backups = url.getParameter(Constants.BACKUP_KEY, new String[0]);
-        if (ArrayUtils.isNotEmpty(backups)) {
-            addresses.addAll(Arrays.asList(backups));
-        }
-
-        for (String address : addresses) {
-            int i = address.indexOf(':');
-            String host;
-            int port;
-            if (i > 0) {
-                host = address.substring(0, i);
-                port = Integer.parseInt(address.substring(i + 1));
-            } else {
-                host = address;
-                port = DEFAULT_REDIS_PORT;
-            }
-            this.jedisPools.put(address, new JedisPool(config, host, port,
-                    url.getParameter(Constants.TIMEOUT_KEY, Constants.DEFAULT_TIMEOUT), StringUtils.isEmpty(url.getPassword()) ? null : url.getPassword(),
-                    url.getParameter("db.index", 0)));
-        }
-
-        this.reconnectPeriod = url.getParameter(Constants.REGISTRY_RECONNECT_PERIOD_KEY, Constants.DEFAULT_REGISTRY_RECONNECT_PERIOD);
-        String group = url.getParameter(Constants.GROUP_KEY, DEFAULT_ROOT);
-        if (!group.startsWith(Constants.PATH_SEPARATOR)) {
-            group = Constants.PATH_SEPARATOR + group;
-        }
-        if (!group.endsWith(Constants.PATH_SEPARATOR)) {
-            group = group + Constants.PATH_SEPARATOR;
-        }
-        this.root = group;
-
-        this.expirePeriod = url.getParameter(Constants.SESSION_TIMEOUT_KEY, Constants.DEFAULT_SESSION_TIMEOUT);
-        this.expireFuture = expireExecutor.scheduleWithFixedDelay(() -> {
-            try {
-                deferExpired(); // Extend the expiration time
-            } catch (Throwable t) { // Defensive fault tolerance
-                logger.error("Unexpected exception occur at defer expire time, cause: " + t.getMessage(), t);
-            }
-        }, expirePeriod / 2, expirePeriod / 2, TimeUnit.MILLISECONDS);
-    }
-
-    private void deferExpired() {
-        for (Map.Entry<String, JedisPool> entry : jedisPools.entrySet()) {
-            JedisPool jedisPool = entry.getValue();
-            try {
-                try (Jedis jedis = jedisPool.getResource()) {
-                    for (URL url : new HashSet<>(getRegistered())) {
-                        if (url.getParameter(Constants.DYNAMIC_KEY, true)) {
-                            String key = toCategoryPath(url);
-                            if (jedis.hset(key, url.toFullString(), String.valueOf(System.currentTimeMillis() + expirePeriod)) == 1) {
-                                jedis.publish(key, Constants.REGISTER);
-                            }
-                        }
-                    }
-                    if (admin) {
-                        clean(jedis);
-                    }
-                    if (!replicate) {
-                        break;//  If the server side has synchronized data, just write a single machine
-                    }
-                }
-            } catch (Throwable t) {
-                logger.warn("Failed to write provider heartbeat to redis registry. registry: " + entry.getKey() + ", cause: " + t.getMessage(), t);
-            }
-        }
-    }
-
-    // The monitoring center is responsible for deleting outdated dirty data
-    private void clean(Jedis jedis) {
-        Set<String> keys = jedis.keys(root + Constants.ANY_VALUE);
-        if (CollectionUtils.isNotEmpty(keys)) {
-            for (String key : keys) {
-                Map<String, String> values = jedis.hgetAll(key);
-                if (CollectionUtils.isNotEmptyMap(values)) {
-                    boolean delete = false;
-                    long now = System.currentTimeMillis();
-                    for (Map.Entry<String, String> entry : values.entrySet()) {
-                        URL url = URL.valueOf(entry.getKey());
-                        if (url.getParameter(Constants.DYNAMIC_KEY, true)) {
-                            long expire = Long.parseLong(entry.getValue());
-                            if (expire < now) {
-                                jedis.hdel(key, entry.getKey());
-                                delete = true;
-                                if (logger.isWarnEnabled()) {
-                                    logger.warn("Delete expired key: " + key + " -> value: " + entry.getKey() + ", expire: " + new Date(expire) + ", now: " + new Date(now));
-                                }
-                            }
-                        }
-                    }
-                    if (delete) {
-                        jedis.publish(key, Constants.UNREGISTER);
-                    }
-                }
-            }
-        }
-    }
-
-    @Override
-    public boolean isAvailable() {
-        for (JedisPool jedisPool : jedisPools.values()) {
-            try (Jedis jedis = jedisPool.getResource()) {
-                if (jedis.isConnected()) {
-                    return true; // At least one single machine is available.
-                }
-            } catch (Throwable t) {
-            }
-        }
-        return false;
-    }
-
-    @Override
-    public void destroy() {
-        super.destroy();
-        try {
-            expireFuture.cancel(true);
-        } catch (Throwable t) {
-            logger.warn(t.getMessage(), t);
-        }
-        try {
-            for (Notifier notifier : notifiers.values()) {
-                notifier.shutdown();
-            }
-        } catch (Throwable t) {
-            logger.warn(t.getMessage(), t);
-        }
-        for (Map.Entry<String, JedisPool> entry : jedisPools.entrySet()) {
-            JedisPool jedisPool = entry.getValue();
-            try {
-                jedisPool.destroy();
-            } catch (Throwable t) {
-                logger.warn("Failed to destroy the redis registry client. registry: " + entry.getKey() + ", cause: " + t.getMessage(), t);
-            }
-        }
-        ExecutorUtil.gracefulShutdown(expireExecutor, expirePeriod);
-    }
-
-    @Override
-    public void doRegister(URL url) {
-        String key = toCategoryPath(url);
-        String value = url.toFullString();
-        String expire = String.valueOf(System.currentTimeMillis() + expirePeriod);
-        boolean success = false;
-        RpcException exception = null;
-        for (Map.Entry<String, JedisPool> entry : jedisPools.entrySet()) {
-            JedisPool jedisPool = entry.getValue();
-            try {
-                try (Jedis jedis = jedisPool.getResource()) {
-                    jedis.hset(key, value, expire);
-                    jedis.publish(key, Constants.REGISTER);
-                    success = true;
-                    if (!replicate) {
-                        break; //  If the server side has synchronized data, just write a single machine
-                    }
-                }
-            } catch (Throwable t) {
-                exception = new RpcException("Failed to register service to redis registry. registry: " + entry.getKey() + ", service: " + url + ", cause: " + t.getMessage(), t);
-            }
-        }
-        if (exception != null) {
-            if (success) {
-                logger.warn(exception.getMessage(), exception);
-            } else {
-                throw exception;
-            }
-        }
-    }
-
-    @Override
-    public void doUnregister(URL url) {
-        String key = toCategoryPath(url);
-        String value = url.toFullString();
-        RpcException exception = null;
-        boolean success = false;
-        for (Map.Entry<String, JedisPool> entry : jedisPools.entrySet()) {
-            JedisPool jedisPool = entry.getValue();
-            try {
-                try (Jedis jedis = jedisPool.getResource()) {
-                    jedis.hdel(key, value);
-                    jedis.publish(key, Constants.UNREGISTER);
-                    success = true;
-                    if (!replicate) {
-                        break; //  If the server side has synchronized data, just write a single machine
-                    }
-                }
-            } catch (Throwable t) {
-                exception = new RpcException("Failed to unregister service to redis registry. registry: " + entry.getKey() + ", service: " + url + ", cause: " + t.getMessage(), t);
-            }
-        }
-        if (exception != null) {
-            if (success) {
-                logger.warn(exception.getMessage(), exception);
-            } else {
-                throw exception;
-            }
-        }
-    }
-
-    @Override
-    public void doSubscribe(final URL url, final NotifyListener listener) {
-        String service = toServicePath(url);
-        Notifier notifier = notifiers.get(service);
-        if (notifier == null) {
-            Notifier newNotifier = new Notifier(service);
-            notifiers.putIfAbsent(service, newNotifier);
-            notifier = notifiers.get(service);
-            if (notifier == newNotifier) {
-                notifier.start();
-            }
-        }
-        boolean success = false;
-        RpcException exception = null;
-        for (Map.Entry<String, JedisPool> entry : jedisPools.entrySet()) {
-            JedisPool jedisPool = entry.getValue();
-            try {
-                try (Jedis jedis = jedisPool.getResource()) {
-                    if (service.endsWith(Constants.ANY_VALUE)) {
-                        admin = true;
-                        Set<String> keys = jedis.keys(service);
-                        if (CollectionUtils.isNotEmpty(keys)) {
-                            Map<String, Set<String>> serviceKeys = new HashMap<>();
-                            for (String key : keys) {
-                                String serviceKey = toServicePath(key);
-                                Set<String> sk = serviceKeys.computeIfAbsent(serviceKey, k -> new HashSet<>());
-                                sk.add(key);
-                            }
-                            for (Set<String> sk : serviceKeys.values()) {
-                                doNotify(jedis, sk, url, Collections.singletonList(listener));
-                            }
-                        }
-                    } else {
-                        doNotify(jedis, jedis.keys(service + Constants.PATH_SEPARATOR + Constants.ANY_VALUE), url, Collections.singletonList(listener));
-                    }
-                    success = true;
-                    break; // Just read one server's data
-                }
-            } catch (Throwable t) { // Try the next server
-                exception = new RpcException("Failed to subscribe service from redis registry. registry: " + entry.getKey() + ", service: " + url + ", cause: " + t.getMessage(), t);
-            }
-        }
-        if (exception != null) {
-            if (success) {
-                logger.warn(exception.getMessage(), exception);
-            } else {
-                throw exception;
-            }
-        }
-    }
-
-    @Override
-    public void doUnsubscribe(URL url, NotifyListener listener) {
-    }
-
-    private void doNotify(Jedis jedis, String key) {
-        for (Map.Entry<URL, Set<NotifyListener>> entry : new HashMap<>(getSubscribed()).entrySet()) {
-            doNotify(jedis, Collections.singletonList(key), entry.getKey(), new HashSet<>(entry.getValue()));
-        }
-    }
-
-    private void doNotify(Jedis jedis, Collection<String> keys, URL url, Collection<NotifyListener> listeners) {
-        if (keys == null || keys.isEmpty()
-                || listeners == null || listeners.isEmpty()) {
-            return;
-        }
-        long now = System.currentTimeMillis();
-        List<URL> result = new ArrayList<>();
-        List<String> categories = Arrays.asList(url.getParameter(Constants.CATEGORY_KEY, new String[0]));
-        String consumerService = url.getServiceInterface();
-        for (String key : keys) {
-            if (!Constants.ANY_VALUE.equals(consumerService)) {
-                String providerService = toServiceName(key);
-                if (!providerService.equals(consumerService)) {
-                    continue;
-                }
-            }
-            String category = toCategoryName(key);
-            if (!categories.contains(Constants.ANY_VALUE) && !categories.contains(category)) {
-                continue;
-            }
-            List<URL> urls = new ArrayList<>();
-            Map<String, String> values = jedis.hgetAll(key);
-            if (CollectionUtils.isNotEmptyMap(values)) {
-                for (Map.Entry<String, String> entry : values.entrySet()) {
-                    URL u = URL.valueOf(entry.getKey());
-                    if (!u.getParameter(Constants.DYNAMIC_KEY, true)
-                            || Long.parseLong(entry.getValue()) >= now) {
-                        if (UrlUtils.isMatch(url, u)) {
-                            urls.add(u);
-                        }
-                    }
-                }
-            }
-            if (urls.isEmpty()) {
-                urls.add(url.setProtocol(Constants.EMPTY_PROTOCOL)
-                        .setAddress(Constants.ANYHOST_VALUE)
-                        .setPath(toServiceName(key))
-                        .addParameter(Constants.CATEGORY_KEY, category));
-            }
-            result.addAll(urls);
-            if (logger.isInfoEnabled()) {
-                logger.info("redis notify: " + key + " = " + urls);
-            }
-        }
-        if (CollectionUtils.isEmpty(result)) {
-            return;
-        }
-        for (NotifyListener listener : listeners) {
-            notify(url, listener, result);
-        }
-    }
-
-    private String toServiceName(String categoryPath) {
-        String servicePath = toServicePath(categoryPath);
-        return servicePath.startsWith(root) ? servicePath.substring(root.length()) : servicePath;
-    }
-
-    private String toCategoryName(String categoryPath) {
-        int i = categoryPath.lastIndexOf(Constants.PATH_SEPARATOR);
-        return i > 0 ? categoryPath.substring(i + 1) : categoryPath;
-    }
-
-    private String toServicePath(String categoryPath) {
-        int i;
-        if (categoryPath.startsWith(root)) {
-            i = categoryPath.indexOf(Constants.PATH_SEPARATOR, root.length());
-        } else {
-            i = categoryPath.indexOf(Constants.PATH_SEPARATOR);
-        }
-        return i > 0 ? categoryPath.substring(0, i) : categoryPath;
-    }
-
-    private String toServicePath(URL url) {
-        return root + url.getServiceInterface();
-    }
-
-    private String toCategoryPath(URL url) {
-        return toServicePath(url) + Constants.PATH_SEPARATOR + url.getParameter(Constants.CATEGORY_KEY, Constants.DEFAULT_CATEGORY);
-    }
-
-    private class NotifySub extends JedisPubSub {
-
-        private final JedisPool jedisPool;
-
-        public NotifySub(JedisPool jedisPool) {
-            this.jedisPool = jedisPool;
-        }
-
-        @Override
-        public void onMessage(String key, String msg) {
-            if (logger.isInfoEnabled()) {
-                logger.info("redis event: " + key + " = " + msg);
-            }
-            if (msg.equals(Constants.REGISTER)
-                    || msg.equals(Constants.UNREGISTER)) {
-                try {
-                    Jedis jedis = jedisPool.getResource();
-                    try {
-                        doNotify(jedis, key);
-                    } finally {
-                        jedis.close();
-                    }
-                } catch (Throwable t) { // TODO Notification failure does not restore mechanism guarantee
-                    logger.error(t.getMessage(), t);
-                }
-            }
-        }
-
-        @Override
-        public void onPMessage(String pattern, String key, String msg) {
-            onMessage(key, msg);
-        }
-
-        @Override
-        public void onSubscribe(String key, int num) {
-        }
-
-        @Override
-        public void onPSubscribe(String pattern, int num) {
-        }
-
-        @Override
-        public void onUnsubscribe(String key, int num) {
-        }
-
-        @Override
-        public void onPUnsubscribe(String pattern, int num) {
-        }
-
-    }
-
-    private class Notifier extends Thread {
-
-        private final String service;
-        private final AtomicInteger connectSkip = new AtomicInteger();
-        private final AtomicInteger connectSkipped = new AtomicInteger();
-        private final Random random = new Random();
-        private volatile Jedis jedis;
-        private volatile boolean first = true;
-        private volatile boolean running = true;
-        private volatile int connectRandom;
-
-        public Notifier(String service) {
-            super.setDaemon(true);
-            super.setName("DubboRedisSubscribe");
-            this.service = service;
-        }
-
-        private void resetSkip() {
-            connectSkip.set(0);
-            connectSkipped.set(0);
-            connectRandom = 0;
-        }
-
-        private boolean isSkip() {
-            int skip = connectSkip.get(); // Growth of skipping times
-            if (skip >= 10) { // If the number of skipping times increases by more than 10, take the random number
-                if (connectRandom == 0) {
-                    connectRandom = random.nextInt(10);
-                }
-                skip = 10 + connectRandom;
-            }
-            if (connectSkipped.getAndIncrement() < skip) { // Check the number of skipping times
-                return true;
-            }
-            connectSkip.incrementAndGet();
-            connectSkipped.set(0);
-            connectRandom = 0;
-            return false;
-        }
-
-        @Override
-        public void run() {
-            while (running) {
-                try {
-                    if (!isSkip()) {
-                        try {
-                            for (Map.Entry<String, JedisPool> entry : jedisPools.entrySet()) {
-                                JedisPool jedisPool = entry.getValue();
-                                try {
-                                    jedis = jedisPool.getResource();
-                                    try {
-                                        if (service.endsWith(Constants.ANY_VALUE)) {
-                                            if (!first) {
-                                                first = false;
-                                                Set<String> keys = jedis.keys(service);
-                                                if (CollectionUtils.isNotEmpty(keys)) {
-                                                    for (String s : keys) {
-                                                        doNotify(jedis, s);
-                                                    }
-                                                }
-                                                resetSkip();
-                                            }
-                                            jedis.psubscribe(new NotifySub(jedisPool), service); // blocking
-                                        } else {
-                                            if (!first) {
-                                                first = false;
-                                                doNotify(jedis, service);
-                                                resetSkip();
-                                            }
-                                            jedis.psubscribe(new NotifySub(jedisPool), service + Constants.PATH_SEPARATOR + Constants.ANY_VALUE); // blocking
-                                        }
-                                        break;
-                                    } finally {
-                                        jedis.close();
-                                    }
-                                } catch (Throwable t) { // Retry another server
-                                    logger.warn("Failed to subscribe service from redis registry. registry: " + entry.getKey() + ", cause: " + t.getMessage(), t);
-                                    // If you only have a single redis, you need to take a rest to avoid overtaking a lot of CPU resources
-                                    sleep(reconnectPeriod);
-                                }
-                            }
-                        } catch (Throwable t) {
-                            logger.error(t.getMessage(), t);
-                            sleep(reconnectPeriod);
-                        }
-                    }
-                } catch (Throwable t) {
-                    logger.error(t.getMessage(), t);
-                }
-            }
-        }
-
-        public void shutdown() {
-            try {
-                running = false;
-                jedis.disconnect();
-            } catch (Throwable t) {
-                logger.warn(t.getMessage(), t);
-            }
-        }
-
-    }
-
-}
+/*
+ * Licensed to the Apache Software Foundation (ASF) under one or more
+ * contributor license agreements.  See the NOTICE file distributed with
+ * this work for additional information regarding copyright ownership.
+ * The ASF licenses this file to You under the Apache License, Version 2.0
+ * (the "License"); you may not use this file except in compliance with
+ * the License.  You may obtain a copy of the License at
+ *
+ *     http://www.apache.org/licenses/LICENSE-2.0
+ *
+ * Unless required by applicable law or agreed to in writing, software
+ * distributed under the License is distributed on an "AS IS" BASIS,
+ * WITHOUT WARRANTIES OR CONDITIONS OF ANY KIND, either express or implied.
+ * See the License for the specific language governing permissions and
+ * limitations under the License.
+ */
+package org.apache.dubbo.registry.redis;
+
+import org.apache.commons.pool2.impl.GenericObjectPoolConfig;
+import org.apache.dubbo.common.Constants;
+import org.apache.dubbo.common.URL;
+import org.apache.dubbo.common.logger.Logger;
+import org.apache.dubbo.common.logger.LoggerFactory;
+import org.apache.dubbo.common.utils.ArrayUtils;
+import org.apache.dubbo.common.utils.CollectionUtils;
+import org.apache.dubbo.common.utils.ExecutorUtil;
+import org.apache.dubbo.common.utils.NamedThreadFactory;
+import org.apache.dubbo.common.utils.StringUtils;
+import org.apache.dubbo.common.utils.UrlUtils;
+import org.apache.dubbo.registry.NotifyListener;
+import org.apache.dubbo.registry.support.FailbackRegistry;
+import org.apache.dubbo.rpc.RpcException;
+import redis.clients.jedis.Jedis;
+import redis.clients.jedis.JedisPool;
+import redis.clients.jedis.JedisPubSub;
+
+import java.util.ArrayList;
+import java.util.Arrays;
+import java.util.Collection;
+import java.util.Collections;
+import java.util.Date;
+import java.util.HashMap;
+import java.util.HashSet;
+import java.util.List;
+import java.util.Map;
+import java.util.Random;
+import java.util.Set;
+import java.util.concurrent.ConcurrentHashMap;
+import java.util.concurrent.ConcurrentMap;
+import java.util.concurrent.Executors;
+import java.util.concurrent.ScheduledExecutorService;
+import java.util.concurrent.ScheduledFuture;
+import java.util.concurrent.TimeUnit;
+import java.util.concurrent.atomic.AtomicInteger;
+
+/**
+ * RedisRegistry
+ */
+public class RedisRegistry extends FailbackRegistry {
+
+    private static final Logger logger = LoggerFactory.getLogger(RedisRegistry.class);
+
+    private static final int DEFAULT_REDIS_PORT = 6379;
+
+    private final static String DEFAULT_ROOT = "dubbo";
+
+    private final ScheduledExecutorService expireExecutor = Executors.newScheduledThreadPool(1, new NamedThreadFactory("DubboRegistryExpireTimer", true));
+
+    private final ScheduledFuture<?> expireFuture;
+
+    private final String root;
+
+    private final Map<String, JedisPool> jedisPools = new ConcurrentHashMap<>();
+
+    private final ConcurrentMap<String, Notifier> notifiers = new ConcurrentHashMap<String, Notifier>();
+
+    private final int reconnectPeriod;
+
+    private final int expirePeriod;
+
+    private volatile boolean admin = false;
+
+    private boolean replicate;
+
+    public RedisRegistry(URL url) {
+        super(url);
+        if (url.isAnyHost()) {
+            throw new IllegalStateException("registry address == null");
+        }
+        GenericObjectPoolConfig config = new GenericObjectPoolConfig();
+        config.setTestOnBorrow(url.getParameter("test.on.borrow", true));
+        config.setTestOnReturn(url.getParameter("test.on.return", false));
+        config.setTestWhileIdle(url.getParameter("test.while.idle", false));
+        if (url.getParameter("max.idle", 0) > 0) {
+            config.setMaxIdle(url.getParameter("max.idle", 0));
+        }
+        if (url.getParameter("min.idle", 0) > 0) {
+            config.setMinIdle(url.getParameter("min.idle", 0));
+        }
+        if (url.getParameter("max.active", 0) > 0) {
+            config.setMaxTotal(url.getParameter("max.active", 0));
+        }
+        if (url.getParameter("max.total", 0) > 0) {
+            config.setMaxTotal(url.getParameter("max.total", 0));
+        }
+        if (url.getParameter("max.wait", url.getParameter("timeout", 0)) > 0) {
+            config.setMaxWaitMillis(url.getParameter("max.wait", url.getParameter("timeout", 0)));
+        }
+        if (url.getParameter("num.tests.per.eviction.run", 0) > 0) {
+            config.setNumTestsPerEvictionRun(url.getParameter("num.tests.per.eviction.run", 0));
+        }
+        if (url.getParameter("time.between.eviction.runs.millis", 0) > 0) {
+            config.setTimeBetweenEvictionRunsMillis(url.getParameter("time.between.eviction.runs.millis", 0));
+        }
+        if (url.getParameter("min.evictable.idle.time.millis", 0) > 0) {
+            config.setMinEvictableIdleTimeMillis(url.getParameter("min.evictable.idle.time.millis", 0));
+        }
+
+        String cluster = url.getParameter("cluster", "failover");
+        if (!"failover".equals(cluster) && !"replicate".equals(cluster)) {
+            throw new IllegalArgumentException("Unsupported redis cluster: " + cluster + ". The redis cluster only supported failover or replicate.");
+        }
+        replicate = "replicate".equals(cluster);
+
+        List<String> addresses = new ArrayList<String>();
+        addresses.add(url.getAddress());
+        String[] backups = url.getParameter(Constants.BACKUP_KEY, new String[0]);
+        if (ArrayUtils.isNotEmpty(backups)) {
+            addresses.addAll(Arrays.asList(backups));
+        }
+
+        for (String address : addresses) {
+            int i = address.indexOf(':');
+            String host;
+            int port;
+            if (i > 0) {
+                host = address.substring(0, i);
+                port = Integer.parseInt(address.substring(i + 1));
+            } else {
+                host = address;
+                port = DEFAULT_REDIS_PORT;
+            }
+            this.jedisPools.put(address, new JedisPool(config, host, port,
+                    url.getParameter(Constants.TIMEOUT_KEY, Constants.DEFAULT_TIMEOUT), StringUtils.isEmpty(url.getPassword()) ? null : url.getPassword(),
+                    url.getParameter("db.index", 0)));
+        }
+
+        this.reconnectPeriod = url.getParameter(Constants.REGISTRY_RECONNECT_PERIOD_KEY, Constants.DEFAULT_REGISTRY_RECONNECT_PERIOD);
+        String group = url.getParameter(Constants.GROUP_KEY, DEFAULT_ROOT);
+        if (!group.startsWith(Constants.PATH_SEPARATOR)) {
+            group = Constants.PATH_SEPARATOR + group;
+        }
+        if (!group.endsWith(Constants.PATH_SEPARATOR)) {
+            group = group + Constants.PATH_SEPARATOR;
+        }
+        this.root = group;
+
+        this.expirePeriod = url.getParameter(Constants.SESSION_TIMEOUT_KEY, Constants.DEFAULT_SESSION_TIMEOUT);
+        this.expireFuture = expireExecutor.scheduleWithFixedDelay(() -> {
+            try {
+                deferExpired(); // Extend the expiration time
+            } catch (Throwable t) { // Defensive fault tolerance
+                logger.error("Unexpected exception occur at defer expire time, cause: " + t.getMessage(), t);
+            }
+        }, expirePeriod / 2, expirePeriod / 2, TimeUnit.MILLISECONDS);
+    }
+
+    private void deferExpired() {
+        for (Map.Entry<String, JedisPool> entry : jedisPools.entrySet()) {
+            JedisPool jedisPool = entry.getValue();
+            try {
+                try (Jedis jedis = jedisPool.getResource()) {
+                    for (URL url : new HashSet<>(getRegistered())) {
+                        if (url.getParameter(Constants.DYNAMIC_KEY, true)) {
+                            String key = toCategoryPath(url);
+                            if (jedis.hset(key, url.toFullString(), String.valueOf(System.currentTimeMillis() + expirePeriod)) == 1) {
+                                jedis.publish(key, Constants.REGISTER);
+                            }
+                        }
+                    }
+                    if (admin) {
+                        clean(jedis);
+                    }
+                    if (!replicate) {
+                        break;//  If the server side has synchronized data, just write a single machine
+                    }
+                }
+            } catch (Throwable t) {
+                logger.warn("Failed to write provider heartbeat to redis registry. registry: " + entry.getKey() + ", cause: " + t.getMessage(), t);
+            }
+        }
+    }
+
+    // The monitoring center is responsible for deleting outdated dirty data
+    private void clean(Jedis jedis) {
+        Set<String> keys = jedis.keys(root + Constants.ANY_VALUE);
+        if (CollectionUtils.isNotEmpty(keys)) {
+            for (String key : keys) {
+                Map<String, String> values = jedis.hgetAll(key);
+                if (CollectionUtils.isNotEmptyMap(values)) {
+                    boolean delete = false;
+                    long now = System.currentTimeMillis();
+                    for (Map.Entry<String, String> entry : values.entrySet()) {
+                        URL url = URL.valueOf(entry.getKey());
+                        if (url.getParameter(Constants.DYNAMIC_KEY, true)) {
+                            long expire = Long.parseLong(entry.getValue());
+                            if (expire < now) {
+                                jedis.hdel(key, entry.getKey());
+                                delete = true;
+                                if (logger.isWarnEnabled()) {
+                                    logger.warn("Delete expired key: " + key + " -> value: " + entry.getKey() + ", expire: " + new Date(expire) + ", now: " + new Date(now));
+                                }
+                            }
+                        }
+                    }
+                    if (delete) {
+                        jedis.publish(key, Constants.UNREGISTER);
+                    }
+                }
+            }
+        }
+    }
+
+    @Override
+    public boolean isAvailable() {
+        for (JedisPool jedisPool : jedisPools.values()) {
+            try (Jedis jedis = jedisPool.getResource()) {
+                if (jedis.isConnected()) {
+                    return true; // At least one single machine is available.
+                }
+            } catch (Throwable t) {
+            }
+        }
+        return false;
+    }
+
+    @Override
+    public void destroy() {
+        super.destroy();
+        try {
+            expireFuture.cancel(true);
+        } catch (Throwable t) {
+            logger.warn(t.getMessage(), t);
+        }
+        try {
+            for (Notifier notifier : notifiers.values()) {
+                notifier.shutdown();
+            }
+        } catch (Throwable t) {
+            logger.warn(t.getMessage(), t);
+        }
+        for (Map.Entry<String, JedisPool> entry : jedisPools.entrySet()) {
+            JedisPool jedisPool = entry.getValue();
+            try {
+                jedisPool.destroy();
+            } catch (Throwable t) {
+                logger.warn("Failed to destroy the redis registry client. registry: " + entry.getKey() + ", cause: " + t.getMessage(), t);
+            }
+        }
+        ExecutorUtil.gracefulShutdown(expireExecutor, expirePeriod);
+    }
+
+    @Override
+    public void doRegister(URL url) {
+        String key = toCategoryPath(url);
+        String value = url.toFullString();
+        String expire = String.valueOf(System.currentTimeMillis() + expirePeriod);
+        boolean success = false;
+        RpcException exception = null;
+        for (Map.Entry<String, JedisPool> entry : jedisPools.entrySet()) {
+            JedisPool jedisPool = entry.getValue();
+            try {
+                try (Jedis jedis = jedisPool.getResource()) {
+                    jedis.hset(key, value, expire);
+                    jedis.publish(key, Constants.REGISTER);
+                    success = true;
+                    if (!replicate) {
+                        break; //  If the server side has synchronized data, just write a single machine
+                    }
+                }
+            } catch (Throwable t) {
+                exception = new RpcException("Failed to register service to redis registry. registry: " + entry.getKey() + ", service: " + url + ", cause: " + t.getMessage(), t);
+            }
+        }
+        if (exception != null) {
+            if (success) {
+                logger.warn(exception.getMessage(), exception);
+            } else {
+                throw exception;
+            }
+        }
+    }
+
+    @Override
+    public void doUnregister(URL url) {
+        String key = toCategoryPath(url);
+        String value = url.toFullString();
+        RpcException exception = null;
+        boolean success = false;
+        for (Map.Entry<String, JedisPool> entry : jedisPools.entrySet()) {
+            JedisPool jedisPool = entry.getValue();
+            try {
+                try (Jedis jedis = jedisPool.getResource()) {
+                    jedis.hdel(key, value);
+                    jedis.publish(key, Constants.UNREGISTER);
+                    success = true;
+                    if (!replicate) {
+                        break; //  If the server side has synchronized data, just write a single machine
+                    }
+                }
+            } catch (Throwable t) {
+                exception = new RpcException("Failed to unregister service to redis registry. registry: " + entry.getKey() + ", service: " + url + ", cause: " + t.getMessage(), t);
+            }
+        }
+        if (exception != null) {
+            if (success) {
+                logger.warn(exception.getMessage(), exception);
+            } else {
+                throw exception;
+            }
+        }
+    }
+
+    @Override
+    public void doSubscribe(final URL url, final NotifyListener listener) {
+        String service = toServicePath(url);
+        Notifier notifier = notifiers.get(service);
+        if (notifier == null) {
+            Notifier newNotifier = new Notifier(service);
+            notifiers.putIfAbsent(service, newNotifier);
+            notifier = notifiers.get(service);
+            if (notifier == newNotifier) {
+                notifier.start();
+            }
+        }
+        boolean success = false;
+        RpcException exception = null;
+        for (Map.Entry<String, JedisPool> entry : jedisPools.entrySet()) {
+            JedisPool jedisPool = entry.getValue();
+            try {
+                try (Jedis jedis = jedisPool.getResource()) {
+                    if (service.endsWith(Constants.ANY_VALUE)) {
+                        admin = true;
+                        Set<String> keys = jedis.keys(service);
+                        if (CollectionUtils.isNotEmpty(keys)) {
+                            Map<String, Set<String>> serviceKeys = new HashMap<>();
+                            for (String key : keys) {
+                                String serviceKey = toServicePath(key);
+                                Set<String> sk = serviceKeys.computeIfAbsent(serviceKey, k -> new HashSet<>());
+                                sk.add(key);
+                            }
+                            for (Set<String> sk : serviceKeys.values()) {
+                                doNotify(jedis, sk, url, Collections.singletonList(listener));
+                            }
+                        }
+                    } else {
+                        doNotify(jedis, jedis.keys(service + Constants.PATH_SEPARATOR + Constants.ANY_VALUE), url, Collections.singletonList(listener));
+                    }
+                    success = true;
+                    break; // Just read one server's data
+                }
+            } catch (Throwable t) { // Try the next server
+                exception = new RpcException("Failed to subscribe service from redis registry. registry: " + entry.getKey() + ", service: " + url + ", cause: " + t.getMessage(), t);
+            }
+        }
+        if (exception != null) {
+            if (success) {
+                logger.warn(exception.getMessage(), exception);
+            } else {
+                throw exception;
+            }
+        }
+    }
+
+    @Override
+    public void doUnsubscribe(URL url, NotifyListener listener) {
+    }
+
+    private void doNotify(Jedis jedis, String key) {
+        for (Map.Entry<URL, Set<NotifyListener>> entry : new HashMap<>(getSubscribed()).entrySet()) {
+            doNotify(jedis, Collections.singletonList(key), entry.getKey(), new HashSet<>(entry.getValue()));
+        }
+    }
+
+    private void doNotify(Jedis jedis, Collection<String> keys, URL url, Collection<NotifyListener> listeners) {
+        if (keys == null || keys.isEmpty()
+                || listeners == null || listeners.isEmpty()) {
+            return;
+        }
+        long now = System.currentTimeMillis();
+        List<URL> result = new ArrayList<>();
+        List<String> categories = Arrays.asList(url.getParameter(Constants.CATEGORY_KEY, new String[0]));
+        String consumerService = url.getServiceInterface();
+        for (String key : keys) {
+            if (!Constants.ANY_VALUE.equals(consumerService)) {
+                String providerService = toServiceName(key);
+                if (!providerService.equals(consumerService)) {
+                    continue;
+                }
+            }
+            String category = toCategoryName(key);
+            if (!categories.contains(Constants.ANY_VALUE) && !categories.contains(category)) {
+                continue;
+            }
+            List<URL> urls = new ArrayList<>();
+            Map<String, String> values = jedis.hgetAll(key);
+            if (CollectionUtils.isNotEmptyMap(values)) {
+                for (Map.Entry<String, String> entry : values.entrySet()) {
+                    URL u = URL.valueOf(entry.getKey());
+                    if (!u.getParameter(Constants.DYNAMIC_KEY, true)
+                            || Long.parseLong(entry.getValue()) >= now) {
+                        if (UrlUtils.isMatch(url, u)) {
+                            urls.add(u);
+                        }
+                    }
+                }
+            }
+            if (urls.isEmpty()) {
+                urls.add(url.setProtocol(Constants.EMPTY_PROTOCOL)
+                        .setAddress(Constants.ANYHOST_VALUE)
+                        .setPath(toServiceName(key))
+                        .addParameter(Constants.CATEGORY_KEY, category));
+            }
+            result.addAll(urls);
+            if (logger.isInfoEnabled()) {
+                logger.info("redis notify: " + key + " = " + urls);
+            }
+        }
+        if (CollectionUtils.isEmpty(result)) {
+            return;
+        }
+        for (NotifyListener listener : listeners) {
+            notify(url, listener, result);
+        }
+    }
+
+    private String toServiceName(String categoryPath) {
+        String servicePath = toServicePath(categoryPath);
+        return servicePath.startsWith(root) ? servicePath.substring(root.length()) : servicePath;
+    }
+
+    private String toCategoryName(String categoryPath) {
+        int i = categoryPath.lastIndexOf(Constants.PATH_SEPARATOR);
+        return i > 0 ? categoryPath.substring(i + 1) : categoryPath;
+    }
+
+    private String toServicePath(String categoryPath) {
+        int i;
+        if (categoryPath.startsWith(root)) {
+            i = categoryPath.indexOf(Constants.PATH_SEPARATOR, root.length());
+        } else {
+            i = categoryPath.indexOf(Constants.PATH_SEPARATOR);
+        }
+        return i > 0 ? categoryPath.substring(0, i) : categoryPath;
+    }
+
+    private String toServicePath(URL url) {
+        return root + url.getServiceInterface();
+    }
+
+    private String toCategoryPath(URL url) {
+        return toServicePath(url) + Constants.PATH_SEPARATOR + url.getParameter(Constants.CATEGORY_KEY, Constants.DEFAULT_CATEGORY);
+    }
+
+    private class NotifySub extends JedisPubSub {
+
+        private final JedisPool jedisPool;
+
+        public NotifySub(JedisPool jedisPool) {
+            this.jedisPool = jedisPool;
+        }
+
+        @Override
+        public void onMessage(String key, String msg) {
+            if (logger.isInfoEnabled()) {
+                logger.info("redis event: " + key + " = " + msg);
+            }
+            if (msg.equals(Constants.REGISTER)
+                    || msg.equals(Constants.UNREGISTER)) {
+                try {
+                    Jedis jedis = jedisPool.getResource();
+                    try {
+                        doNotify(jedis, key);
+                    } finally {
+                        jedis.close();
+                    }
+                } catch (Throwable t) { // TODO Notification failure does not restore mechanism guarantee
+                    logger.error(t.getMessage(), t);
+                }
+            }
+        }
+
+        @Override
+        public void onPMessage(String pattern, String key, String msg) {
+            onMessage(key, msg);
+        }
+
+        @Override
+        public void onSubscribe(String key, int num) {
+        }
+
+        @Override
+        public void onPSubscribe(String pattern, int num) {
+        }
+
+        @Override
+        public void onUnsubscribe(String key, int num) {
+        }
+
+        @Override
+        public void onPUnsubscribe(String pattern, int num) {
+        }
+
+    }
+
+    private class Notifier extends Thread {
+
+        private final String service;
+        private final AtomicInteger connectSkip = new AtomicInteger();
+        private final AtomicInteger connectSkipped = new AtomicInteger();
+        private final Random random = new Random();
+        private volatile Jedis jedis;
+        private volatile boolean first = true;
+        private volatile boolean running = true;
+        private volatile int connectRandom;
+
+        public Notifier(String service) {
+            super.setDaemon(true);
+            super.setName("DubboRedisSubscribe");
+            this.service = service;
+        }
+
+        private void resetSkip() {
+            connectSkip.set(0);
+            connectSkipped.set(0);
+            connectRandom = 0;
+        }
+
+        private boolean isSkip() {
+            int skip = connectSkip.get(); // Growth of skipping times
+            if (skip >= 10) { // If the number of skipping times increases by more than 10, take the random number
+                if (connectRandom == 0) {
+                    connectRandom = random.nextInt(10);
+                }
+                skip = 10 + connectRandom;
+            }
+            if (connectSkipped.getAndIncrement() < skip) { // Check the number of skipping times
+                return true;
+            }
+            connectSkip.incrementAndGet();
+            connectSkipped.set(0);
+            connectRandom = 0;
+            return false;
+        }
+
+        @Override
+        public void run() {
+            while (running) {
+                try {
+                    if (!isSkip()) {
+                        try {
+                            for (Map.Entry<String, JedisPool> entry : jedisPools.entrySet()) {
+                                JedisPool jedisPool = entry.getValue();
+                                try {
+                                    jedis = jedisPool.getResource();
+                                    try {
+                                        if (service.endsWith(Constants.ANY_VALUE)) {
+                                            if (!first) {
+                                                first = false;
+                                                Set<String> keys = jedis.keys(service);
+                                                if (CollectionUtils.isNotEmpty(keys)) {
+                                                    for (String s : keys) {
+                                                        doNotify(jedis, s);
+                                                    }
+                                                }
+                                                resetSkip();
+                                            }
+                                            jedis.psubscribe(new NotifySub(jedisPool), service); // blocking
+                                        } else {
+                                            if (!first) {
+                                                first = false;
+                                                doNotify(jedis, service);
+                                                resetSkip();
+                                            }
+                                            jedis.psubscribe(new NotifySub(jedisPool), service + Constants.PATH_SEPARATOR + Constants.ANY_VALUE); // blocking
+                                        }
+                                        break;
+                                    } finally {
+                                        jedis.close();
+                                    }
+                                } catch (Throwable t) { // Retry another server
+                                    logger.warn("Failed to subscribe service from redis registry. registry: " + entry.getKey() + ", cause: " + t.getMessage(), t);
+                                    // If you only have a single redis, you need to take a rest to avoid overtaking a lot of CPU resources
+                                    sleep(reconnectPeriod);
+                                }
+                            }
+                        } catch (Throwable t) {
+                            logger.error(t.getMessage(), t);
+                            sleep(reconnectPeriod);
+                        }
+                    }
+                } catch (Throwable t) {
+                    logger.error(t.getMessage(), t);
+                }
+            }
+        }
+
+        public void shutdown() {
+            try {
+                running = false;
+                jedis.disconnect();
+            } catch (Throwable t) {
+                logger.warn(t.getMessage(), t);
+            }
+        }
+
+    }
+
+}