--- conflicted
+++ resolved
@@ -1,4 +1,3 @@
-<<<<<<< HEAD
 /*
  * Licensed to the Apache Software Foundation (ASF) under one or more
  * contributor license agreements.  See the NOTICE file distributed with
@@ -110,120 +109,4 @@
     public void postProcessBeanFactory(ConfigurableListableBeanFactory beanFactory) throws BeansException {
         // DO NOTHING
     }
-}
-=======
-/*
- * Licensed to the Apache Software Foundation (ASF) under one or more
- * contributor license agreements.  See the NOTICE file distributed with
- * this work for additional information regarding copyright ownership.
- * The ASF licenses this file to You under the Apache License, Version 2.0
- * (the "License"); you may not use this file except in compliance with
- * the License.  You may obtain a copy of the License at
- *
- *     http://www.apache.org/licenses/LICENSE-2.0
- *
- * Unless required by applicable law or agreed to in writing, software
- * distributed under the License is distributed on an "AS IS" BASIS,
- * WITHOUT WARRANTIES OR CONDITIONS OF ANY KIND, either express or implied.
- * See the License for the specific language governing permissions and
- * limitations under the License.
- */
-package org.apache.dubbo.spring.boot.autoconfigure;
-
-import org.apache.dubbo.config.annotation.DubboReference;
-import org.apache.dubbo.config.annotation.DubboService;
-import org.apache.dubbo.config.spring.beans.factory.annotation.ReferenceAnnotationBeanPostProcessor;
-import org.apache.dubbo.config.spring.beans.factory.annotation.ServiceAnnotationPostProcessor;
-import org.apache.dubbo.config.spring.context.DubboBootstrapApplicationListener;
-import org.apache.dubbo.config.spring.context.DubboLifecycleComponentApplicationListener;
-import org.apache.dubbo.config.spring.context.annotation.EnableDubboConfig;
-
-import org.springframework.beans.BeansException;
-import org.springframework.beans.factory.annotation.Qualifier;
-import org.springframework.beans.factory.config.ConfigurableListableBeanFactory;
-import org.springframework.beans.factory.support.BeanDefinitionRegistry;
-import org.springframework.beans.factory.support.BeanDefinitionRegistryPostProcessor;
-import org.springframework.boot.autoconfigure.AutoConfigureAfter;
-import org.springframework.boot.autoconfigure.condition.ConditionalOnBean;
-import org.springframework.boot.autoconfigure.condition.ConditionalOnMissingBean;
-import org.springframework.boot.autoconfigure.condition.ConditionalOnProperty;
-import org.springframework.boot.context.properties.EnableConfigurationProperties;
-import org.springframework.context.ApplicationContext;
-import org.springframework.context.ApplicationContextAware;
-import org.springframework.context.ConfigurableApplicationContext;
-import org.springframework.context.annotation.Bean;
-import org.springframework.context.annotation.Configuration;
-
-import java.util.Set;
-
-import static org.apache.dubbo.spring.boot.util.DubboUtils.BASE_PACKAGES_BEAN_NAME;
-import static org.apache.dubbo.spring.boot.util.DubboUtils.BASE_PACKAGES_PROPERTY_NAME;
-import static org.apache.dubbo.spring.boot.util.DubboUtils.DUBBO_PREFIX;
-import static org.apache.dubbo.spring.boot.util.DubboUtils.DUBBO_SCAN_PREFIX;
-
-/**
- * Dubbo Auto {@link Configuration}
- *
- * @see DubboReference
- * @see DubboService
- * @see ServiceAnnotationPostProcessor
- * @see ReferenceAnnotationBeanPostProcessor
- * @since 2.7.0
- */
-@ConditionalOnProperty(prefix = DUBBO_PREFIX, name = "enabled", matchIfMissing = true)
-@Configuration
-@AutoConfigureAfter(DubboRelaxedBindingAutoConfiguration.class)
-@EnableConfigurationProperties(DubboConfigurationProperties.class)
-@EnableDubboConfig
-public class DubboAutoConfiguration implements ApplicationContextAware, BeanDefinitionRegistryPostProcessor {
-
-    /**
-     * Creates {@link ServiceAnnotationPostProcessor} Bean
-     *
-     * @param packagesToScan the packages to scan
-     * @return {@link ServiceAnnotationPostProcessor}
-     */
-    @ConditionalOnProperty(prefix = DUBBO_SCAN_PREFIX, name = BASE_PACKAGES_PROPERTY_NAME)
-    @ConditionalOnBean(name = BASE_PACKAGES_BEAN_NAME)
-    @ConditionalOnMissingBean
-    @Bean
-    public ServiceAnnotationPostProcessor serviceAnnotationBeanProcessor(@Qualifier(BASE_PACKAGES_BEAN_NAME)
-                                                                       Set<String> packagesToScan) {
-        return new ServiceAnnotationPostProcessor(packagesToScan);
-    }
-
-    @Override
-    public void setApplicationContext(ApplicationContext applicationContext) throws BeansException {
-        if (applicationContext instanceof ConfigurableApplicationContext) {
-            ConfigurableApplicationContext context = (ConfigurableApplicationContext) applicationContext;
-//            DubboLifecycleComponentApplicationListener dubboLifecycleComponentApplicationListener
-//                    = new DubboLifecycleComponentApplicationListener();
-//            dubboLifecycleComponentApplicationListener.setApplicationContext(applicationContext);
-//            context.addApplicationListener(dubboLifecycleComponentApplicationListener);
-
-            DubboBootstrapApplicationListener dubboBootstrapApplicationListener = new DubboBootstrapApplicationListener();
-            dubboBootstrapApplicationListener.setApplicationContext(applicationContext);
-            context.addApplicationListener(dubboBootstrapApplicationListener);
-        }
-    }
-
-    @Override
-    public void postProcessBeanDefinitionRegistry(BeanDefinitionRegistry registry) throws BeansException {
-        // Remove the BeanDefinitions of ApplicationListener from DubboBeanUtils#registerCommonBeans(BeanDefinitionRegistry)
-        // TODO Refactoring in Dubbo 2.7.9
-        removeBeanDefinition(registry, DubboLifecycleComponentApplicationListener.BEAN_NAME);
-        removeBeanDefinition(registry, DubboBootstrapApplicationListener.BEAN_NAME);
-    }
-
-    private void removeBeanDefinition(BeanDefinitionRegistry registry, String beanName) {
-        if (registry.containsBeanDefinition(beanName)) {
-            registry.removeBeanDefinition(beanName);
-        }
-    }
-
-    @Override
-    public void postProcessBeanFactory(ConfigurableListableBeanFactory beanFactory) throws BeansException {
-        // DO NOTHING
-    }
-}
->>>>>>> 0e66de1c
+}